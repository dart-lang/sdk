--- conflicted
+++ resolved
@@ -52,7 +52,6 @@
 gcc_toolchain("clang_arm") {
   prefix = rebase_path("//buildtools/toolchain/clang+llvm-x86_64-linux/bin",
                        root_build_dir)
-<<<<<<< HEAD
   if (toolchain_prefix != "") {
     prefix = toolchain_prefix
   }
@@ -64,16 +63,6 @@
   ar = "${prefix}ar"
   ld = cxx
   strip = "${prefix}strip"
-=======
-  cc = "${compiler_prefix}${prefix}/clang"
-  cxx = "${compiler_prefix}${prefix}/clang++"
-
-  readelf = "${prefix}/llvm-readelf"
-  nm = "${prefix}/llvm-nm"
-  ar = "${prefix}/llvm-ar"
-  ld = cxx
-  llvm_objcopy = "${prefix}/llvm-objcopy"
->>>>>>> bc22c3e0
 
   toolchain_cpu = "arm"
   toolchain_os = "linux"
