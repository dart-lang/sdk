--- conflicted
+++ resolved
@@ -50,17 +50,10 @@
 }
 
 gcc_toolchain("clang_arm") {
-<<<<<<< HEAD
-  prefix = rebase_path("//buildtools/toolchain/clang+llvm-x86_64-linux/bin",
-                       root_build_dir)
+  prefix = rebase_path("//buildtools/linux-x64/clang/bin", root_build_dir)
   if (toolchain_prefix != "") {
     prefix = toolchain_prefix
   }
-=======
-  prefix = rebase_path("//buildtools/linux-x64/clang/bin", root_build_dir)
-  cc = "${compiler_prefix}${prefix}/clang"
-  cxx = "${compiler_prefix}${prefix}/clang++"
->>>>>>> b1778e5c
 
   cc = "${compiler_prefix}${prefix}clang"
   cxx = "${compiler_prefix}${prefix}clang++"
