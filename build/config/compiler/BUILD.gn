# Copyright (c) 2013 The Chromium Authors. All rights reserved.
# Use of this source code is governed by a BSD-style license that can be
# found in the LICENSE file.

declare_args() {
  # The optimization level to use for debug builds.
  if (is_android || is_chromecast) {
    # On Android we kind of optimize some things that don't affect debugging
    # much even when optimization is disabled to get the binary size down.
    debug_optimization_level = "s"
  } else {
    debug_optimization_level = "2"
  }
}

import("//build/config/android/config.gni")
if (current_cpu == "arm") {
  import("//build/config/arm.gni")
}
if (is_win) {
  import("//build/config/win/visual_studio_version.gni")
}

import("//build/toolchain/ccache.gni")

# default_include_dirs ---------------------------------------------------------
#
# This is a separate config so that third_party code (which would not use the
# source root and might have conflicting versions of some headers) can remove
# this and specify their own include paths.
config("default_include_dirs") {
  include_dirs = [
    "//",
    root_gen_dir,
  ]
}

if (!is_win) {
  using_sanitizer = is_asan || is_lsan || is_tsan || is_msan
}

# compiler ---------------------------------------------------------------------
#
# Base compiler configuration.
#
# See also "runtime_library" below for related stuff and a discussion about
# where stuff should go. Put warning related stuff in the "warnings" config.

config("compiler") {
  asmflags = []
  cflags = []
  cflags_c = []
  cflags_cc = []
  cflags_objcc = []
  ldflags = []
  defines = []

  # In general, Windows is totally different, but all the other builds share
  # some common GCC configuration. This section sets up Windows and the common
  # GCC flags, and then we handle the other non-Windows platforms specifically
  # below.
  if (is_win) {
    # Windows compiler flags setup.
    # -----------------------------
    cflags += [
      "/Gy",  # Enable function-level linking.
      "/GS",  # Enable buffer security checking.
      "/FS",  # Preserve previous PDB behavior.
    ]
  } else {
    # Common GCC compiler flags setup.
    # --------------------------------
    common_flags = [
      # Not exporting C++ inline functions can generally be applied anywhere
      # so we do so here. Normal function visibility is controlled by
      # //build/config/gcc:symbol_visibility_hidden.
      "-fvisibility-inlines-hidden",
    ]
    if (!is_product) {
      common_flags += [
        # We need the frame pointer for CPU and heap profiling.
        "-fno-omit-frame-pointer",
      ]
    }
    cflags_cc += common_flags
    cflags_objcc += common_flags

    # Linker warnings.
    if (current_cpu != "arm" && !is_mac) {
      # TODO(jochen): Enable this on ChromeOS on arm. http://crbug.com/356580
      ldflags += [ "-Wl,--fatal-warnings" ]
    }

    # Common options for AddressSanitizer, LeakSanitizer, ThreadSanitizer and
    # MemorySanitizer
    if (using_sanitizer) {
      cflags += [ "-gline-tables-only" ]
    }
    if (is_asan) {
      cflags += [ "-fsanitize=address" ]
      ldflags += [ "-fsanitize=address" ]
    }
    if (is_lsan) {
      cflags += [ "-fsanitize=leak" ]
      ldflags += [ "-fsanitize=leak" ]
    }
    if (is_tsan) {
      cflags += [ "-fsanitize=thread" ]
      ldflags += [ "-fsanitize=thread" ]
    }
    if (is_msan) {
      cflags += [ "-fsanitize=memory" ]
      ldflags += [ "-fsanitize=memory" ]
    }
  }

  if (is_clang && is_debug) {
    # Allow comparing the address of references and 'this' against 0
    # in debug builds. Technically, these can never be null in
    # well-defined C/C++ and Clang can optimize such checks away in
    # release builds, but they may be used in asserts in debug builds.
    extra_flags = [
      "-Wno-undefined-bool-conversion",
      "-Wno-tautological-undefined-compare",
    ]
    cflags_cc += extra_flags
    cflags_objcc += extra_flags
  }

  # Mac-specific compiler flags setup.
  # ----------------------------------
  if (is_mac) {
    # These flags are shared between the C compiler and linker.
    common_mac_flags = [ "-fno-exceptions" ]

    # CPU architecture.
    if (current_cpu == "x64") {
      common_mac_flags += [
        "-arch",
        "x86_64",
      ]
    } else if (current_cpu == "x86") {
      common_mac_flags += [
        "-arch",
        "i386",
      ]
    } else if (current_cpu == "arm") {
      common_mac_flags += [
        "-arch",
        "armv7",
      ]
    } else if (current_cpu == "arm64") {
      common_mac_flags += [
        "-arch",
        "arm64",
      ]
    }

    cflags += common_mac_flags

    # Without this, the constructors and destructors of a C++ object inside
    # an Objective C struct won't be called, which is very bad.
    cflags_objcc += [ "-fobjc-call-cxx-cdtors" ]

    cflags_c += [ "-std=c99" ]

    ldflags += common_mac_flags
  } else if (is_posix) {
    # CPU architecture. We may or may not be doing a cross compile now, so for
    # simplicitly we always explicitly set the architecture.
    if (current_cpu == "x64") {
      cflags += [
        "-m64",
        "-march=x86-64",
        "-msse2",
      ]
      ldflags += [ "-m64" ]
    } else if (current_cpu == "x86") {
      cflags += [
        "-m32",
        "-msse2",
        "-mfpmath=sse",
      ]
      ldflags += [ "-m32" ]
      if (is_clang) {
        cflags += [
          # Else building libyuv gives clang's register allocator issues,
          # see llvm.org/PR15798 / crbug.com/233709
          "-mno-omit-leaf-frame-pointer",
        ]
      }
    } else if (current_cpu == "arm") {
      cflags += [
        "-march=$arm_arch",
        "-mfloat-abi=$arm_float_abi",
      ]
      if (arm_tune != "") {
        cflags += [ "-mtune=$arm_tune" ]
      }
      if (!is_clang) {
        # Clang doesn't support these flags.
        cflags += [
          # The tree-sra optimization (scalar replacement for
          # aggregates enabling subsequent optimizations) leads to
          # invalid code generation when using the Android NDK's
          # compiler (r5-r7). This can be verified using
          # webkit_unit_tests' WTF.Checked_int8_t test.
          "-fno-tree-sra",

          # The following option is disabled to improve binary
          # size and performance in gcc 4.9.
          "-fno-caller-saves",
        ]
      }
    }

    cflags += [ "-fno-exceptions" ]
  }

  # Linux/Android common flags setup.
  # ---------------------------------
  if (is_linux || is_android) {
    ldflags += [
      "-Wl,-z,noexecstack",
      "-Wl,-z,now",
      "-Wl,-z,relro",
      "-Wl,--build-id=none",
    ]
  }

  # We need -fPIC:
  # 1. On ARM for tcmalloc.
  # 2. On Android.
  # 3. When using the sanitizers.
  # Otherwise there is a performance hit, in particular on ia32.
  if (is_android || is_asan || is_lsan || is_msan || is_tsan ||
      (is_linux && current_cpu == "arm")) {
    cflags += [ "-fPIC" ]
    ldflags += [ "-fPIC" ]
  }

  # Linux-specific compiler flags setup.
  # ------------------------------------
  if (is_linux) {
    cflags += [ "-pthread" ]
    ldflags += [ "-pthread" ]
    if (is_clang) {
      if (current_cpu == "arm") {
        cflags += [ "--target=arm-linux-gnueabihf" ]
        ldflags += [ "--target=arm-linux-gnueabihf" ]
      } else if (current_cpu == "arm64") {
        cflags += [ "--target=aarch64-linux-gnu" ]
        ldflags += [ "--target=aarch64-linux-gnu" ]
      }
    }
  }

  # Clang-specific compiler flags setup.
  # ------------------------------------
  if (is_clang) {
    cflags += [ "-fcolor-diagnostics" ]
  }

  # C++14 compiler flags setup.
  # ---------------------------
  if (is_win) {
    cc_std = [ "/std:c++14" ]
  } else {
    cc_std = [ "-std=c++14" ]
  }
  cflags_cc += cc_std
  cflags_objcc += cc_std

  # Android-specific flags setup.
  # -----------------------------
  if (is_android) {
    cflags += [
      "-ffunction-sections",
      "-funwind-tables",
      "-fno-short-enums",
    ]
    if (!is_clang) {
      # Clang doesn't support these flags.
      cflags += [ "-finline-limit=64" ]
    }
    if (is_asan) {
      # Android build relies on -Wl,--gc-sections removing unreachable code.
      # ASan instrumentation for globals inhibits this and results in a library
      # with unresolvable relocations.
      # TODO(eugenis): find a way to reenable this.
      cflags += [ "-mllvm -asan-globals=0" ]
    }

    defines += [ "ANDROID" ]

    # The NDK has these things, but doesn't define the constants
    # to say that it does. Define them here instead.
    defines += [ "HAVE_SYS_UIO_H" ]

    # Use gold for Android for most CPU architectures.
    if (current_cpu == "x86" || current_cpu == "x64" || current_cpu == "arm" ||
        current_cpu == "arm64") {
      ldflags += [ "-fuse-ld=gold" ]
      if (is_clang) {
        # Let clang find the ld.gold in the NDK.
        toolchain_root = rebase_path(android_toolchain_root, root_build_dir)
        ldflags += [ "--gcc-toolchain=$toolchain_root" ]
        ldflags += [ "-B${toolchain_root}/bin" ]
      }
    }

    ldflags += [
      # Don't allow visible symbols from libgcc or libc++ to be
      # re-exported.
      "-Wl,--exclude-libs=libgcc.a",
      "-Wl,--exclude-libs=libc++_static.a",
    ]
    if (current_cpu == "arm") {
      ldflags += [
        # Enable identical code folding to reduce size.
        "-Wl,--icf=safe",
      ]
    }

    if (is_clang) {
      if (current_cpu == "arm") {
        cflags += [ "--target=arm-linux-androideabi" ]
        ldflags += [ "--target=arm-linux-androideabi" ]
      } else if (current_cpu == "arm64") {
        cflags += [ "--target=aarch64-linux-android" ]
        ldflags += [ "--target=aarch64-linux-android" ]
      } else if (current_cpu == "x86") {
        cflags += [ "--target=i686-linux-androideabi" ]
        ldflags += [ "--target=i686-linux-androideabi" ]
      } else if (current_cpu == "x64") {
        cflags += [ "--target=x86_64-linux-androideabi" ]
        ldflags += [ "--target=x86_64-linux-androideabi" ]
      }
    }
  }

  # We want to force a recompile and relink of the world whenever our toolchain
  # changes since artifacts from an older version of the toolchain may or may
  # not be compatible with newer ones. To achieve this, we insert a synthetic
  # define into the compile line.
  if (is_clang && (is_linux || is_mac)) {
    if (is_linux) {
      toolchain_stamp_file =
          "//buildtools/linux-x64/clang/.versions/clang.cipd_version"
    } else {
      toolchain_stamp_file =
          "//buildtools/mac-x64/clang/.versions/clang.cipd_version"
    }
    cipd_version = read_file(toolchain_stamp_file, "json")
    defines = [ "TOOLCHAIN_VERSION=${cipd_version.instance_id}" ]
  }

  # Assign any flags set for the C compiler to asmflags so that they are sent
  # to the assembler. The Windows assembler takes different types of flags
  # so only do so for posix platforms.
  if (is_posix) {
    asmflags += cflags
    asmflags += cflags_c
  }
}

# This is separate from :compiler_codegen (and not even a sub-config there)
# so that some targets can remove it from the list with:
#   configs -= [ "//build/config/compiler:clang_stackrealign" ]
# See https://crbug.com/556393 for details of where it must be avoided.
config("clang_stackrealign") {
  if (is_clang && current_cpu == "x86" && !is_nacl) {
    cflags = [
      # Align the stack on 16-byte boundaries, http://crbug.com/418554.
      "-mstack-alignment=16",
      "-mstackrealign",
    ]
  }
}

config("compiler_arm_fpu") {
  if (current_cpu == "arm") {
    cflags = [ "-mfpu=$arm_fpu" ]
  }
}

config("compiler_arm_thumb") {
<<<<<<< HEAD
  if (current_cpu == "arm" && arm_use_thumb && is_posix &&
      !(is_mac || is_ios)) {
    cflags = [ "-mthumb" ]
    if (is_android && !is_clang) {
      # Clang doesn't support this option.
      cflags += [ "-mthumb-interwork" ]
    }
  }
}

config("compiler_arm") {
  if (current_cpu == "arm" && is_chromeos) {
    # arm is normally the default mode for clang, but on chromeos, a wrapper
    # is used to pass -mthumb, making the default thumb. Need to pass -marm
    # explicity to override this.
    cflags = [ "-marm" ]
  }
}

=======
  if (current_cpu == "arm") {
    if (arm_use_thumb) {
      cflags = [ "-mthumb" ]
      if (is_android && !is_clang) {  # Clang doesn't support this option.
        cflags += [ "-mthumb-interwork" ]
      }
      asmflags = cflags
    }
  }
}

>>>>>>> f5ec1143
# runtime_library -------------------------------------------------------------
#
# Sets the runtime library and associated options.
#
# How do you determine what should go in here vs. "compiler" above? Consider if
# a target might choose to use a different runtime library (ignore for a moment
# if this is possible or reasonable on your system). If such a target would
# want to change or remove your option, put it in the runtime_library config.
# If a target wants the option regardless, put it in the compiler config.

config("runtime_library") {
  cflags = []
  defines = []
  ldflags = []
  lib_dirs = []
  libs = []

  # Static CRT.
  if (is_win) {
    if (is_debug) {
      cflags += [ "/MTd" ]
    } else {
      cflags += [ "/MT" ]
    }
    defines += [
      "__STD_C",
      "_CRT_RAND_S",
      "_CRT_SECURE_NO_DEPRECATE",
      "_HAS_EXCEPTIONS=0",
      "_SCL_SECURE_NO_DEPRECATE",
    ]
  }

  # Android standard library setup.
  if (is_android) {
    if (is_clang) {
      # Work around incompatibilities between bionic and clang headers.
      defines += [ "__compiler_offsetof=__builtin_offsetof" ]
    }

    defines += [ "__GNU_SOURCE=1" ]  # Necessary for clone().

    ldflags += [
      "-Wl,--warn-shared-textrel",
      "-nostdlib",
    ]

    # NOTE: The libc++ header include paths below are specified in cflags
    # rather than include_dirs because they need to come after include_dirs.
    # Think of them like system headers, but don't use '-isystem' because the
    # arm-linux-androideabi-4.4.3 toolchain (circa Gingerbread) will exhibit
    # strange errors. The include ordering here is important; change with
    # caution.
    cflags += [
      "-isystem" +
          rebase_path("$android_libcpp_root/libcxx/include", root_build_dir),
      "-isystem" + rebase_path(
              "$android_ndk_root/sources/cxx-stl/llvm-libc++abi/libcxxabi/include",
              root_build_dir),
      "-isystem" +
          rebase_path("$android_ndk_root/sources/android/support/include",
                      root_build_dir),
    ]

    lib_dirs += [ "$android_libcpp_root/libs/$android_app_abi" ]

    libs += [
      "$android_libcpp_library",
      "c++abi",
      "android_support",
    ]

    if (current_cpu == "arm") {
      libs += [ "unwind" ]
    }

    libs += [
      "gcc",
      "c",
      "dl",
      "m",
    ]

    # Clang with libc++ does not require an explicit atomic library reference.
    if (!is_clang) {
      libs += [ "atomic" ]
    }
  }
}

# default_warning_flags collects all warning flags that are used by default.
# This is in a variable instead of a config so that it can be used in
# both chromium_code and no_chromium_code.  This way these flags are guaranteed
# to appear on the compile command line after -Wall.

default_warning_flags = []
default_warning_flags_cc = []
if (is_win) {
  if (current_cpu != "x86") {
    default_warning_flags += [ "/WX" ]  # Treat warnings as errors.
  }

  default_warning_flags += [
    # Permanent.
    "/wd4091",  # typedef warning from dbghelp.h

    # Investigate.
    "/wd4312",  # int to pointer of greater size conversion.
    "/wd4838",  # Narrowing conversion required.
    "/wd4172",  # Returning address of local.
    "/wd4005",  # Redefinition of macros for PRId64 etc.
    "/wd4311",  # Pointer truncation from PVOID to DWORD.
    "/wd4477",  # Format string requires wchar_t*
  ]
} else {
  # Common GCC warning setup.
  default_warning_flags += [
    # Enables.
    "-Wendif-labels",  # Weird old-style text after an #endif.

    # Disables.
    "-Wno-missing-field-initializers",  # "struct foo f = {0};"
    "-Wno-unused-parameter",  # Unused function parameters.
  ]

  if (is_clang && !is_chromeos) {
    default_warning_flags += [ "-Wno-tautological-constant-compare" ]
  }

  if (is_mac) {
    # TODO(abarth): Re-enable once https://github.com/domokit/mojo/issues/728
    #               is fixed.
    # default_warning_flags += [ "-Wnewline-eof" ]

    # When compiling Objective-C, warns if a method is used whose
    # availability is newer than the deployment target. This is not
    # required when compiling Chrome for iOS.
    default_warning_flags += [ "-Wpartial-availability" ]
  }

  # Suppress warnings about ABI changes on ARM (Clang doesn't give this
  # warning).
  if (current_cpu == "arm" && !is_clang) {
    default_warning_flags += [ "-Wno-psabi" ]
  }

  # The Raspberry Pi 1 toolchain enables this warning, but Dart doesn't build
  # cleanly with it.
  if (is_linux && !is_clang && current_cpu == "arm" && arm_version == 6) {
    default_warning_flags += [ "-Wno-type-limits" ]
  }

  if (is_android) {
    # Disable any additional warnings enabled by the Android build system but
    # which chromium does not build cleanly with (when treating warning as
    # errors).
    default_warning_flags += [
      "-Wno-extra",
      "-Wno-ignored-qualifiers",
      "-Wno-type-limits",
    ]
    default_warning_flags_cc += [
      # Other things unrelated to -Wextra:
      "-Wno-non-virtual-dtor",
      "-Wno-sign-promo",
    ]
  }
}

# chromium_code ---------------------------------------------------------------
#
# Toggles between higher and lower warnings for code that is (or isn't)
# part of Chromium.

config("chromium_code") {
  if (is_win) {
    # TODO(zra): Enable higher warning levels.
    # cflags = [ "/W4" ]  # Warning level 4.
    cflags = []
  } else {
    cflags = [
      "-Wall",
      "-Wextra",
      "-Werror",
    ]

    defines = []
    if (!using_sanitizer && (!is_linux || !is_clang)) {
      # _FORTIFY_SOURCE isn't really supported by Clang now, see
      # http://llvm.org/bugs/show_bug.cgi?id=16821.
      # It seems to work fine with Ubuntu 12 headers though, so use it in
      # official builds.
      #
      # Non-chromium code is not guaranteed to compile cleanly with
      # _FORTIFY_SOURCE. Also, fortified build may fail when optimizations are
      # disabled, so only do that for Release build.
      defines += [ "_FORTIFY_SOURCE=2" ]
    }
  }
  cflags += default_warning_flags
  cflags_cc = default_warning_flags_cc
}
config("no_chromium_code") {
  cflags = []
  cflags_cc = []
  defines = []

  if (is_win) {
    defines += [
      "_CRT_NONSTDC_NO_WARNINGS",
      "_CRT_NONSTDC_NO_DEPRECATE",
    ]
  }

  cflags += default_warning_flags
  cflags_cc += default_warning_flags_cc
}

# rtti ------------------------------------------------------------------------
#
# Allows turning Run-Time Type Identification on or off.

config("rtti") {
  if (is_win) {
    cflags_cc = [ "/GR" ]
  }
}
config("no_rtti") {
  if (is_win) {
    cflags_cc = [ "/GR-" ]
  } else {
    rtti_flags = [ "-fno-rtti" ]
    cflags_cc = rtti_flags
    cflags_objcc = rtti_flags
  }
}

# Optimization -----------------------------------------------------------------
#
# Note that BUILDCONFIG.gn sets up a variable "default_optimization_config"
# which it will assign to the config it implicitly applies to every target. If
# you want to override the optimization level for your target, remove this
# config (which will expand differently for debug or release builds), and then
# add back the one you want to override it with:
#
#   configs -= default_optimization_config
#   configs += [ ":optimize_max" ]

# Shared settings.
# IMPORTANT: On Windows "/O1" and "/O2" must go before the common flags.
if (is_win) {
  common_optimize_on_cflags = [
    "/Ob2",  # Both explicit and auto inlining.
    "/Oy-",  # Disable omitting frame pointers, must be after /O2.
  ]
  if (!is_asan) {
    common_optimize_on_cflags += [
      # Put data in separate COMDATs. This allows the linker
      # to put bit-identical constants at the same address even if
      # they're unrelated constants, which saves binary size.
      # This optimization can't be used when ASan is enabled because
      # it is not compatible with the ASan ODR checker.
      "/Gw",
    ]
  }
  common_optimize_on_ldflags = [ "/OPT:REF" ]
} else {
  common_optimize_on_cflags = [
    # Don't emit the GCC version ident directives, they just end up in the
    # .comment section taking up binary size.
    "-fno-ident",

    # Put data and code in their own sections, so that unused symbols
    # can be removed at link time with --gc-sections.
    "-fdata-sections",
    "-ffunction-sections",
  ]
  common_optimize_on_ldflags = []

  if (is_android) {
    common_optimize_on_ldflags += [
      # Warn in case of text relocations.
      "-Wl,--warn-shared-textrel",
    ]
  }

  if (is_mac) {
    # Mac dead code stripping requires symbols.
    common_optimize_on_ldflags += [ "-Wl,-dead_strip" ]
  } else {
    # Non-Mac Posix linker flags.
    common_optimize_on_ldflags += [
      # Specifically tell the linker to perform optimizations.
      # See http://lwn.net/Articles/192624/ .
      "-Wl,-O1",
      "-Wl,--gc-sections",
    ]

    if (!using_sanitizer) {
      # Functions interposed by the sanitizers can make ld think
      # that some libraries aren't needed when they actually are,
      # http://crbug.com/234010. As workaround, disable --as-needed.
      common_optimize_on_ldflags += [ "-Wl,--as-needed" ]
    }
  }
}

# Default "optimization on" config. On Windows, this favors size over speed.
config("optimize") {
  if (is_win) {
    # Favor size over speed, /O1 must be before the common flags. The GYP
    # build also specifies /Os and /GF but these are implied by /O1.
    cflags = [ "/O2" ] + common_optimize_on_cflags + [ "/Oi" ]
  } else if (is_android || is_chromecast) {
    cflags = [ "-Os" ] + common_optimize_on_cflags  # Favor size over speed.
  } else {
    cflags = [ "-O3" ] + common_optimize_on_cflags
  }
  ldflags = common_optimize_on_ldflags
}

# Turn off optimizations.
config("no_optimize") {
  if (is_win) {
    # The only difference on windows is that the inlining is less aggressive.
    # (We accept the default level). Otherwise it is very slow.
    cflags = [
      "/O${debug_optimization_level}",  # Do some optimizations.
      "/Oy-",  # Disable omitting frame pointers, must be after /O2.
    ]
  } else if (is_android) {
    # On Android we kind of optimize some things that don't affect debugging
    # much even when optimization is disabled to get the binary size down.
    cflags = [
      "-O${debug_optimization_level}",
      "-fdata-sections",
      "-ffunction-sections",
    ]
    ldflags = common_optimize_on_ldflags
  } else {
    cflags = [
      "-O${debug_optimization_level}",
      "-fdata-sections",
      "-ffunction-sections",
    ]
  }
}

# Symbols ----------------------------------------------------------------------

config("symbols") {
  if (is_win) {
    import("//build/toolchain/goma.gni")
    if (use_goma) {
      cflags = [ "/Z7" ]  # No PDB file
    } else {
      cflags = [ "/Zi" ]  # Produce PDB file, no edit and continue.
    }
    ldflags = [ "/DEBUG" ]
  } else {
    cflags = [
      "-g3",
      "-ggdb3",
    ]
  }
}<|MERGE_RESOLUTION|>--- conflicted
+++ resolved
@@ -385,27 +385,6 @@
 }
 
 config("compiler_arm_thumb") {
-<<<<<<< HEAD
-  if (current_cpu == "arm" && arm_use_thumb && is_posix &&
-      !(is_mac || is_ios)) {
-    cflags = [ "-mthumb" ]
-    if (is_android && !is_clang) {
-      # Clang doesn't support this option.
-      cflags += [ "-mthumb-interwork" ]
-    }
-  }
-}
-
-config("compiler_arm") {
-  if (current_cpu == "arm" && is_chromeos) {
-    # arm is normally the default mode for clang, but on chromeos, a wrapper
-    # is used to pass -mthumb, making the default thumb. Need to pass -marm
-    # explicity to override this.
-    cflags = [ "-marm" ]
-  }
-}
-
-=======
   if (current_cpu == "arm") {
     if (arm_use_thumb) {
       cflags = [ "-mthumb" ]
@@ -417,7 +396,15 @@
   }
 }
 
->>>>>>> f5ec1143
+config("compiler_arm") {
+  if (current_cpu == "arm" && is_chromeos) {
+    # arm is normally the default mode for clang, but on chromeos, a wrapper
+    # is used to pass -mthumb, making the default thumb. Need to pass -marm
+    # explicity to override this.
+    cflags = [ "-marm" ]
+  }
+}
+
 # runtime_library -------------------------------------------------------------
 #
 # Sets the runtime library and associated options.
