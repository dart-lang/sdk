# Copyright (c) 2013 The Chromium Authors. All rights reserved.
# Use of this source code is governed by a BSD-style license that can be
# found in the LICENSE file.

import("//build/config/sysroot.gni")

config("sdk") {
  ldflags = []
  cflags = []

  if (is_clang) {
    # Don't allow visible symbols from libc++ to be re-exported.
    ldflags += [ "-Wl,--exclude-libs=libc++.a" ]
  }

  if (sysroot != "") {
    cflags += [ "--sysroot=" + sysroot ]
    ldflags += [ "--sysroot=" + sysroot ]

    # Need to get some linker flags out of the sysroot.
    ldflags += [ exec_script("sysroot_ld_path.py",
                             [
                               rebase_path("//build/linux/sysroot_ld_path.sh",
                                           root_build_dir),
                               sysroot,
                             ],
                             "value") ]

    if (dart_sysroot == "alpine") {
      # When using the alpine sysroot, prefers lld as linker.
      if (is_clang) {
        ldflags += [ "-fuse-ld=lld" ]
      }

      # Statically link libstdc++ and libgcc as minimal alpine installation
      # do not have them by default.
      ldflags += [
        "-static-libgcc",
        "-static-libstdc++",
      ]
    }

    # When using the pulled Debian sysroot with gcc, we have to specify these
<<<<<<< HEAD
    # explicitly.
    if (dart_use_debian_sysroot && !is_clang) {
=======
    # excplicitly.
    if (dart_sysroot == "debian" && !is_clang) {
>>>>>>> b9b6511c
      cflags += [
        "-I=/usr/include/c++/4.8",
        "-I=/usr/include/c++/4.8/i486-linux-gnu",
      ]
    }
  }

  # Enable Large File Support extension (LFS)
  cflags += [
    "-D_FILE_OFFSET_BITS=64",
    "-D_LARGEFILE_SOURCE",
    "-D_LARGEFILE64_SOURCE",
  ]
}

config("executable_config") {
  # GDB cannot find the executable's mapping in QEMU when PIE is enabled.
  if (is_qemu) {
    cflags = [ "-fno-pie" ]
    ldflags = [ "-no-pie" ]
  } else if (current_cpu != "x86") {
    cflags = [ "-fPIE" ]
    ldflags = [ "-pie" ]
  }
}<|MERGE_RESOLUTION|>--- conflicted
+++ resolved
@@ -41,13 +41,8 @@
     }
 
     # When using the pulled Debian sysroot with gcc, we have to specify these
-<<<<<<< HEAD
     # explicitly.
-    if (dart_use_debian_sysroot && !is_clang) {
-=======
-    # excplicitly.
     if (dart_sysroot == "debian" && !is_clang) {
->>>>>>> b9b6511c
       cflags += [
         "-I=/usr/include/c++/4.8",
         "-I=/usr/include/c++/4.8/i486-linux-gnu",
