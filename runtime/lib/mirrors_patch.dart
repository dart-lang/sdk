// Copyright (c) 2012, the Dart project authors.  Please see the AUTHORS file
// for details. All rights reserved. Use of this source code is governed by a
// BSD-style license that can be found in the LICENSE file.

import "dart:_internal" as internal;

/**
 * Returns a [MirrorSystem] for the current isolate.
 */
@patch MirrorSystem currentMirrorSystem() {
  return _Mirrors.currentMirrorSystem();
}

/**
 * Returns an [InstanceMirror] for some Dart language object.
 *
 * This only works if this mirror system is associated with the
 * current running isolate.
 */
@patch InstanceMirror reflect(Object reflectee) {
  return _Mirrors.reflect(reflectee);
}

/**
 * Returns a [ClassMirror] for the class represented by a Dart
 * Type object.
 *
 * This only works with objects local to the current isolate.
 */
@patch ClassMirror reflectClass(Type key) {
  return _Mirrors.reflectClass(key);
}

<<<<<<< HEAD
patch TypeMirror reflectType(Type key, [List<Type> typeArguments]) {
  return _Mirrors.reflectType(key, typeArguments);
=======
@patch TypeMirror reflectType(Type key) {
  return _Mirrors.reflectType(key);
>>>>>>> 1196cf52
}

@patch class MirrorSystem {
  @patch LibraryMirror findLibrary(Symbol libraryName) {
    var candidates =
        libraries.values.where((lib) => lib.simpleName == libraryName);
    if (candidates.length == 1) {
      return candidates.single;
    }
    if (candidates.length > 1) {
      var uris = candidates.map((lib) => lib.uri.toString()).toList();
      throw new Exception("There are multiple libraries named "
                          "'${getName(libraryName)}': $uris");
    }
    throw new Exception("There is no library named '${getName(libraryName)}'");
  }

  @patch static String getName(Symbol symbol) {
    return internal.Symbol.getUnmangledName(symbol);
  }

  @patch static Symbol getSymbol(String name, [LibraryMirror library]) {
    if ((library != null && library is! _LocalLibraryMirror) ||
        ((name.length > 0) && (name[0] == '_') && (library == null))) {
      throw new ArgumentError(library);
    }
    if (library != null) name = _mangleName(name, library._reflectee);
    return new internal.Symbol.unvalidated(name);
  }

  static _mangleName(String name, _MirrorReference lib)
      native "Mirrors_mangleName";
}<|MERGE_RESOLUTION|>--- conflicted
+++ resolved
@@ -31,13 +31,8 @@
   return _Mirrors.reflectClass(key);
 }
 
-<<<<<<< HEAD
-patch TypeMirror reflectType(Type key, [List<Type> typeArguments]) {
+@patch TypeMirror reflectType(Type key, [List<Type> typeArguments]) {
   return _Mirrors.reflectType(key, typeArguments);
-=======
-@patch TypeMirror reflectType(Type key) {
-  return _Mirrors.reflectType(key);
->>>>>>> 1196cf52
 }
 
 @patch class MirrorSystem {
