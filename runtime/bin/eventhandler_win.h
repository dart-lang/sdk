// Copyright (c) 2012, the Dart project authors.  Please see the AUTHORS file
// for details. All rights reserved. Use of this source code is governed by a
// BSD-style license that can be found in the LICENSE file.

#ifndef RUNTIME_BIN_EVENTHANDLER_WIN_H_
#define RUNTIME_BIN_EVENTHANDLER_WIN_H_

#if !defined(RUNTIME_BIN_EVENTHANDLER_H_)
#error Do not include eventhandler_win.h directly; use eventhandler.h instead.
#endif

#include <mswsock.h>
#include <winsock2.h>
#include <ws2tcpip.h>

#include "bin/builtin.h"
#include "bin/reference_counting.h"
#include "bin/thread.h"
#include "bin/socket_base.h"

namespace dart {
namespace bin {

// Forward declarations.
class EventHandlerImplementation;
class Handle;
class FileHandle;
class SocketHandle;
class ClientSocket;
class ListenSocket;

// An OverlappedBuffer encapsulates the OVERLAPPED structure and the
// associated data buffer. For accept it also contains the pre-created
// socket for the client.
class OverlappedBuffer {
 public:
  enum Operation {
    kAccept,
    kRead,
    kRecvFrom,
    kWrite,
    kSendTo,
    kDisconnect,
    kConnect
  };

  static OverlappedBuffer* AllocateAcceptBuffer(int buffer_size);
  static OverlappedBuffer* AllocateReadBuffer(int buffer_size);
  static OverlappedBuffer* AllocateRecvFromBuffer(int buffer_size);
  static OverlappedBuffer* AllocateWriteBuffer(int buffer_size);
  static OverlappedBuffer* AllocateSendToBuffer(int buffer_size);
  static OverlappedBuffer* AllocateDisconnectBuffer();
  static OverlappedBuffer* AllocateConnectBuffer();
  static void DisposeBuffer(OverlappedBuffer* buffer);

  // Find the IO buffer from the OVERLAPPED address.
  static OverlappedBuffer* GetFromOverlapped(OVERLAPPED* overlapped);

  // Read data from a buffer which has been received. It will read up
  // to num_bytes bytes of data returning the actual number of bytes
  // read. This will update the index of the next byte in the buffer
  // so calling Read several times will keep returning new data from
  // the buffer until all data have been read.
  int Read(void* buffer, int num_bytes);

  // Write data to a buffer before sending it. Returns the number of bytes
  // actually written to the buffer. Calls to Write will always write to
  // the buffer from the beginning.
  int Write(const void* buffer, int num_bytes);

  // Check the amount of data in a read buffer which has not been read yet.
  int GetRemainingLength();
  bool IsEmpty() { return GetRemainingLength() == 0; }

  Operation operation() const { return operation_; }
  SOCKET client() const { return client_; }
  char* GetBufferStart() { return reinterpret_cast<char*>(&buffer_data_); }
  int GetBufferSize() const { return buflen_; }
  struct sockaddr* from() const {
    return from_;
  }
  socklen_t* from_len_addr() const { return from_len_addr_; }
  socklen_t from_len() const { return from_ == nullptr ? 0 : *from_len_addr_; }

  // Returns the address of the OVERLAPPED structure with all fields
  // initialized to zero.
  OVERLAPPED* GetCleanOverlapped() {
    memset(&overlapped_, 0, sizeof(overlapped_));
    return &overlapped_;
  }

  // Returns a WASBUF structure initialized with the data in this IO buffer.
  WSABUF* GetWASBUF() {
    wbuf_.buf = GetBufferStart();
    wbuf_.len = GetBufferSize();
    return &wbuf_;
  }

  void set_data_length(int data_length) { data_length_ = data_length; }

 private:
  OverlappedBuffer(int buffer_size, Operation operation)
      : operation_(operation), buflen_(buffer_size) {
    memset(GetBufferStart(), 0, GetBufferSize());
    if (operation == kRecvFrom) {
      // Reserve part of the buffer for the length of source sockaddr
      // and source sockaddr.
      const int kAdditionalSize =
          sizeof(struct sockaddr_storage) + sizeof(socklen_t);
      ASSERT(buflen_ > kAdditionalSize);
      buflen_ -= kAdditionalSize;
      from_len_addr_ =
          reinterpret_cast<socklen_t*>(GetBufferStart() + GetBufferSize());
      *from_len_addr_ = sizeof(struct sockaddr_storage);
      from_ = reinterpret_cast<struct sockaddr*>(from_len_addr_ + 1);
    } else {
      from_len_addr_ = nullptr;
      from_ = nullptr;
    }
    index_ = 0;
    data_length_ = 0;
    if (operation_ == kAccept) {
      client_ = socket(AF_INET, SOCK_STREAM, IPPROTO_TCP);
    }
  }

  void* operator new(size_t size, int buffer_size) {
    return malloc(size + buffer_size);
  }

  void operator delete(void* buffer) { free(buffer); }

  // Allocate an overlapped buffer for thse specified amount of data and
  // operation. Some operations need additional buffer space, which is
  // handled by this method.
  static OverlappedBuffer* AllocateBuffer(int buffer_size, Operation operation);

  OVERLAPPED overlapped_;  // OVERLAPPED structure for overlapped IO.
  SOCKET client_;          // Used for AcceptEx client socket.
  int buflen_;             // Length of the buffer.
  Operation operation_;    // Type of operation issued.

  int index_;        // Index for next read from read buffer.
  int data_length_;  // Length of the actual data in the buffer.

  WSABUF wbuf_;  // Structure for passing buffer to WSA functions.

  // For the recvfrom operation additional storace is allocated for the
  // source sockaddr.
  socklen_t* from_len_addr_;  // Pointer to source sockaddr size storage.
  struct sockaddr* from_;     // Pointer to source sockaddr storage.

  // Buffer for recv/send/AcceptEx. This must be at the end of the
  // object as the object is allocated larger than it's definition
  // indicate to extend this array.
  uint8_t buffer_data_[1];

  DISALLOW_COPY_AND_ASSIGN(OverlappedBuffer);
};

// Abstract super class for holding information on listen and connected
// sockets.
class Handle : public ReferenceCounted<Handle>, public DescriptorInfoBase {
 public:
  enum Type {
    kFile,
    kStd,
    kDirectoryWatch,
    kClientSocket,
    kListenSocket,
    kDatagramSocket
  };

  // Socket interface exposing normal socket operations.
  intptr_t Available();
  bool DataReady();
  intptr_t Read(void* buffer, intptr_t num_bytes);
  intptr_t RecvFrom(void* buffer,
                    intptr_t num_bytes,
                    struct sockaddr* sa,
                    socklen_t addr_len);
  virtual intptr_t Write(const void* buffer, intptr_t num_bytes);
  virtual intptr_t SendTo(const void* buffer,
                          intptr_t num_bytes,
                          struct sockaddr* sa,
                          socklen_t sa_len);

  // Internal interface used by the event handler.
  virtual bool IssueRead();
  virtual bool IssueRecvFrom();
  virtual bool IssueWrite();
  virtual bool IssueSendTo(struct sockaddr* sa, socklen_t sa_len);
  bool HasPendingRead();
  bool HasPendingWrite();
  void ReadComplete(OverlappedBuffer* buffer);
  void RecvFromComplete(OverlappedBuffer* buffer);
  void WriteComplete(OverlappedBuffer* buffer);

  bool IsClosing() { return (flags_ & (1 << kClosing)) != 0; }
  bool IsClosedRead() { return (flags_ & (1 << kCloseRead)) != 0; }
  bool IsClosedWrite() { return (flags_ & (1 << kCloseWrite)) != 0; }
  bool IsError() { return (flags_ & (1 << kError)) != 0; }
  void MarkClosing() { flags_ |= (1 << kClosing); }
  void MarkClosedRead() { flags_ |= (1 << kCloseRead); }
  void MarkClosedWrite() { flags_ |= (1 << kCloseWrite); }
  void MarkError() { flags_ |= (1 << kError); }

  virtual void EnsureInitialized(EventHandlerImplementation* event_handler) = 0;

  HANDLE handle() { return handle_; }

  bool CreateCompletionPort(HANDLE completion_port);

  void Close();
  virtual void DoClose();
  virtual bool IsClosed() = 0;

  bool IsHandleClosed() const { return handle_ == INVALID_HANDLE_VALUE; }

  Type type() { return type_; }
  bool is_file() { return type_ == kFile; }
  bool is_socket() {
    return type_ == kListenSocket || type_ == kClientSocket ||
           type_ == kDatagramSocket;
  }
  bool is_listen_socket() { return type_ == kListenSocket; }
  bool is_client_socket() { return type_ == kClientSocket; }
  bool is_datagram_socket() { return type_ == kDatagramSocket; }

  void MarkDoesNotSupportOverlappedIO() {
    flags_ |= (1 << kDoesNotSupportOverlappedIO);
  }
  bool SupportsOverlappedIO() {
    return (flags_ & (1 << kDoesNotSupportOverlappedIO)) == 0;
  }

  void ReadSyncCompleteAsync();

  DWORD last_error() { return last_error_; }
  void set_last_error(DWORD last_error) { last_error_ = last_error; }

  void set_completion_port(HANDLE completion_port) {
    completion_port_ = completion_port;
  }

  void set_event_handler(EventHandlerImplementation* event_handler) {
    event_handler_ = event_handler;
  }

 protected:
  // For access to monitor_;
  friend class EventHandlerImplementation;

  enum Flags {
    kClosing = 0,
    kCloseRead = 1,
    kCloseWrite = 2,
    kDoesNotSupportOverlappedIO = 3,
    kError = 4
  };

  explicit Handle(intptr_t handle);
  virtual ~Handle();

  virtual void HandleIssueError();

  Monitor monitor_;
  Type type_;
  HANDLE handle_;
  HANDLE completion_port_;
  EventHandlerImplementation* event_handler_;

  OverlappedBuffer* data_ready_;     // Buffer for data ready to be read.
  OverlappedBuffer* pending_read_;   // Buffer for pending read.
  OverlappedBuffer* pending_write_;  // Buffer for pending write

  DWORD last_error_;

  ThreadId read_thread_id_;
  HANDLE read_thread_handle_;
  bool read_thread_starting_;
  bool read_thread_finished_;

 private:
  void WaitForReadThreadStarted();
  void NotifyReadThreadStarted();
  void WaitForReadThreadFinished();
  void NotifyReadThreadFinished();

  int flags_;

  friend class ReferenceCounted<Handle>;
  DISALLOW_COPY_AND_ASSIGN(Handle);
};

class FileHandle : public DescriptorInfoSingleMixin<Handle> {
 public:
  explicit FileHandle(HANDLE handle)
      : DescriptorInfoSingleMixin(reinterpret_cast<intptr_t>(handle), true) {
    type_ = kFile;
  }

  virtual void EnsureInitialized(EventHandlerImplementation* event_handler);
  virtual bool IsClosed();

 private:
  DISALLOW_COPY_AND_ASSIGN(FileHandle);
};

class StdHandle : public FileHandle {
 public:
  static StdHandle* Stdin(HANDLE handle);

  virtual void DoClose();
  virtual intptr_t Write(const void* buffer, intptr_t num_bytes);

  void WriteSyncCompleteAsync();
  void RunWriteLoop();

#if defined(DEBUG)
  static StdHandle* StdinPtr() { return stdin_; }
#endif

 private:
  static Mutex* stdin_mutex_;
  static StdHandle* stdin_;

  explicit StdHandle(HANDLE handle)
      : FileHandle(handle),
        thread_id_(Thread::kInvalidThreadId),
        thread_handle_(nullptr),
        thread_wrote_(0),
        write_thread_exists_(false),
        write_thread_running_(false) {
    type_ = kStd;
  }

  ThreadId thread_id_;
  HANDLE thread_handle_;
  intptr_t thread_wrote_;
  bool write_thread_exists_;
  bool write_thread_running_;

  DISALLOW_COPY_AND_ASSIGN(StdHandle);
};

class DirectoryWatchHandle : public DescriptorInfoSingleMixin<Handle> {
 public:
  DirectoryWatchHandle(HANDLE handle, int events, bool recursive)
      : DescriptorInfoSingleMixin(reinterpret_cast<intptr_t>(handle), true),
        events_(events),
        recursive_(recursive) {
    type_ = kDirectoryWatch;
  }

  virtual void EnsureInitialized(EventHandlerImplementation* event_handler);
  virtual bool IsClosed();

  virtual bool IssueRead();

  void Stop();

 private:
  int events_;
  bool recursive_;

  DISALLOW_COPY_AND_ASSIGN(DirectoryWatchHandle);
};

class SocketHandle : public Handle {
 public:
  SOCKET socket() const { return socket_; }

 protected:
  explicit SocketHandle(intptr_t s) : Handle(s), socket_(s) {}

  virtual void HandleIssueError();

 private:
  const SOCKET socket_;

  DISALLOW_COPY_AND_ASSIGN(SocketHandle);
};

// Information on listen sockets.
class ListenSocket : public DescriptorInfoMultipleMixin<SocketHandle> {
 public:
  explicit ListenSocket(intptr_t s)
      : DescriptorInfoMultipleMixin(s, true),
<<<<<<< HEAD
        AcceptEx_(NULL),
        GetAcceptExSockaddrs_(NULL),
=======
        AcceptEx_(nullptr),
>>>>>>> 6c7be24b
        pending_accept_count_(0),
        accepted_head_(nullptr),
        accepted_tail_(nullptr),
        accepted_count_(0) {
    type_ = kListenSocket;
  }
  virtual ~ListenSocket() {
    ASSERT(!HasPendingAccept());
    ASSERT(accepted_head_ == nullptr);
    ASSERT(accepted_tail_ == nullptr);
  }

  // Socket interface exposing normal socket operations.
  ClientSocket* Accept();
  bool CanAccept();

  // Internal interface used by the event handler.
  bool HasPendingAccept() { return pending_accept_count_ > 0; }
  bool IssueAccept();
  void AcceptComplete(OverlappedBuffer* buffer, HANDLE completion_port);

  virtual void EnsureInitialized(EventHandlerImplementation* event_handler);
  virtual void DoClose();
  virtual bool IsClosed();

  int pending_accept_count() { return pending_accept_count_; }

  int accepted_count() { return accepted_count_; }

 private:
  bool LoadAcceptEx();

  bool LoadGetAcceptExSockaddrs();

  LPFN_ACCEPTEX AcceptEx_;

  LPFN_GETACCEPTEXSOCKADDRS GetAcceptExSockaddrs_;

  // The number of asynchronous `IssueAccept` operations which haven't completed
  // yet.
  int pending_accept_count_;

  // Linked list of accepted connections provided by completion code. Ready to
  // be handed over through accept.
  ClientSocket* accepted_head_;
  ClientSocket* accepted_tail_;

  // The number of accepted connections which are waiting to be removed from
  // this queue and processed by dart isolates.
  int accepted_count_;

  DISALLOW_COPY_AND_ASSIGN(ListenSocket);
};

// Information on connected sockets.
class ClientSocket : public DescriptorInfoSingleMixin<SocketHandle> {
 public:
  explicit ClientSocket(intptr_t s, RawAddr* premote_addr = NULL)
      : DescriptorInfoSingleMixin(s, true),
        DisconnectEx_(nullptr),
        next_(nullptr),
        connected_(false),
        closed_(false),
        premote_addr_(premote_addr) {
    LoadDisconnectEx();
    type_ = kClientSocket;
  }

  virtual ~ClientSocket() {
    // Don't delete this object until all pending requests have been handled.
    ASSERT(!HasPendingRead());
    ASSERT(!HasPendingWrite());
    ASSERT(next_ == nullptr);
    ASSERT(closed_ == true);
    delete premote_addr_;
  }

  void Shutdown(int how);

  // Internal interface used by the event handler.
  virtual bool IssueRead();
  virtual bool IssueWrite();
  void IssueDisconnect();
  void DisconnectComplete(OverlappedBuffer* buffer);

  void ConnectComplete(OverlappedBuffer* buffer);

  virtual void EnsureInitialized(EventHandlerImplementation* event_handler);
  virtual void DoClose();
  virtual bool IsClosed();

  ClientSocket* next() { return next_; }
  void set_next(ClientSocket* next) { next_ = next; }

  void mark_connected() { connected_ = true; }
  bool is_connected() const { return connected_; }

  void mark_closed() { closed_ = true; }

  RawAddr* const get_remote_addr() const { return premote_addr_;}

#if defined(DEBUG)
  static intptr_t disconnecting() { return disconnecting_; }
#endif

 private:
  bool LoadDisconnectEx();

  LPFN_DISCONNECTEX DisconnectEx_;
  ClientSocket* next_;
  bool connected_;
  bool closed_;
  RawAddr* premote_addr_;

#if defined(DEBUG)
  static intptr_t disconnecting_;
#endif

  DISALLOW_COPY_AND_ASSIGN(ClientSocket);
};

class DatagramSocket : public DescriptorInfoSingleMixin<SocketHandle> {
 public:
  explicit DatagramSocket(intptr_t s) : DescriptorInfoSingleMixin(s, true) {
    type_ = kDatagramSocket;
  }

  virtual ~DatagramSocket() {
    // Don't delete this object until all pending requests have been handled.
    ASSERT(!HasPendingRead());
    ASSERT(!HasPendingWrite());
  }

  // Internal interface used by the event handler.
  virtual bool IssueRecvFrom();
  virtual bool IssueSendTo(sockaddr* sa, socklen_t sa_len);

  virtual void EnsureInitialized(EventHandlerImplementation* event_handler);
  virtual void DoClose();
  virtual bool IsClosed();

 private:
  DISALLOW_COPY_AND_ASSIGN(DatagramSocket);
};

// Event handler.
class EventHandlerImplementation {
 public:
  EventHandlerImplementation();
  virtual ~EventHandlerImplementation();

  void SendData(intptr_t id, Dart_Port dart_port, int64_t data);
  void Start(EventHandler* handler);
  void Shutdown();

  static void EventHandlerEntry(uword args);

  int64_t GetTimeout();
  void HandleInterrupt(InterruptMessage* msg);
  void HandleTimeout();
  void HandleAccept(ListenSocket* listen_socket, OverlappedBuffer* buffer);
  void TryDispatchingPendingAccepts(ListenSocket* listen_socket);
  void HandleRead(Handle* handle, int bytes, OverlappedBuffer* buffer);
  void HandleRecvFrom(Handle* handle, int bytes, OverlappedBuffer* buffer);
  void HandleWrite(Handle* handle, int bytes, OverlappedBuffer* buffer);
  void HandleDisconnect(ClientSocket* client_socket,
                        int bytes,
                        OverlappedBuffer* buffer);
  void HandleConnect(ClientSocket* client_socket,
                     int bytes,
                     OverlappedBuffer* buffer);
  void HandleIOCompletion(DWORD bytes, ULONG_PTR key, OVERLAPPED* overlapped);

  void HandleCompletionOrInterrupt(BOOL ok,
                                   DWORD bytes,
                                   ULONG_PTR key,
                                   OVERLAPPED* overlapped);

  HANDLE completion_port() { return completion_port_; }

 private:
  Monitor startup_monitor_;
  ThreadId handler_thread_id_;
  HANDLE handler_thread_handle_;

  TimeoutQueue timeout_queue_;  // Time for next timeout.
  bool shutdown_;
  HANDLE completion_port_;

  DISALLOW_COPY_AND_ASSIGN(EventHandlerImplementation);
};

}  // namespace bin
}  // namespace dart

#endif  // RUNTIME_BIN_EVENTHANDLER_WIN_H_<|MERGE_RESOLUTION|>--- conflicted
+++ resolved
@@ -387,12 +387,8 @@
  public:
   explicit ListenSocket(intptr_t s)
       : DescriptorInfoMultipleMixin(s, true),
-<<<<<<< HEAD
-        AcceptEx_(NULL),
-        GetAcceptExSockaddrs_(NULL),
-=======
         AcceptEx_(nullptr),
->>>>>>> 6c7be24b
+        GetAcceptExSockaddrs_(nullptr),
         pending_accept_count_(0),
         accepted_head_(nullptr),
         accepted_tail_(nullptr),
