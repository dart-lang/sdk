// Copyright (c) 2013, the Dart project authors.  Please see the AUTHORS file
// for details. All rights reserved. Use of this source code is governed by a
// BSD-style license that can be found in the LICENSE file.

#include "platform/globals.h"
#if defined(DART_HOST_OS_WINDOWS)

#include "bin/eventhandler.h"
#include "bin/eventhandler_win.h"

#include <fcntl.h>     // NOLINT
#include <io.h>        // NOLINT
#include <mswsock.h>   // NOLINT
#include <winsock2.h>  // NOLINT
#include <ws2tcpip.h>  // NOLINT

#include "bin/builtin.h"
#include "bin/dartutils.h"
#include "bin/lockers.h"
#include "bin/process.h"
#include "bin/socket.h"
#include "bin/thread.h"
#include "bin/utils.h"
#include "platform/syslog.h"

#include "platform/utils.h"

namespace dart {
namespace bin {

// kBufferSize must be >= kMaxUDPPackageLength so that a complete UDP packet
// can fit in the buffer.
static constexpr int kBufferSize = 64 * 1024;
static constexpr int kStdOverlappedBufferSize = 16 * 1024;
static constexpr int kMaxUDPPackageLength = 64 * 1024;

OverlappedBuffer* OverlappedBuffer::AllocateBuffer(int buffer_size,
                                                   Operation operation) {
  OverlappedBuffer* buffer =
      new (buffer_size) OverlappedBuffer(buffer_size, operation);
  return buffer;
}

OverlappedBuffer* OverlappedBuffer::AllocateAcceptBuffer(int buffer_size) {
  OverlappedBuffer* buffer = AllocateBuffer(buffer_size, kAccept);
  return buffer;
}

OverlappedBuffer* OverlappedBuffer::AllocateReadBuffer(int buffer_size) {
  return AllocateBuffer(buffer_size, kRead);
}

OverlappedBuffer* OverlappedBuffer::AllocateRecvFromBuffer(int buffer_size) {
  // For calling recvfrom additional buffer space is needed for the source
  // address information.
  buffer_size += sizeof(socklen_t) + sizeof(struct sockaddr_storage);
  return AllocateBuffer(buffer_size, kRecvFrom);
}

OverlappedBuffer* OverlappedBuffer::AllocateWriteBuffer(int buffer_size) {
  return AllocateBuffer(buffer_size, kWrite);
}

OverlappedBuffer* OverlappedBuffer::AllocateSendToBuffer(int buffer_size) {
  return AllocateBuffer(buffer_size, kSendTo);
}

OverlappedBuffer* OverlappedBuffer::AllocateDisconnectBuffer() {
  return AllocateBuffer(0, kDisconnect);
}

OverlappedBuffer* OverlappedBuffer::AllocateConnectBuffer() {
  return AllocateBuffer(0, kConnect);
}

void OverlappedBuffer::DisposeBuffer(OverlappedBuffer* buffer) {
  delete buffer;
}

OverlappedBuffer* OverlappedBuffer::GetFromOverlapped(OVERLAPPED* overlapped) {
  OverlappedBuffer* buffer =
      CONTAINING_RECORD(overlapped, OverlappedBuffer, overlapped_);
  return buffer;
}

int OverlappedBuffer::Read(void* buffer, int num_bytes) {
  if (num_bytes > GetRemainingLength()) {
    num_bytes = GetRemainingLength();
  }
  memmove(buffer, GetBufferStart() + index_, num_bytes);
  index_ += num_bytes;
  return num_bytes;
}

int OverlappedBuffer::Write(const void* buffer, int num_bytes) {
  ASSERT(num_bytes == buflen_);
  memmove(GetBufferStart(), buffer, num_bytes);
  data_length_ = num_bytes;
  return num_bytes;
}

int OverlappedBuffer::GetRemainingLength() {
  ASSERT(operation_ == kRead || operation_ == kRecvFrom);
  return data_length_ - index_;
}

Handle::Handle(intptr_t handle)
    : ReferenceCounted(),
      DescriptorInfoBase(handle),
      handle_(reinterpret_cast<HANDLE>(handle)),
      completion_port_(INVALID_HANDLE_VALUE),
      event_handler_(nullptr),
      data_ready_(nullptr),
      pending_read_(nullptr),
      pending_write_(nullptr),
      last_error_(NOERROR),
      flags_(0),
      read_thread_id_(Thread::kInvalidThreadId),
      read_thread_handle_(nullptr),
      read_thread_starting_(false),
      read_thread_finished_(false),
      monitor_() {}

Handle::~Handle() {
}

bool Handle::CreateCompletionPort(HANDLE completion_port) {
  ASSERT(completion_port_ == INVALID_HANDLE_VALUE);
  // A reference to the Handle is Retained by the IO completion port.
  // It is Released by DeleteIfClosed.
  Retain();
  completion_port_ = CreateIoCompletionPort(
      handle(), completion_port, reinterpret_cast<ULONG_PTR>(this), 0);
  return (completion_port_ != nullptr);
}

void Handle::Close() {
  MonitorLocker ml(&monitor_);
  if (!SupportsOverlappedIO()) {
    // If the handle uses synchronous I/O (e.g. stdin), cancel any pending
    // operation before closing the handle, so the read thread is not blocked.
    BOOL result = CancelIoEx(handle_, nullptr);
// The Dart code 'stdin.listen(() {}).cancel()' causes this assert to be
// triggered on Windows 7, but not on Windows 10.
#if defined(DEBUG)
    if (IsWindows10OrGreater()) {
      ASSERT(result || (GetLastError() == ERROR_NOT_FOUND));
    }
#else
    USE(result);
#endif
  }
  if (!IsClosing()) {
    // Close the socket and set the closing state. This close method can be
    // called again if this socket has pending IO operations in flight.
    MarkClosing();
    // Perform handle type specific closing.
    DoClose();
  }
  ASSERT(IsHandleClosed());
}

void Handle::DoClose() {
  if (!IsHandleClosed()) {
    CloseHandle(handle_);
    handle_ = INVALID_HANDLE_VALUE;
  }
}

bool Handle::HasPendingRead() {
  return pending_read_ != nullptr;
}

bool Handle::HasPendingWrite() {
  return pending_write_ != nullptr;
}

void Handle::WaitForReadThreadStarted() {
  MonitorLocker ml(&monitor_);
  while (read_thread_starting_) {
    ml.Wait();
  }
}

void Handle::WaitForReadThreadFinished() {
  HANDLE to_join = nullptr;
  {
    MonitorLocker ml(&monitor_);
    if (read_thread_id_ != Thread::kInvalidThreadId) {
      while (!read_thread_finished_) {
        ml.Wait();
      }
      read_thread_finished_ = false;
      read_thread_id_ = Thread::kInvalidThreadId;
      to_join = read_thread_handle_;
      read_thread_handle_ = nullptr;
    }
  }
  if (to_join != nullptr) {
    // Join the read thread.
    DWORD res = WaitForSingleObject(to_join, INFINITE);
    CloseHandle(to_join);
    ASSERT(res == WAIT_OBJECT_0);
  }
}

void Handle::ReadComplete(OverlappedBuffer* buffer) {
  WaitForReadThreadStarted();
  {
    MonitorLocker ml(&monitor_);
    // Currently only one outstanding read at the time.
    ASSERT(pending_read_ == buffer);
    ASSERT(data_ready_ == nullptr);
    if (!IsClosing()) {
      data_ready_ = pending_read_;
    } else {
      OverlappedBuffer::DisposeBuffer(buffer);
    }
    pending_read_ = nullptr;
  }
  WaitForReadThreadFinished();
}

void Handle::RecvFromComplete(OverlappedBuffer* buffer) {
  ReadComplete(buffer);
}

void Handle::WriteComplete(OverlappedBuffer* buffer) {
  MonitorLocker ml(&monitor_);
  // Currently only one outstanding write at the time.
  ASSERT(pending_write_ == buffer);
  OverlappedBuffer::DisposeBuffer(buffer);
  pending_write_ = nullptr;
}

static void ReadFileThread(uword args) {
  Handle* handle = reinterpret_cast<Handle*>(args);
  handle->ReadSyncCompleteAsync();
}

void Handle::NotifyReadThreadStarted() {
  MonitorLocker ml(&monitor_);
  ASSERT(read_thread_starting_);
  ASSERT(read_thread_id_ == Thread::kInvalidThreadId);
  read_thread_id_ = Thread::GetCurrentThreadId();
  read_thread_handle_ = OpenThread(SYNCHRONIZE, false, read_thread_id_);
  read_thread_starting_ = false;
  ml.Notify();
}

void Handle::NotifyReadThreadFinished() {
  MonitorLocker ml(&monitor_);
  ASSERT(!read_thread_finished_);
  ASSERT(read_thread_id_ != Thread::kInvalidThreadId);
  read_thread_finished_ = true;
  ml.Notify();
}

void Handle::ReadSyncCompleteAsync() {
  NotifyReadThreadStarted();
  ASSERT(HasPendingRead());
  ASSERT(pending_read_->GetBufferSize() >= kStdOverlappedBufferSize);

  DWORD buffer_size = pending_read_->GetBufferSize();
  if (GetFileType(handle_) == FILE_TYPE_CHAR) {
    buffer_size = kStdOverlappedBufferSize;
  }
  char* buffer_start = pending_read_->GetBufferStart();
  DWORD bytes_read = 0;
  BOOL ok = ReadFile(handle_, buffer_start, buffer_size, &bytes_read, nullptr);
  if (!ok) {
    bytes_read = 0;
  }
  OVERLAPPED* overlapped = pending_read_->GetCleanOverlapped();
  ok =
      PostQueuedCompletionStatus(event_handler_->completion_port(), bytes_read,
                                 reinterpret_cast<ULONG_PTR>(this), overlapped);
  if (!ok) {
    FATAL("PostQueuedCompletionStatus failed");
  }
  NotifyReadThreadFinished();
}

bool Handle::IssueRead() {
  ASSERT(type_ != kListenSocket);
  ASSERT(!HasPendingRead());
  OverlappedBuffer* buffer = OverlappedBuffer::AllocateReadBuffer(kBufferSize);
  if (SupportsOverlappedIO()) {
    ASSERT(completion_port_ != INVALID_HANDLE_VALUE);

    BOOL ok =
        ReadFile(handle_, buffer->GetBufferStart(), buffer->GetBufferSize(),
                 nullptr, buffer->GetCleanOverlapped());
    if (ok || (GetLastError() == ERROR_IO_PENDING)) {
      // Completing asynchronously.
      pending_read_ = buffer;
      return true;
    }
    OverlappedBuffer::DisposeBuffer(buffer);
    HandleIssueError();
    return false;
  } else {
    // Completing asynchronously through thread.
    pending_read_ = buffer;
    read_thread_starting_ = true;
    int result = Thread::Start("dart:io ReadFile", ReadFileThread,
                               reinterpret_cast<uword>(this));
    if (result != 0) {
      FATAL("Failed to start read file thread %d", result);
    }
    return true;
  }
}

bool Handle::IssueRecvFrom() {
  return false;
}

bool Handle::IssueWrite() {
  MonitorLocker ml(&monitor_);
  ASSERT(type_ != kListenSocket);
  ASSERT(completion_port_ != INVALID_HANDLE_VALUE);
  ASSERT(HasPendingWrite());
  ASSERT(pending_write_->operation() == OverlappedBuffer::kWrite);

  OverlappedBuffer* buffer = pending_write_;
  BOOL ok =
      WriteFile(handle_, buffer->GetBufferStart(), buffer->GetBufferSize(),
                nullptr, buffer->GetCleanOverlapped());
  if (ok || (GetLastError() == ERROR_IO_PENDING)) {
    // Completing asynchronously.
    pending_write_ = buffer;
    return true;
  }
  OverlappedBuffer::DisposeBuffer(buffer);
  HandleIssueError();
  return false;
}

bool Handle::IssueSendTo(struct sockaddr* sa, socklen_t sa_len) {
  return false;
}

static void HandleClosed(Handle* handle) {
  if (!handle->IsClosing()) {
    int event_mask = 1 << kCloseEvent;
    handle->NotifyAllDartPorts(event_mask);
  }
}

static void HandleError(Handle* handle) {
  handle->set_last_error(WSAGetLastError());
  handle->MarkError();
  if (!handle->IsClosing()) {
    handle->NotifyAllDartPorts(1 << kErrorEvent);
  }
}

void Handle::HandleIssueError() {
  DWORD error = GetLastError();
  if (error == ERROR_BROKEN_PIPE) {
    HandleClosed(this);
  } else {
    HandleError(this);
  }
  SetLastError(error);
}

void FileHandle::EnsureInitialized(EventHandlerImplementation* event_handler) {
  MonitorLocker ml(&monitor_);
  event_handler_ = event_handler;
  if (completion_port_ == INVALID_HANDLE_VALUE) {
    if (SupportsOverlappedIO()) {
      CreateCompletionPort(event_handler_->completion_port());
    } else {
      // We need to retain the Handle even if overlapped IO is not supported.
      // It is Released by DeleteIfClosed after ReadSyncCompleteAsync
      // manually puts an event on the IO completion port.
      Retain();
      completion_port_ = event_handler_->completion_port();
    }
  }
}

bool FileHandle::IsClosed() {
  return IsClosing() && !HasPendingRead() && !HasPendingWrite();
}

void DirectoryWatchHandle::EnsureInitialized(
    EventHandlerImplementation* event_handler) {
  MonitorLocker ml(&monitor_);
  event_handler_ = event_handler;
  if (completion_port_ == INVALID_HANDLE_VALUE) {
    CreateCompletionPort(event_handler_->completion_port());
  }
}

bool DirectoryWatchHandle::IsClosed() {
  return IsClosing() && !HasPendingRead();
}

bool DirectoryWatchHandle::IssueRead() {
  // It may have been started before, as we start the directory-handler when
  // we create it.
  if (HasPendingRead() || (data_ready_ != nullptr)) {
    return true;
  }
  OverlappedBuffer* buffer = OverlappedBuffer::AllocateReadBuffer(kBufferSize);
  // Set up pending_read_ before ReadDirectoryChangesW because it might be
  // needed in ReadComplete invoked on event loop thread right away if data is
  // also ready right away.
  pending_read_ = buffer;
  ASSERT(completion_port_ != INVALID_HANDLE_VALUE);
  BOOL ok = ReadDirectoryChangesW(
      handle_, buffer->GetBufferStart(), buffer->GetBufferSize(), recursive_,
      events_, nullptr, buffer->GetCleanOverlapped(), nullptr);
  if (ok || (GetLastError() == ERROR_IO_PENDING)) {
    // Completing asynchronously.
    return true;
  }
  pending_read_ = nullptr;
  OverlappedBuffer::DisposeBuffer(buffer);
  return false;
}

void DirectoryWatchHandle::Stop() {
  MonitorLocker ml(&monitor_);
  // Stop the outstanding read, so we can close the handle.

  if (HasPendingRead()) {
    CancelIoEx(handle(), pending_read_->GetCleanOverlapped());
    // Don't dispose of the buffer, as it will still complete (with length 0).
  }

  DoClose();
}

void SocketHandle::HandleIssueError() {
  int error = WSAGetLastError();
  if (error == WSAECONNRESET) {
    HandleClosed(this);
  } else {
    HandleError(this);
  }
  WSASetLastError(error);
}

bool ListenSocket::LoadAcceptEx() {
  // Load the AcceptEx function into memory using WSAIoctl.
  GUID guid_accept_ex = WSAID_ACCEPTEX;
  DWORD bytes;
  int status = WSAIoctl(socket(), SIO_GET_EXTENSION_FUNCTION_POINTER,
                        &guid_accept_ex, sizeof(guid_accept_ex), &AcceptEx_,
                        sizeof(AcceptEx_), &bytes, nullptr, nullptr);
  return (status != SOCKET_ERROR);
}

bool ListenSocket::LoadGetAcceptExSockaddrs() {
  // Load the LoadGetAcceptExSockaddrs function into memory using WSAIoctl.
  GUID guid_load_accept_ex_sockaddrs = WSAID_GETACCEPTEXSOCKADDRS;
  DWORD bytes;
  int status = WSAIoctl(socket(), SIO_GET_EXTENSION_FUNCTION_POINTER,
                        &guid_load_accept_ex_sockaddrs, sizeof(guid_load_accept_ex_sockaddrs), &GetAcceptExSockaddrs_,
                        sizeof(GetAcceptExSockaddrs_), &bytes, NULL, NULL);
  return (status != SOCKET_ERROR);
}

bool ListenSocket::IssueAccept() {
  MonitorLocker ml(&monitor_);

  // For AcceptEx there needs to be buffer storage for address
  // information for two addresses (local and remote address). The
  // AcceptEx documentation says: "This value must be at least 16
  // bytes more than the maximum address length for the transport
  // protocol in use."
  const int kAcceptExAddressAdditionalBytes = 16;
  const int kAcceptExAddressStorageSize =
      sizeof(SOCKADDR_STORAGE) + kAcceptExAddressAdditionalBytes;
  OverlappedBuffer* buffer =
      OverlappedBuffer::AllocateAcceptBuffer(2 * kAcceptExAddressStorageSize);
  DWORD received;
  BOOL ok;
  ok = AcceptEx_(socket(), buffer->client(), buffer->GetBufferStart(),
                 0,  // For now don't receive data with accept.
                 kAcceptExAddressStorageSize, kAcceptExAddressStorageSize,
                 &received, buffer->GetCleanOverlapped());
  if (!ok) {
    if (WSAGetLastError() != WSA_IO_PENDING) {
      int error = WSAGetLastError();
      closesocket(buffer->client());
      OverlappedBuffer::DisposeBuffer(buffer);
      WSASetLastError(error);
      return false;
    }
  }

  pending_accept_count_++;

  return true;
}

void ListenSocket::AcceptComplete(OverlappedBuffer* buffer,
                                  HANDLE completion_port) {
  MonitorLocker ml(&monitor_);
  if (!IsClosing()) {
    // Update the accepted socket to support the full range of API calls.
    SOCKET s = socket();
    int rc = setsockopt(buffer->client(), SOL_SOCKET, SO_UPDATE_ACCEPT_CONTEXT,
                        reinterpret_cast<char*>(&s), sizeof(s));
    if (rc == NO_ERROR) {
      LPSOCKADDR local_addr = 0;
      int local_addr_length = 0;
      LPSOCKADDR remote_addr = 0;
      int remote_addr_length = 0;
      static const int kAcceptExAddressAdditionalBytes = 16;
      static const int kAcceptExAddressStorageSize =
          sizeof(SOCKADDR_STORAGE) + kAcceptExAddressAdditionalBytes;
      GetAcceptExSockaddrs_(buffer->GetBufferStart(), 0, kAcceptExAddressStorageSize,
          kAcceptExAddressStorageSize, &local_addr, &local_addr_length,
          &remote_addr, &remote_addr_length);
      RawAddr* remote_addr_ = new RawAddr;
      memcpy(remote_addr_, remote_addr, remote_addr_length);

      // Insert the accepted socket into the list.
      ClientSocket* client_socket = new ClientSocket(buffer->client(), remote_addr_);
      client_socket->mark_connected();
      client_socket->CreateCompletionPort(completion_port);
      if (accepted_head_ == nullptr) {
        accepted_head_ = client_socket;
        accepted_tail_ = client_socket;
      } else {
        ASSERT(accepted_tail_ != nullptr);
        accepted_tail_->set_next(client_socket);
        accepted_tail_ = client_socket;
      }
      accepted_count_++;
    } else {
      closesocket(buffer->client());
    }
  } else {
    // Close the socket, as it's already accepted.
    closesocket(buffer->client());
  }

  pending_accept_count_--;
  OverlappedBuffer::DisposeBuffer(buffer);
}

static void DeleteIfClosed(Handle* handle) {
  if (handle->IsClosed()) {
    handle->set_completion_port(INVALID_HANDLE_VALUE);
    handle->set_event_handler(nullptr);
    handle->NotifyAllDartPorts(1 << kDestroyedEvent);
    handle->RemoveAllPorts();
    // Once the Handle is closed, no further events on the IO completion port
    // will mention it. Thus, we can drop the reference here.
    handle->Release();
  }
}

void ListenSocket::DoClose() {
  closesocket(socket());
  handle_ = INVALID_HANDLE_VALUE;
  while (CanAccept()) {
    // Get rid of connections already accepted.
    ClientSocket* client = Accept();
    if (client != nullptr) {
      client->Close();
      // Release the reference from the list.
      // When an accept completes, we make a new ClientSocket (1 reference),
      // and add it to the IO completion port (1 more reference). If an
      // accepted connection is never requested by the Dart code, then
      // this list owns a reference (first Release), and the IO completion
      // port owns a reference, (second Release in DeleteIfClosed).
      client->Release();
      DeleteIfClosed(client);
    } else {
      break;
    }
  }
  // To finish resetting the state of the ListenSocket back to what it was
  // before EnsureInitialized was called, we have to reset the AcceptEx_
  // function pointer.
<<<<<<< HEAD
  AcceptEx_ = NULL;
  GetAcceptExSockaddrs_ = NULL;
=======
  AcceptEx_ = nullptr;
>>>>>>> 6c7be24b
}

bool ListenSocket::CanAccept() {
  MonitorLocker ml(&monitor_);
  return accepted_head_ != nullptr;
}

ClientSocket* ListenSocket::Accept() {
  MonitorLocker ml(&monitor_);

  ClientSocket* result = nullptr;

  if (accepted_head_ != nullptr) {
    result = accepted_head_;
    accepted_head_ = accepted_head_->next();
    if (accepted_head_ == nullptr) {
      accepted_tail_ = nullptr;
    }
    result->set_next(nullptr);
    accepted_count_--;
  }

  if (pending_accept_count_ < 5) {
    // We have less than 5 pending accepts, queue another.
    if (!IsClosing()) {
      if (!IssueAccept()) {
        HandleError(this);
      }
    }
  }

  return result;
}

void ListenSocket::EnsureInitialized(
    EventHandlerImplementation* event_handler) {
  MonitorLocker ml(&monitor_);
  if (AcceptEx_ == nullptr) {
    ASSERT(completion_port_ == INVALID_HANDLE_VALUE);
    ASSERT(event_handler_ == nullptr);
    event_handler_ = event_handler;
    CreateCompletionPort(event_handler_->completion_port());
    LoadAcceptEx();
  }
  if (GetAcceptExSockaddrs_ == NULL) {
    LoadGetAcceptExSockaddrs();
  }
}

bool ListenSocket::IsClosed() {
  return IsClosing() && !HasPendingAccept();
}

intptr_t Handle::Available() {
  MonitorLocker ml(&monitor_);
  if (data_ready_ == nullptr) {
    return 0;
  }
  return data_ready_->GetRemainingLength();
}

bool Handle::DataReady() {
  return data_ready_ != nullptr;
}

intptr_t Handle::Read(void* buffer, intptr_t num_bytes) {
  MonitorLocker ml(&monitor_);
  if (data_ready_ == nullptr) {
    return 0;
  }
  num_bytes =
      data_ready_->Read(buffer, Utils::Minimum<intptr_t>(num_bytes, INT_MAX));
  if (data_ready_->IsEmpty()) {
    OverlappedBuffer::DisposeBuffer(data_ready_);
    data_ready_ = nullptr;
    if (!IsClosing() && !IsClosedRead()) {
      IssueRead();
    }
  }
  return num_bytes;
}

intptr_t Handle::RecvFrom(void* buffer,
                          intptr_t num_bytes,
                          struct sockaddr* sa,
                          socklen_t sa_len) {
  MonitorLocker ml(&monitor_);
  if (data_ready_ == nullptr) {
    return 0;
  }
  num_bytes =
      data_ready_->Read(buffer, Utils::Minimum<intptr_t>(num_bytes, INT_MAX));
  if (data_ready_->from()->sa_family == AF_INET) {
    ASSERT(sa_len >= sizeof(struct sockaddr_in));
    memmove(sa, data_ready_->from(), sizeof(struct sockaddr_in));
  } else {
    ASSERT(data_ready_->from()->sa_family == AF_INET6);
    ASSERT(sa_len >= sizeof(struct sockaddr_in6));
    memmove(sa, data_ready_->from(), sizeof(struct sockaddr_in6));
  }
  // Always dispose of the buffer, as UDP messages must be read in their
  // entirety to match how recvfrom works in a socket.
  OverlappedBuffer::DisposeBuffer(data_ready_);
  data_ready_ = nullptr;
  if (!IsClosing() && !IsClosedRead()) {
    IssueRecvFrom();
  }
  return num_bytes;
}

intptr_t Handle::Write(const void* buffer, intptr_t num_bytes) {
  MonitorLocker ml(&monitor_);
  if (HasPendingWrite()) {
    return 0;
  }
  if (num_bytes > kBufferSize) {
    num_bytes = kBufferSize;
  }
  ASSERT(SupportsOverlappedIO());
  if (completion_port_ == INVALID_HANDLE_VALUE) {
    return 0;
  }
  int truncated_bytes = Utils::Minimum<intptr_t>(num_bytes, INT_MAX);
  pending_write_ = OverlappedBuffer::AllocateWriteBuffer(truncated_bytes);
  pending_write_->Write(buffer, truncated_bytes);
  if (!IssueWrite()) {
    return -1;
  }
  return truncated_bytes;
}

intptr_t Handle::SendTo(const void* buffer,
                        intptr_t num_bytes,
                        struct sockaddr* sa,
                        socklen_t sa_len) {
  MonitorLocker ml(&monitor_);
  if (HasPendingWrite()) {
    return 0;
  }
  if (num_bytes > kBufferSize) {
    ASSERT(kBufferSize >= kMaxUDPPackageLength);
    // The provided buffer is larger than the maximum UDP datagram size so
    // return an error immediately. If the buffer were larger and the data were
    // actually passed to `WSASendTo()` then the operation would fail with
    // ERROR_INVALID_USER_BUFFER anyway.
    SetLastError(ERROR_INVALID_USER_BUFFER);
    return -1;
  }
  ASSERT(SupportsOverlappedIO());
  if (completion_port_ == INVALID_HANDLE_VALUE) {
    return 0;
  }
  pending_write_ = OverlappedBuffer::AllocateSendToBuffer(num_bytes);
  pending_write_->Write(buffer, num_bytes);
  if (!IssueSendTo(sa, sa_len)) {
    return -1;
  }
  return num_bytes;
}

Mutex* StdHandle::stdin_mutex_ = new Mutex();
StdHandle* StdHandle::stdin_ = nullptr;

StdHandle* StdHandle::Stdin(HANDLE handle) {
  MutexLocker ml(stdin_mutex_);
  if (stdin_ == nullptr) {
    stdin_ = new StdHandle(handle);
  }
  return stdin_;
}

static void WriteFileThread(uword args) {
  StdHandle* handle = reinterpret_cast<StdHandle*>(args);
  handle->RunWriteLoop();
}

void StdHandle::RunWriteLoop() {
  MonitorLocker ml(&monitor_);
  write_thread_running_ = true;
  thread_id_ = Thread::GetCurrentThreadId();
  thread_handle_ = OpenThread(SYNCHRONIZE, false, thread_id_);
  // Notify we have started.
  ml.Notify();

  while (write_thread_running_) {
    ml.Wait(Monitor::kNoTimeout);
    if (HasPendingWrite()) {
      // We woke up and had a pending write. Execute it.
      WriteSyncCompleteAsync();
    }
  }

  write_thread_exists_ = false;
  ml.Notify();
}

void StdHandle::WriteSyncCompleteAsync() {
  ASSERT(HasPendingWrite());

  DWORD bytes_written = -1;
  BOOL ok = WriteFile(handle_, pending_write_->GetBufferStart(),
                      pending_write_->GetBufferSize(), &bytes_written, nullptr);
  if (!ok) {
    bytes_written = 0;
  }
  thread_wrote_ += bytes_written;
  OVERLAPPED* overlapped = pending_write_->GetCleanOverlapped();
  ok = PostQueuedCompletionStatus(
      event_handler_->completion_port(), bytes_written,
      reinterpret_cast<ULONG_PTR>(this), overlapped);
  if (!ok) {
    FATAL("PostQueuedCompletionStatus failed");
  }
}

intptr_t StdHandle::Write(const void* buffer, intptr_t num_bytes) {
  MonitorLocker ml(&monitor_);
  if (HasPendingWrite()) {
    return 0;
  }
  if (num_bytes > kBufferSize) {
    num_bytes = kBufferSize;
  }
  // In the case of stdout and stderr, OverlappedIO is not supported.
  // Here we'll instead use a thread, to make it async.
  // This code is actually never exposed to the user, as stdout and stderr is
  // not available as a RawSocket, but only wrapped in a Socket.
  // Note that we return '0', unless a thread have already completed a write.
  if (thread_wrote_ > 0) {
    if (num_bytes > thread_wrote_) {
      num_bytes = thread_wrote_;
    }
    thread_wrote_ -= num_bytes;
    return num_bytes;
  }
  if (!write_thread_exists_) {
    write_thread_exists_ = true;
    // The write thread gets a reference to the Handle, which it places in
    // the events it puts on the IO completion port. The reference is
    // Released by DeleteIfClosed.
    Retain();
    int result = Thread::Start("dart:io WriteFile", WriteFileThread,
                               reinterpret_cast<uword>(this));
    if (result != 0) {
      FATAL("Failed to start write file thread %d", result);
    }
    while (!write_thread_running_) {
      // Wait until we the thread is running.
      ml.Wait(Monitor::kNoTimeout);
    }
  }
  // Only queue up to INT_MAX bytes.
  int truncated_bytes = Utils::Minimum<intptr_t>(num_bytes, INT_MAX);
  // Create buffer and notify thread about the new handle.
  pending_write_ = OverlappedBuffer::AllocateWriteBuffer(truncated_bytes);
  pending_write_->Write(buffer, truncated_bytes);
  ml.Notify();
  return 0;
}

void StdHandle::DoClose() {
  {
    MonitorLocker ml(&monitor_);
    if (write_thread_exists_) {
      write_thread_running_ = false;
      ml.Notify();
      while (write_thread_exists_) {
        ml.Wait(Monitor::kNoTimeout);
      }
      // Join the thread.
      DWORD res = WaitForSingleObject(thread_handle_, INFINITE);
      CloseHandle(thread_handle_);
      ASSERT(res == WAIT_OBJECT_0);
    }
    Handle::DoClose();
  }
  MutexLocker ml(stdin_mutex_);
  stdin_->Release();
  StdHandle::stdin_ = nullptr;
}

#if defined(DEBUG)
intptr_t ClientSocket::disconnecting_ = 0;
#endif

bool ClientSocket::LoadDisconnectEx() {
  // Load the DisconnectEx function into memory using WSAIoctl.
  GUID guid_disconnect_ex = WSAID_DISCONNECTEX;
  DWORD bytes;
  int status =
      WSAIoctl(socket(), SIO_GET_EXTENSION_FUNCTION_POINTER,
               &guid_disconnect_ex, sizeof(guid_disconnect_ex), &DisconnectEx_,
               sizeof(DisconnectEx_), &bytes, nullptr, nullptr);
  return (status != SOCKET_ERROR);
}

void ClientSocket::Shutdown(int how) {
  int rc = shutdown(socket(), how);
  if (how == SD_RECEIVE) {
    MarkClosedRead();
  }
  if (how == SD_SEND) {
    MarkClosedWrite();
  }
  if (how == SD_BOTH) {
    MarkClosedRead();
    MarkClosedWrite();
  }
}

void ClientSocket::DoClose() {
  // Always do a shutdown before initiating a disconnect.
  shutdown(socket(), SD_BOTH);
  IssueDisconnect();
  handle_ = INVALID_HANDLE_VALUE;
}

bool ClientSocket::IssueRead() {
  MonitorLocker ml(&monitor_);
  ASSERT(completion_port_ != INVALID_HANDLE_VALUE);
  ASSERT(!HasPendingRead());

  // TODO(sgjesse): Use a MTU value here. Only the loopback adapter can
  // handle 64k datagrams.
  OverlappedBuffer* buffer = OverlappedBuffer::AllocateReadBuffer(65536);

  DWORD flags;
  flags = 0;
  int rc = WSARecv(socket(), buffer->GetWASBUF(), 1, nullptr, &flags,
                   buffer->GetCleanOverlapped(), nullptr);
  if ((rc == NO_ERROR) || (WSAGetLastError() == WSA_IO_PENDING)) {
    pending_read_ = buffer;
    return true;
  }
  OverlappedBuffer::DisposeBuffer(buffer);
  pending_read_ = nullptr;
  HandleIssueError();
  return false;
}

bool ClientSocket::IssueWrite() {
  MonitorLocker ml(&monitor_);
  ASSERT(completion_port_ != INVALID_HANDLE_VALUE);
  ASSERT(HasPendingWrite());
  ASSERT(pending_write_->operation() == OverlappedBuffer::kWrite);

  int rc = WSASend(socket(), pending_write_->GetWASBUF(), 1, nullptr, 0,
                   pending_write_->GetCleanOverlapped(), nullptr);
  if ((rc == NO_ERROR) || (WSAGetLastError() == WSA_IO_PENDING)) {
    return true;
  }
  OverlappedBuffer::DisposeBuffer(pending_write_);
  pending_write_ = nullptr;
  HandleIssueError();
  return false;
}

void ClientSocket::IssueDisconnect() {
  OverlappedBuffer* buffer = OverlappedBuffer::AllocateDisconnectBuffer();
  BOOL ok =
      DisconnectEx_(socket(), buffer->GetCleanOverlapped(), TF_REUSE_SOCKET, 0);
  // DisconnectEx works like other OverlappedIO APIs, where we can get either an
  // immediate success or delayed operation by WSA_IO_PENDING being set.
  if (ok || (WSAGetLastError() != WSA_IO_PENDING)) {
    DisconnectComplete(buffer);
  }
  // When the Dart side receives this event, it may decide to close its Dart
  // ports. When all ports are closed, the VM will shut down. The EventHandler
  // will then shut down. If the EventHandler shuts down before this
  // asynchronous disconnect finishes, this ClientSocket will be leaked.
  // TODO(dart:io): Retain a list of client sockets that are in the process of
  // disconnecting. Disconnect them forcefully, and clean up their resources
  // when the EventHandler shuts down.
  NotifyAllDartPorts(1 << kDestroyedEvent);
  RemoveAllPorts();
#if defined(DEBUG)
  disconnecting_++;
#endif
}

void ClientSocket::DisconnectComplete(OverlappedBuffer* buffer) {
  OverlappedBuffer::DisposeBuffer(buffer);
  closesocket(socket());
  if (data_ready_ != nullptr) {
    OverlappedBuffer::DisposeBuffer(data_ready_);
  }
  mark_closed();
#if defined(DEBUG)
  disconnecting_--;
#endif
}

void ClientSocket::ConnectComplete(OverlappedBuffer* buffer) {
  OverlappedBuffer::DisposeBuffer(buffer);
  // Update socket to support full socket API, after ConnectEx completed.
  setsockopt(socket(), SOL_SOCKET, SO_UPDATE_CONNECT_CONTEXT, nullptr, 0);
  // If the port is set, we already listen for this socket in Dart.
  // Handle the cases here.
  if (!IsClosedRead() && ((Mask() & (1 << kInEvent)) != 0)) {
    IssueRead();
  }
  if (!IsClosedWrite() && ((Mask() & (1 << kOutEvent)) != 0)) {
    Dart_Port port = NextNotifyDartPort(1 << kOutEvent);
    DartUtils::PostInt32(port, 1 << kOutEvent);
  }
}

void ClientSocket::EnsureInitialized(
    EventHandlerImplementation* event_handler) {
  MonitorLocker ml(&monitor_);
  if (completion_port_ == INVALID_HANDLE_VALUE) {
    ASSERT(event_handler_ == nullptr);
    event_handler_ = event_handler;
    CreateCompletionPort(event_handler_->completion_port());
  }
}

bool ClientSocket::IsClosed() {
  return connected_ && closed_ && !HasPendingRead() && !HasPendingWrite();
}

bool DatagramSocket::IssueSendTo(struct sockaddr* sa, socklen_t sa_len) {
  MonitorLocker ml(&monitor_);
  ASSERT(completion_port_ != INVALID_HANDLE_VALUE);
  ASSERT(HasPendingWrite());
  ASSERT(pending_write_->operation() == OverlappedBuffer::kSendTo);

  int rc = WSASendTo(socket(), pending_write_->GetWASBUF(), 1, nullptr, 0, sa,
                     sa_len, pending_write_->GetCleanOverlapped(), nullptr);
  if ((rc == NO_ERROR) || (WSAGetLastError() == WSA_IO_PENDING)) {
    return true;
  }
  OverlappedBuffer::DisposeBuffer(pending_write_);
  pending_write_ = nullptr;
  HandleIssueError();
  return false;
}

bool DatagramSocket::IssueRecvFrom() {
  MonitorLocker ml(&monitor_);
  ASSERT(completion_port_ != INVALID_HANDLE_VALUE);
  ASSERT(!HasPendingRead());

  OverlappedBuffer* buffer =
      OverlappedBuffer::AllocateRecvFromBuffer(kMaxUDPPackageLength);

  DWORD flags;
  flags = 0;
  int rc = WSARecvFrom(socket(), buffer->GetWASBUF(), 1, nullptr, &flags,
                       buffer->from(), buffer->from_len_addr(),
                       buffer->GetCleanOverlapped(), nullptr);
  if ((rc == NO_ERROR) || (WSAGetLastError() == WSA_IO_PENDING)) {
    pending_read_ = buffer;
    return true;
  }
  OverlappedBuffer::DisposeBuffer(buffer);
  pending_read_ = nullptr;
  HandleIssueError();
  return false;
}

void DatagramSocket::EnsureInitialized(
    EventHandlerImplementation* event_handler) {
  MonitorLocker ml(&monitor_);
  if (completion_port_ == INVALID_HANDLE_VALUE) {
    ASSERT(event_handler_ == nullptr);
    event_handler_ = event_handler;
    CreateCompletionPort(event_handler_->completion_port());
  }
}

bool DatagramSocket::IsClosed() {
  return IsClosing() && !HasPendingRead() && !HasPendingWrite();
}

void DatagramSocket::DoClose() {
  // Just close the socket. This will cause any queued requests to be aborted.
  closesocket(socket());
  MarkClosedRead();
  MarkClosedWrite();
  handle_ = INVALID_HANDLE_VALUE;
}

void EventHandlerImplementation::HandleInterrupt(InterruptMessage* msg) {
  if (msg->id == kTimerId) {
    // Change of timeout request. Just set the new timeout and port as the
    // completion thread will use the new timeout value for its next wait.
    timeout_queue_.UpdateTimeout(msg->dart_port, msg->data);
  } else if (msg->id == kShutdownId) {
    shutdown_ = true;
  } else {
    Socket* socket = reinterpret_cast<Socket*>(msg->id);
    RefCntReleaseScope<Socket> rs(socket);
    if (socket->fd() == -1) {
      return;
    }
    Handle* handle = reinterpret_cast<Handle*>(socket->fd());
    ASSERT(handle != nullptr);

    if (handle->is_listen_socket()) {
      ListenSocket* listen_socket = reinterpret_cast<ListenSocket*>(handle);
      listen_socket->EnsureInitialized(this);

      MonitorLocker ml(&listen_socket->monitor_);

      if (IS_COMMAND(msg->data, kReturnTokenCommand)) {
        listen_socket->ReturnTokens(msg->dart_port, TOKEN_COUNT(msg->data));
      } else if (IS_COMMAND(msg->data, kSetEventMaskCommand)) {
        // `events` can only have kInEvent/kOutEvent flags set.
        intptr_t events = msg->data & EVENT_MASK;
        ASSERT(0 == (events & ~(1 << kInEvent | 1 << kOutEvent)));
        listen_socket->SetPortAndMask(msg->dart_port, events);
        TryDispatchingPendingAccepts(listen_socket);
      } else if (IS_COMMAND(msg->data, kCloseCommand)) {
        if (msg->dart_port != ILLEGAL_PORT) {
          listen_socket->RemovePort(msg->dart_port);
        }

        // We only close the socket file descriptor from the operating
        // system if there are no other dart socket objects which
        // are listening on the same (address, port) combination.
        ListeningSocketRegistry* registry = ListeningSocketRegistry::Instance();
        MutexLocker locker(registry->mutex());
        if (registry->CloseSafe(socket)) {
          ASSERT(listen_socket->Mask() == 0);
          listen_socket->Close();
          socket->CloseFd();
        }
        socket->SetClosedFd();
        DartUtils::PostInt32(msg->dart_port, 1 << kDestroyedEvent);
      } else {
        UNREACHABLE();
      }
    } else {
      handle->EnsureInitialized(this);
      MonitorLocker ml(&handle->monitor_);

      if (IS_COMMAND(msg->data, kReturnTokenCommand)) {
        handle->ReturnTokens(msg->dart_port, TOKEN_COUNT(msg->data));
      } else if (IS_COMMAND(msg->data, kSetEventMaskCommand)) {
        // `events` can only have kInEvent/kOutEvent flags set.
        intptr_t events = msg->data & EVENT_MASK;
        ASSERT(0 == (events & ~(1 << kInEvent | 1 << kOutEvent)));

        handle->SetPortAndMask(msg->dart_port, events);

        // Issue a read.
        if ((handle->Mask() & (1 << kInEvent)) != 0) {
          if (handle->is_datagram_socket()) {
            handle->IssueRecvFrom();
          } else if (handle->is_client_socket()) {
            if (reinterpret_cast<ClientSocket*>(handle)->is_connected()) {
              handle->IssueRead();
            }
          } else {
            handle->IssueRead();
          }
        }

        // If out events (can write events) have been requested, and there
        // are no pending writes, meaning any writes are already complete,
        // post an out event immediately.
        intptr_t out_event_mask = 1 << kOutEvent;
        if ((events & out_event_mask) != 0) {
          if (!handle->HasPendingWrite()) {
            if (handle->is_client_socket()) {
              if (reinterpret_cast<ClientSocket*>(handle)->is_connected()) {
                intptr_t event_mask = 1 << kOutEvent;
                if ((handle->Mask() & event_mask) != 0) {
                  Dart_Port port = handle->NextNotifyDartPort(event_mask);
                  DartUtils::PostInt32(port, event_mask);
                }
              }
            } else {
              if ((handle->Mask() & out_event_mask) != 0) {
                Dart_Port port = handle->NextNotifyDartPort(out_event_mask);
                DartUtils::PostInt32(port, out_event_mask);
              }
            }
          }
        }
        // Similarly, if in events (can read events) have been requested, and
        // there is pending data available, post an in event immediately.
        intptr_t in_event_mask = 1 << kInEvent;
        if ((events & in_event_mask) != 0) {
          if (handle->data_ready_ != nullptr &&
              !handle->data_ready_->IsEmpty()) {
            if ((handle->Mask() & in_event_mask) != 0) {
              Dart_Port port = handle->NextNotifyDartPort(in_event_mask);
              DartUtils::PostInt32(port, in_event_mask);
            }
          }
        }
      } else if (IS_COMMAND(msg->data, kShutdownReadCommand)) {
        ASSERT(handle->is_client_socket());

        ClientSocket* client_socket = reinterpret_cast<ClientSocket*>(handle);
        client_socket->Shutdown(SD_RECEIVE);
      } else if (IS_COMMAND(msg->data, kShutdownWriteCommand)) {
        ASSERT(handle->is_client_socket());

        ClientSocket* client_socket = reinterpret_cast<ClientSocket*>(handle);
        client_socket->Shutdown(SD_SEND);
      } else if (IS_COMMAND(msg->data, kCloseCommand)) {
        if (IS_SIGNAL_SOCKET(msg->data)) {
          Process::ClearSignalHandlerByFd(socket->fd(), socket->isolate_port());
        }
        handle->SetPortAndMask(msg->dart_port, 0);
        handle->Close();
        socket->CloseFd();
      } else {
        UNREACHABLE();
      }
    }

    DeleteIfClosed(handle);
  }
}

void EventHandlerImplementation::HandleAccept(ListenSocket* listen_socket,
                                              OverlappedBuffer* buffer) {
  listen_socket->AcceptComplete(buffer, completion_port_);

  {
    MonitorLocker ml(&listen_socket->monitor_);
    TryDispatchingPendingAccepts(listen_socket);
  }

  DeleteIfClosed(listen_socket);
}

void EventHandlerImplementation::TryDispatchingPendingAccepts(
    ListenSocket* listen_socket) {
  if (!listen_socket->IsClosing() && listen_socket->CanAccept()) {
    intptr_t event_mask = 1 << kInEvent;
    for (int i = 0; (i < listen_socket->accepted_count()) &&
                    (listen_socket->Mask() == event_mask);
         i++) {
      Dart_Port port = listen_socket->NextNotifyDartPort(event_mask);
      DartUtils::PostInt32(port, event_mask);
    }
  }
}

void EventHandlerImplementation::HandleRead(Handle* handle,
                                            int bytes,
                                            OverlappedBuffer* buffer) {
  buffer->set_data_length(bytes);
  handle->ReadComplete(buffer);
  if (bytes > 0) {
    if (!handle->IsClosing()) {
      int event_mask = 1 << kInEvent;
      if ((handle->Mask() & event_mask) != 0) {
        Dart_Port port = handle->NextNotifyDartPort(event_mask);
        DartUtils::PostInt32(port, event_mask);
      }
    }
  } else {
    handle->MarkClosedRead();
    if (bytes == 0) {
      HandleClosed(handle);
    } else {
      HandleError(handle);
    }
  }

  DeleteIfClosed(handle);
}

void EventHandlerImplementation::HandleRecvFrom(Handle* handle,
                                                int bytes,
                                                OverlappedBuffer* buffer) {
  ASSERT(handle->is_datagram_socket());
  if (bytes >= 0) {
    buffer->set_data_length(bytes);
    handle->ReadComplete(buffer);
    if (!handle->IsClosing()) {
      int event_mask = 1 << kInEvent;
      if ((handle->Mask() & event_mask) != 0) {
        Dart_Port port = handle->NextNotifyDartPort(event_mask);
        DartUtils::PostInt32(port, event_mask);
      }
    }
  } else {
    HandleError(handle);
  }

  DeleteIfClosed(handle);
}

void EventHandlerImplementation::HandleWrite(Handle* handle,
                                             int bytes,
                                             OverlappedBuffer* buffer) {
  handle->WriteComplete(buffer);

  if (bytes >= 0) {
    if (!handle->IsError() && !handle->IsClosing()) {
      int event_mask = 1 << kOutEvent;
      ASSERT(!handle->is_client_socket() ||
             reinterpret_cast<ClientSocket*>(handle)->is_connected());
      if ((handle->Mask() & event_mask) != 0) {
        Dart_Port port = handle->NextNotifyDartPort(event_mask);
        DartUtils::PostInt32(port, event_mask);
      }
    }
  } else {
    HandleError(handle);
  }

  DeleteIfClosed(handle);
}

void EventHandlerImplementation::HandleDisconnect(ClientSocket* client_socket,
                                                  int bytes,
                                                  OverlappedBuffer* buffer) {
  client_socket->DisconnectComplete(buffer);
  DeleteIfClosed(client_socket);
}

void EventHandlerImplementation::HandleConnect(ClientSocket* client_socket,
                                               int bytes,
                                               OverlappedBuffer* buffer) {
  if (bytes < 0) {
    HandleError(client_socket);
    OverlappedBuffer::DisposeBuffer(buffer);
  } else {
    client_socket->ConnectComplete(buffer);
  }
  client_socket->mark_connected();
  DeleteIfClosed(client_socket);
}

void EventHandlerImplementation::HandleTimeout() {
  if (!timeout_queue_.HasTimeout()) {
    return;
  }
  DartUtils::PostNull(timeout_queue_.CurrentPort());
  timeout_queue_.RemoveCurrent();
}

void EventHandlerImplementation::HandleIOCompletion(DWORD bytes,
                                                    ULONG_PTR key,
                                                    OVERLAPPED* overlapped) {
  OverlappedBuffer* buffer = OverlappedBuffer::GetFromOverlapped(overlapped);
  switch (buffer->operation()) {
    case OverlappedBuffer::kAccept: {
      ListenSocket* listen_socket = reinterpret_cast<ListenSocket*>(key);
      HandleAccept(listen_socket, buffer);
      break;
    }
    case OverlappedBuffer::kRead: {
      Handle* handle = reinterpret_cast<Handle*>(key);
      HandleRead(handle, bytes, buffer);
      break;
    }
    case OverlappedBuffer::kRecvFrom: {
      Handle* handle = reinterpret_cast<Handle*>(key);
      HandleRecvFrom(handle, bytes, buffer);
      break;
    }
    case OverlappedBuffer::kWrite:
    case OverlappedBuffer::kSendTo: {
      Handle* handle = reinterpret_cast<Handle*>(key);
      HandleWrite(handle, bytes, buffer);
      break;
    }
    case OverlappedBuffer::kDisconnect: {
      ClientSocket* client_socket = reinterpret_cast<ClientSocket*>(key);
      HandleDisconnect(client_socket, bytes, buffer);
      break;
    }
    case OverlappedBuffer::kConnect: {
      ClientSocket* client_socket = reinterpret_cast<ClientSocket*>(key);
      HandleConnect(client_socket, bytes, buffer);
      break;
    }
    default:
      UNREACHABLE();
  }
}

void EventHandlerImplementation::HandleCompletionOrInterrupt(
    BOOL ok,
    DWORD bytes,
    ULONG_PTR key,
    OVERLAPPED* overlapped) {
  if (!ok) {
    // Treat ERROR_CONNECTION_ABORTED as connection closed.
    // The error ERROR_OPERATION_ABORTED is set for pending
    // accept requests for a listen socket which is closed.
    // ERROR_NETNAME_DELETED occurs when the client closes
    // the socket it is reading from.
    DWORD last_error = GetLastError();
    if ((last_error == ERROR_CONNECTION_ABORTED) ||
        (last_error == ERROR_OPERATION_ABORTED) ||
        (last_error == ERROR_NETNAME_DELETED) ||
        (last_error == ERROR_BROKEN_PIPE)) {
      ASSERT(bytes == 0);
      HandleIOCompletion(bytes, key, overlapped);
    } else if (last_error == ERROR_MORE_DATA) {
      // Don't ASSERT no bytes in this case. This can happen if the receive
      // buffer for datagram sockets is too small to contain a full datagram,
      // and in this case bytes hold the bytes that was read.
      HandleIOCompletion(-1, key, overlapped);
    } else {
      ASSERT(bytes == 0);
      HandleIOCompletion(-1, key, overlapped);
    }
  } else if (key == NULL) {
    // A key of nullptr signals an interrupt message.
    InterruptMessage* msg = reinterpret_cast<InterruptMessage*>(overlapped);
    HandleInterrupt(msg);
    delete msg;
  } else {
    HandleIOCompletion(bytes, key, overlapped);
  }
}

EventHandlerImplementation::EventHandlerImplementation() {
  handler_thread_id_ = Thread::kInvalidThreadId;
  handler_thread_handle_ = nullptr;
  completion_port_ =
      CreateIoCompletionPort(INVALID_HANDLE_VALUE, nullptr, NULL, 1);
  if (completion_port_ == nullptr) {
    FATAL("Completion port creation failed");
  }
  shutdown_ = false;
}

EventHandlerImplementation::~EventHandlerImplementation() {
  // Join the handler thread.
  DWORD res = WaitForSingleObject(handler_thread_handle_, INFINITE);
  CloseHandle(handler_thread_handle_);
  ASSERT(res == WAIT_OBJECT_0);
  CloseHandle(completion_port_);
}

int64_t EventHandlerImplementation::GetTimeout() {
  if (!timeout_queue_.HasTimeout()) {
    return kInfinityTimeout;
  }
  int64_t millis =
      timeout_queue_.CurrentTimeout() - TimerUtils::GetCurrentMonotonicMillis();
  return (millis < 0) ? 0 : millis;
}

void EventHandlerImplementation::SendData(intptr_t id,
                                          Dart_Port dart_port,
                                          int64_t data) {
  InterruptMessage* msg = new InterruptMessage;
  msg->id = id;
  msg->dart_port = dart_port;
  msg->data = data;
  BOOL ok = PostQueuedCompletionStatus(completion_port_, 0, NULL,
                                       reinterpret_cast<OVERLAPPED*>(msg));
  if (!ok) {
    FATAL("PostQueuedCompletionStatus failed");
  }
}

void EventHandlerImplementation::EventHandlerEntry(uword args) {
  EventHandler* handler = reinterpret_cast<EventHandler*>(args);
  EventHandlerImplementation* handler_impl = &handler->delegate_;
  ASSERT(handler_impl != nullptr);

  {
    MonitorLocker ml(&handler_impl->startup_monitor_);
    handler_impl->handler_thread_id_ = Thread::GetCurrentThreadId();
    handler_impl->handler_thread_handle_ =
        OpenThread(SYNCHRONIZE, false, handler_impl->handler_thread_id_);
    ml.Notify();
  }

  DWORD bytes;
  ULONG_PTR key;
  OVERLAPPED* overlapped;
  BOOL ok;
  while (!handler_impl->shutdown_) {
    int64_t millis = handler_impl->GetTimeout();
    ASSERT(millis == kInfinityTimeout || millis >= 0);
    if (millis > kMaxInt32) {
      millis = kMaxInt32;
    }
    ASSERT(sizeof(int32_t) == sizeof(DWORD));
    DWORD timeout = static_cast<DWORD>(millis);
    ok = GetQueuedCompletionStatus(handler_impl->completion_port(), &bytes,
                                   &key, &overlapped, timeout);

    if (!ok && (overlapped == nullptr)) {
      if (GetLastError() == ERROR_ABANDONED_WAIT_0) {
        // The completion port should never be closed.
        Syslog::Print("Completion port closed\n");
        UNREACHABLE();
      } else {
        // Timeout is signalled by false result and nullptr in overlapped.
        handler_impl->HandleTimeout();
      }
    } else {
      handler_impl->HandleCompletionOrInterrupt(ok, bytes, key, overlapped);
    }
  }

// In a Debug build, drain the IO completion port to make sure we aren't
// leaking any (non-disconnecting) Handles. In a Release build, we don't care
// because the VM is going down, and the asserts below are Debug-only.
#if defined(DEBUG)
  while (true) {
    ok = GetQueuedCompletionStatus(handler_impl->completion_port(), &bytes,
                                   &key, &overlapped, 0);
    if (!ok && (overlapped == nullptr)) {
      // There was an error or nothing is ready. Assume the port is drained.
      break;
    }
    handler_impl->HandleCompletionOrInterrupt(ok, bytes, key, overlapped);
  }

  // The eventhandler thread is going down so there should be no more live
  // Handles or Sockets.
  // TODO(dart:io): It would be nice to be able to assert here that:
  //     ReferenceCounted<Handle>::instances() == 0;
  // However, we cannot at the moment. See the TODO on:
  //     ClientSocket::IssueDisconnect()
  // Furthermore, if the Dart program references stdin, but does not
  // explicitly close it, then the StdHandle for it will be leaked to here.
  const intptr_t stdin_leaked = (StdHandle::StdinPtr() == nullptr) ? 0 : 1;
  DEBUG_ASSERT(ReferenceCounted<Handle>::instances() ==
               ClientSocket::disconnecting() + stdin_leaked);
  DEBUG_ASSERT(ReferenceCounted<Socket>::instances() == 0);
#endif  // defined(DEBUG)
  handler->NotifyShutdownDone();
}

void EventHandlerImplementation::Start(EventHandler* handler) {
  int result = Thread::Start("dart:io EventHandler", EventHandlerEntry,
                             reinterpret_cast<uword>(handler));
  if (result != 0) {
    FATAL("Failed to start event handler thread %d", result);
  }

  {
    MonitorLocker ml(&startup_monitor_);
    while (handler_thread_id_ == Thread::kInvalidThreadId) {
      ml.Wait();
    }
  }
}

void EventHandlerImplementation::Shutdown() {
  SendData(kShutdownId, 0, 0);
}

}  // namespace bin
}  // namespace dart

#endif  // defined(DART_HOST_OS_WINDOWS)<|MERGE_RESOLUTION|>--- conflicted
+++ resolved
@@ -581,12 +581,8 @@
   // To finish resetting the state of the ListenSocket back to what it was
   // before EnsureInitialized was called, we have to reset the AcceptEx_
   // function pointer.
-<<<<<<< HEAD
-  AcceptEx_ = NULL;
-  GetAcceptExSockaddrs_ = NULL;
-=======
   AcceptEx_ = nullptr;
->>>>>>> 6c7be24b
+  GetAcceptExSockaddrs_ = nullptr;
 }
 
 bool ListenSocket::CanAccept() {
