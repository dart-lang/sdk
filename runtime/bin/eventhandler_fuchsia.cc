--- conflicted
+++ resolved
@@ -558,19 +558,11 @@
     HandleInterrupt(msg);
     return;
   }
-<<<<<<< HEAD
-  LOG_INFO("HandlePacket: Got event packet: observed = %x\n",
-           pkt->signal.observed);
-  LOG_INFO("HandlePacket: Got event packet: count = %ld\n", pkt->signal.count);
-
-  if (pkt->type == ZX_PKT_TYPE_SIGNAL_ONE) {
-=======
 
   if (pkt->type == ZX_PKT_TYPE_SIGNAL_ONE) {
     LOG_INFO("HandlePacket: Got event packet: observed = %x\n", 
         pkt->signal.observed);
     LOG_INFO("HandlePacket: Got event packet: count = %ld\n", pkt->signal.count);
->>>>>>> b330372d
     ZX_ASSERT(pkt->key != 0);
     DescriptorInfo* di = reinterpret_cast<DescriptorInfo*>(pkt->key);
     zx_signals_t observed = pkt->signal.observed;
