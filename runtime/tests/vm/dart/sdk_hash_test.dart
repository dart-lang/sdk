--- conflicted
+++ resolved
@@ -52,10 +52,6 @@
       // The SDK Hash is located after the ComponentFile and BinaryFormatVersion
       // tags (both UInt32).
       Expect.listEquals(tagComponentFile, bytes.sublist(0, 4));
-<<<<<<< HEAD
-      Expect.listEquals(tagBinaryFormatVersion, bytes.sublist(4, 8));
-=======
->>>>>>> f073f8d7
       Expect.notEquals('0000000000', ascii.decode(bytes.sublist(8, 10)));
       // Flip the first byte in the hash:
       bytes[8] = ~bytes[8];
