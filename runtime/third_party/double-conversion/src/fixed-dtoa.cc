// Copyright 2010 the V8 project authors. All rights reserved.
// Redistribution and use in source and binary forms, with or without
// modification, are permitted provided that the following conditions are
// met:
//
//     * Redistributions of source code must retain the above copyright
//       notice, this list of conditions and the following disclaimer.
//     * Redistributions in binary form must reproduce the above
//       copyright notice, this list of conditions and the following
//       disclaimer in the documentation and/or other materials provided
//       with the distribution.
//     * Neither the name of Google Inc. nor the names of its
//       contributors may be used to endorse or promote products derived
//       from this software without specific prior written permission.
//
// THIS SOFTWARE IS PROVIDED BY THE COPYRIGHT HOLDERS AND CONTRIBUTORS
// "AS IS" AND ANY EXPRESS OR IMPLIED WARRANTIES, INCLUDING, BUT NOT
// LIMITED TO, THE IMPLIED WARRANTIES OF MERCHANTABILITY AND FITNESS FOR
// A PARTICULAR PURPOSE ARE DISCLAIMED. IN NO EVENT SHALL THE COPYRIGHT
// OWNER OR CONTRIBUTORS BE LIABLE FOR ANY DIRECT, INDIRECT, INCIDENTAL,
// SPECIAL, EXEMPLARY, OR CONSEQUENTIAL DAMAGES (INCLUDING, BUT NOT
// LIMITED TO, PROCUREMENT OF SUBSTITUTE GOODS OR SERVICES; LOSS OF USE,
// DATA, OR PROFITS; OR BUSINESS INTERRUPTION) HOWEVER CAUSED AND ON ANY
// THEORY OF LIABILITY, WHETHER IN CONTRACT, STRICT LIABILITY, OR TORT
// (INCLUDING NEGLIGENCE OR OTHERWISE) ARISING IN ANY WAY OUT OF THE USE
// OF THIS SOFTWARE, EVEN IF ADVISED OF THE POSSIBILITY OF SUCH DAMAGE.

#include <math.h>

#include "fixed-dtoa.h"
#include "ieee.h"

namespace double_conversion {

// Represents a 128bit type. This class should be replaced by a native type on
// platforms that support 128bit integers.
class UInt128 {
 public:
  UInt128() : high_bits_(0), low_bits_(0) { }
  UInt128(uint64_t high, uint64_t low) : high_bits_(high), low_bits_(low) { }

  void Multiply(uint32_t multiplicand) {
    uint64_t accumulator;

    accumulator = (low_bits_ & kMask32) * multiplicand;
    uint32_t part = static_cast<uint32_t>(accumulator & kMask32);
    accumulator >>= 32;
    accumulator = accumulator + (low_bits_ >> 32) * multiplicand;
    low_bits_ = (accumulator << 32) + part;
    accumulator >>= 32;
    accumulator = accumulator + (high_bits_ & kMask32) * multiplicand;
    part = static_cast<uint32_t>(accumulator & kMask32);
    accumulator >>= 32;
    accumulator = accumulator + (high_bits_ >> 32) * multiplicand;
    high_bits_ = (accumulator << 32) + part;
    ASSERT((accumulator >> 32) == 0);
  }

  void Shift(int shift_amount) {
    ASSERT(-64 <= shift_amount && shift_amount <= 64);
    if (shift_amount == 0) {
      return;
    } else if (shift_amount == -64) {
      high_bits_ = low_bits_;
      low_bits_ = 0;
    } else if (shift_amount == 64) {
      low_bits_ = high_bits_;
      high_bits_ = 0;
    } else if (shift_amount <= 0) {
      high_bits_ <<= -shift_amount;
      high_bits_ += low_bits_ >> (64 + shift_amount);
      low_bits_ <<= -shift_amount;
    } else {
      low_bits_ >>= shift_amount;
      low_bits_ += high_bits_ << (64 - shift_amount);
      high_bits_ >>= shift_amount;
    }
  }

  // Modifies *this to *this MOD (2^power).
  // Returns *this DIV (2^power).
  int DivModPowerOf2(int power) {
    if (power >= 64) {
      int result = static_cast<int>(high_bits_ >> (power - 64));
      high_bits_ -= static_cast<uint64_t>(result) << (power - 64);
      return result;
    } else {
      uint64_t part_low = low_bits_ >> power;
      uint64_t part_high = high_bits_ << (64 - power);
      int result = static_cast<int>(part_low + part_high);
      high_bits_ = 0;
      low_bits_ -= part_low << power;
      return result;
    }
  }

  bool IsZero() const {
    return high_bits_ == 0 && low_bits_ == 0;
  }

  int BitAt(int position) {
    if (position >= 64) {
      return static_cast<int>(high_bits_ >> (position - 64)) & 1;
    } else {
      return static_cast<int>(low_bits_ >> position) & 1;
    }
  }

 private:
  static const uint64_t kMask32 = 0xFFFFFFFF;
  // Value == (high_bits_ << 64) + low_bits_
  uint64_t high_bits_;
  uint64_t low_bits_;
};


static const int kDoubleSignificandSize = 53;  // Includes the hidden bit.


static void FillDigits32FixedLength(uint32_t number, int requested_length,
                                    Vector<char> buffer, int* length) {
  for (int i = requested_length - 1; i >= 0; --i) {
    buffer[(*length) + i] = '0' + number % 10;
    number /= 10;
  }
  *length += requested_length;
}


static void FillDigits32(uint32_t number, Vector<char> buffer, int* length) {
  int number_length = 0;
  // We fill the digits in reverse order and exchange them afterwards.
  while (number != 0) {
    int digit = number % 10;
    number /= 10;
    buffer[(*length) + number_length] = static_cast<char>('0' + digit);
    number_length++;
  }
  // Exchange the digits.
  int i = *length;
  int j = *length + number_length - 1;
  while (i < j) {
    char tmp = buffer[i];
    buffer[i] = buffer[j];
    buffer[j] = tmp;
    i++;
    j--;
  }
  *length += number_length;
}


static void FillDigits64FixedLength(uint64_t number,
                                    Vector<char> buffer, int* length) {
  const uint32_t kTen7 = 10000000;
  // For efficiency cut the number into 3 uint32_t parts, and print those.
  uint32_t part2 = static_cast<uint32_t>(number % kTen7);
  number /= kTen7;
  uint32_t part1 = static_cast<uint32_t>(number % kTen7);
  uint32_t part0 = static_cast<uint32_t>(number / kTen7);

  FillDigits32FixedLength(part0, 3, buffer, length);
  FillDigits32FixedLength(part1, 7, buffer, length);
  FillDigits32FixedLength(part2, 7, buffer, length);
}


static void FillDigits64(uint64_t number, Vector<char> buffer, int* length) {
  const uint32_t kTen7 = 10000000;
  // For efficiency cut the number into 3 uint32_t parts, and print those.
  uint32_t part2 = static_cast<uint32_t>(number % kTen7);
  number /= kTen7;
  uint32_t part1 = static_cast<uint32_t>(number % kTen7);
  uint32_t part0 = static_cast<uint32_t>(number / kTen7);

  if (part0 != 0) {
    FillDigits32(part0, buffer, length);
    FillDigits32FixedLength(part1, 7, buffer, length);
    FillDigits32FixedLength(part2, 7, buffer, length);
  } else if (part1 != 0) {
    FillDigits32(part1, buffer, length);
    FillDigits32FixedLength(part2, 7, buffer, length);
  } else {
    FillDigits32(part2, buffer, length);
  }
}


static void RoundUp(Vector<char> buffer, int* length, int* decimal_point) {
  // An empty buffer represents 0.
  if (*length == 0) {
    buffer[0] = '1';
    *decimal_point = 1;
    *length = 1;
    return;
  }
  // Round the last digit until we either have a digit that was not '9' or until
  // we reached the first digit.
  buffer[(*length) - 1]++;
  for (int i = (*length) - 1; i > 0; --i) {
    if (buffer[i] != '0' + 10) {
      return;
    }
    buffer[i] = '0';
    buffer[i - 1]++;
  }
  // If the first digit is now '0' + 10, we would need to set it to '0' and add
  // a '1' in front. However we reach the first digit only if all following
  // digits had been '9' before rounding up. Now all trailing digits are '0' and
  // we simply switch the first digit to '1' and update the decimal-point
  // (indicating that the point is now one digit to the right).
  if (buffer[0] == '0' + 10) {
    buffer[0] = '1';
    (*decimal_point)++;
  }
}


// The given fractionals number represents a fixed-point number with binary
// point at bit (-exponent).
// Preconditions:
//   -128 <= exponent <= 0.
//   0 <= fractionals * 2^exponent < 1
//   The buffer holds the result.
// The function will round its result. During the rounding-process digits not
// generated by this function might be updated, and the decimal-point variable
// might be updated. If this function generates the digits 99 and the buffer
// already contained "199" (thus yielding a buffer of "19999") then a
// rounding-up will change the contents of the buffer to "20000".
static void FillFractionals(uint64_t fractionals, int exponent,
                            int fractional_count, Vector<char> buffer,
                            int* length, int* decimal_point) {
  ASSERT(-128 <= exponent && exponent <= 0);
  // 'fractionals' is a fixed-point number, with binary point at bit
  // (-exponent). Inside the function the non-converted remainder of fractionals
  // is a fixed-point number, with binary point at bit 'point'.
  if (-exponent <= 64) {
    // One 64 bit number is sufficient.
    ASSERT(fractionals >> 56 == 0);
    int point = -exponent;
    for (int i = 0; i < fractional_count; ++i) {
      if (fractionals == 0) break;
      // Instead of multiplying by 10 we multiply by 5 and adjust the point
      // location. This way the fractionals variable will not overflow.
      // Invariant at the beginning of the loop: fractionals < 2^point.
      // Initially we have: point <= 64 and fractionals < 2^56
      // After each iteration the point is decremented by one.
      // Note that 5^3 = 125 < 128 = 2^7.
      // Therefore three iterations of this loop will not overflow fractionals
      // (even without the subtraction at the end of the loop body). At this
      // time point will satisfy point <= 61 and therefore fractionals < 2^point
      // and any further multiplication of fractionals by 5 will not overflow.
      fractionals *= 5;
      point--;
      int digit = static_cast<int>(fractionals >> point);
      ASSERT(digit <= 9);
      buffer[*length] = static_cast<char>('0' + digit);
      (*length)++;
      fractionals -= static_cast<uint64_t>(digit) << point;
    }
    // If the first bit after the point is set we have to round up.
    if (((fractionals >> (point - 1)) & 1) == 1) {
      RoundUp(buffer, length, decimal_point);
    }
  } else {  // We need 128 bits.
    ASSERT(64 < -exponent && -exponent <= 128);
    UInt128 fractionals128 = UInt128(fractionals, 0);
    fractionals128.Shift(-exponent - 64);
    int point = 128;
    for (int i = 0; i < fractional_count; ++i) {
      if (fractionals128.IsZero()) break;
      // As before: instead of multiplying by 10 we multiply by 5 and adjust the
      // point location.
      // This multiplication will not overflow for the same reasons as before.
      fractionals128.Multiply(5);
      point--;
      int digit = fractionals128.DivModPowerOf2(point);
      ASSERT(digit <= 9);
      buffer[*length] = static_cast<char>('0' + digit);
      (*length)++;
    }
    if (fractionals128.BitAt(point - 1) == 1) {
      RoundUp(buffer, length, decimal_point);
    }
  }
}


// Removes leading and trailing zeros.
// If leading zeros are removed then the decimal point position is adjusted.
static void TrimZeros(Vector<char> buffer, int* length, int* decimal_point) {
  while (*length > 0 && buffer[(*length) - 1] == '0') {
    (*length)--;
  }
  int first_non_zero = 0;
  while (first_non_zero < *length && buffer[first_non_zero] == '0') {
    first_non_zero++;
  }
  if (first_non_zero != 0) {
    for (int i = first_non_zero; i < *length; ++i) {
      buffer[i - first_non_zero] = buffer[i];
    }
    *length -= first_non_zero;
    *decimal_point -= first_non_zero;
  }
}


bool FastFixedDtoa(double v,
                   int fractional_count,
                   Vector<char> buffer,
                   int* length,
                   int* decimal_point) {
  const uint32_t kMaxUInt32 = 0xFFFFFFFF;
  uint64_t significand = Double(v).Significand();
  int exponent = Double(v).Exponent();
  // v = significand * 2^exponent (with significand a 53bit integer).
  // If the exponent is larger than 20 (i.e. we may have a 73bit number) then we
  // don't know how to compute the representation. 2^73 ~= 9.5*10^21.
  // If necessary this limit could probably be increased, but we don't need
  // more.
  if (exponent > 20) return false;
  if (fractional_count > 20) return false;
  *length = 0;
  // At most kDoubleSignificandSize bits of the significand are non-zero.
  // Given a 64 bit integer we have 11 0s followed by 53 potentially non-zero
  // bits:  0..11*..0xxx..53*..xx
  if (exponent + kDoubleSignificandSize > 64) {
    // The exponent must be > 11.
    //
    // We know that v = significand * 2^exponent.
    // And the exponent > 11.
    // We simplify the task by dividing v by 10^17.
    // The quotient delivers the first digits, and the remainder fits into a 64
    // bit number.
    // Dividing by 10^17 is equivalent to dividing by 5^17*2^17.
    const uint64_t kFive17 = UINT64_2PART_C(0xB1, A2BC2EC5);  // 5^17
    uint64_t divisor = kFive17;
    int divisor_power = 17;
    uint64_t dividend = significand;
    uint32_t quotient;
    uint64_t remainder;
    // Let v = f * 2^e with f == significand and e == exponent.
    // Then need q (quotient) and r (remainder) as follows:
    //   v            = q * 10^17       + r
    //   f * 2^e      = q * 10^17       + r
    //   f * 2^e      = q * 5^17 * 2^17 + r
    // If e > 17 then
    //   f * 2^(e-17) = q * 5^17        + r/2^17
    // else
    //   f  = q * 5^17 * 2^(17-e) + r/2^e
    if (exponent > divisor_power) {
      // We only allow exponents of up to 20 and therefore (17 - e) <= 3
      dividend <<= exponent - divisor_power;
      quotient = static_cast<uint32_t>(dividend / divisor);
      remainder = (dividend % divisor) << divisor_power;
    } else {
      divisor <<= divisor_power - exponent;
      quotient = static_cast<uint32_t>(dividend / divisor);
      remainder = (dividend % divisor) << exponent;
    }
    FillDigits32(quotient, buffer, length);
    FillDigits64FixedLength(remainder, buffer, length);
    *decimal_point = *length;
  } else if (exponent >= 0) {
    // 0 <= exponent <= 11
    significand <<= exponent;
    FillDigits64(significand, buffer, length);
    *decimal_point = *length;
  } else if (exponent > -kDoubleSignificandSize) {
    // We have to cut the number.
    uint64_t integrals = significand >> -exponent;
    uint64_t fractionals = significand - (integrals << -exponent);
    if (integrals > kMaxUInt32) {
      FillDigits64(integrals, buffer, length);
    } else {
      FillDigits32(static_cast<uint32_t>(integrals), buffer, length);
    }
    *decimal_point = *length;
    FillFractionals(fractionals, exponent, fractional_count,
                    buffer, length, decimal_point);
  } else if (exponent < -128) {
    // This configuration (with at most 20 digits) means that all digits must be
    // 0.
    ASSERT(fractional_count <= 20);
    buffer[0] = '\0';
    *length = 0;
    *decimal_point = -fractional_count;
  } else {
    *decimal_point = 0;
    FillFractionals(significand, exponent, fractional_count,
                    buffer, length, decimal_point);
  }
  TrimZeros(buffer, length, decimal_point);
  buffer[*length] = '\0';
  if ((*length) == 0) {
<<<<<<< HEAD
    // The string is empty and the decimal_point thus has no importance. Mimick
    // Gay's dtoa and set it to -fractional_count.
=======
    // The string is empty and the decimal_point thus has no importance. Mimic
    // Gay's dtoa and and set it to -fractional_count.
>>>>>>> bb78e4f2
    *decimal_point = -fractional_count;
  }
  return true;
}

}  // namespace double_conversion<|MERGE_RESOLUTION|>--- conflicted
+++ resolved
@@ -394,13 +394,8 @@
   TrimZeros(buffer, length, decimal_point);
   buffer[*length] = '\0';
   if ((*length) == 0) {
-<<<<<<< HEAD
-    // The string is empty and the decimal_point thus has no importance. Mimick
+    // The string is empty and the decimal_point thus has no importance. Mimic
     // Gay's dtoa and set it to -fractional_count.
-=======
-    // The string is empty and the decimal_point thus has no importance. Mimic
-    // Gay's dtoa and and set it to -fractional_count.
->>>>>>> bb78e4f2
     *decimal_point = -fractional_count;
   }
   return true;
