--- conflicted
+++ resolved
@@ -183,16 +183,6 @@
   StoreLocal(current_position_, Bind(Sub(start_index_push, length_push)));
 
   {
-<<<<<<< HEAD
-    const Library& lib = Library::ZoneHandle(Z, Library::CoreLibrary());
-    const Class& regexp_class =
-        Class::ZoneHandle(Z, lib.LookupClassAllowPrivate(Symbols::_RegExp()));
-    const Function& get_registers_function = Function::ZoneHandle(
-        Z, regexp_class.LookupFunctionAllowPrivate(Symbols::_getRegisters()));
-
-    // This will be replaced with correct constant value at Finalization.
-    num_registers_constant_instr = Int64Constant(0);
-=======
     const Library& lib = Library::Handle(Library::CoreLibrary());
     const Class& regexp_class =
         Class::Handle(lib.LookupClassAllowPrivate(Symbols::_RegExp()));
@@ -203,24 +193,15 @@
     // determined at the end of regexp graph construction in Finalization.
     num_registers_constant_instr =
         new (Z) ConstantInstr(Integer::ZoneHandle(Z, Integer::NewCanonical(0)));
->>>>>>> 93acdbd4
     StoreLocal(registers_, Bind(StaticCall(get_registers_function,
                                            Bind(num_registers_constant_instr),
                                            ICData::kStatic)));
 
-<<<<<<< HEAD
-    const Function& get_backtracking_stack_function =
-        Function::ZoneHandle(Z, regexp_class.LookupFunctionAllowPrivate(
-                                    Symbols::_getBacktrackingStack()));
-    StoreLocal(stack_, Bind(StaticCall(get_backtracking_stack_function,
-                                       ICData::kStatic)));
-=======
     const Field& backtracking_stack_field =
         Field::ZoneHandle(Z, regexp_class.LookupStaticFieldAllowPrivate(
                                  Symbols::_backtrackingStack()));
     StoreLocal(stack_, Bind(LoadStaticField(backtracking_stack_field,
                                             /*calls_initializer=*/true)));
->>>>>>> 93acdbd4
   }
   ClearRegisters(0, saved_registers_count_ - 1);
 
@@ -1508,15 +1489,9 @@
 
 void IRRegExpMacroAssembler::GrowStack() {
   TAG();
-<<<<<<< HEAD
-  const Library& lib = Library::ZoneHandle(Z, Library::CoreLibrary());
-  const Class& regexp_class =
-      Class::ZoneHandle(Z, lib.LookupClassAllowPrivate(Symbols::_RegExp()));
-=======
   const Library& lib = Library::Handle(Library::CoreLibrary());
   const Class& regexp_class =
       Class::Handle(lib.LookupClassAllowPrivate(Symbols::_RegExp()));
->>>>>>> 93acdbd4
 
   const Function& grow_backtracking_stack_function =
       Function::ZoneHandle(Z, regexp_class.LookupFunctionAllowPrivate(
