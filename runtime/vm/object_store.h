--- conflicted
+++ resolved
@@ -387,16 +387,6 @@
   }
   void set_handle_message_function(const Function& function) {
     handle_message_function_ = function.raw();
-  }
-
-  RawArray* library_load_error_table() const {
-    return library_load_error_table_;
-  }
-  void set_library_load_error_table(const Array& table) {
-    library_load_error_table_ = table.raw();
-  }
-  static intptr_t library_load_error_table_offset() {
-    return OFFSET_OF(ObjectStore, library_load_error_table_);
   }
 
   RawArray* library_load_error_table() const {
@@ -490,10 +480,6 @@
   RawTypedData* empty_uint32_array_;
   RawFunction* handle_message_function_;
   RawArray* library_load_error_table_;
-<<<<<<< HEAD
-  RawUserTag* default_tag_;
-=======
->>>>>>> b90c4055
   RawObject** to() {
     return reinterpret_cast<RawObject**>(&library_load_error_table_);
   }
