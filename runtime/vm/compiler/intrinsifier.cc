--- conflicted
+++ resolved
@@ -75,91 +75,6 @@
   return true;
 }
 
-<<<<<<< HEAD
-bool Intrinsifier::CanIntrinsifyFieldAccessor(
-    const ParsedFunction& parsed_function) {
-  const Function& function = parsed_function.function();
-
-  const bool is_getter = function.IsImplicitGetterFunction();
-  const bool is_setter = function.IsImplicitSetterFunction();
-  if (!is_getter && !is_setter) return false;
-
-  Field& field = Field::Handle(function.accessor_field());
-  ASSERT(!field.IsNull());
-
-  // The checks further down examine the field and its guard.
-  //
-  // In JIT mode we only intrinsify the field accessor if there is no active
-  // guard, meaning the state transition has reached its final `kDynamicCid`
-  // state (where it stays).
-  //
-  // If we intrinsify, the intrinsified code therefore does not depend on the
-  // field guard and we do not add it to the guarded fields via
-  // [ParsedFunction::AddToGuardedFields].
-  if (CompilerState::Current().should_clone_fields()) {
-    field = field.CloneFromOriginal();
-  }
-
-  // We only graph intrinsify implicit instance getters/setter for now.
-  if (!field.is_instance()) return false;
-
-  const auto& slot = Slot::Get(field, &parsed_function);
-
-  if (is_getter) {
-    // We don't support complex getter cases.
-    if (field.is_late() || field.needs_load_guard()) return false;
-
-    if (slot.is_unboxed()) {
-      if (function.HasUnboxedReturnValue()) {
-        // In AOT mode: Unboxed fields contain the unboxed value and can be
-        // returned in unboxed form.
-        ASSERT(FLAG_precompiled_mode);
-      } else {
-        // In JIT mode: Can't return unboxed value directly.
-        return false;
-      }
-    } else {
-      // If the field is boxed, then we can either return the box directly or
-      // unbox it and return unboxed representation (unless it is a record
-      // which requires a more sophisticated unboxing).
-      return !function.has_unboxed_record_return();
-    }
-  } else {
-    ASSERT(is_setter);
-
-    // We don't support complex setter cases.
-    if (field.is_final()) {
-      RELEASE_ASSERT(field.is_late());
-      return false;
-    }
-
-    // We only support cases where there is no need to check for argument types.
-    //
-    // Normally we have to check the parameter type.
-    ASSERT(function.NeedsArgumentTypeChecks());
-    // Covariant parameter types have to be checked, which we don't support.
-    if (field.is_covariant() || field.is_generic_covariant_impl()) return false;
-
-    // If the incoming value is unboxed we only support real unboxed fields to
-    // avoid the need for boxing (which we cannot do in the intrinsic).
-    if (function.HasUnboxedParameters()) {
-      ASSERT(FLAG_precompiled_mode);
-      if (!slot.is_unboxed()) {
-        return false;
-      }
-    }
-
-    // We don't support field guards in graph intrinsic stores.
-    if (!FLAG_precompiled_mode && field.guarded_cid() != kDynamicCid) {
-      return false;
-    }
-  }
-
-  return true;
-}
-
-=======
->>>>>>> 1fbff78e
 struct IntrinsicDesc {
   const char* class_name;
   const char* function_name;
