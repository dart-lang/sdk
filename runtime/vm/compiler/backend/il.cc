// Copyright (c) 2013, the Dart project authors.  Please see the AUTHORS file
// for details. All rights reserved. Use of this source code is governed by a
// BSD-style license that can be found in the LICENSE file.

#include "vm/compiler/backend/il.h"

#include "platform/assert.h"
#include "vm/bit_vector.h"
#include "vm/bootstrap.h"
#include "vm/compiler/aot/dispatch_table_generator.h"
#include "vm/compiler/backend/code_statistics.h"
#include "vm/compiler/backend/constant_propagator.h"
#include "vm/compiler/backend/evaluator.h"
#include "vm/compiler/backend/flow_graph_compiler.h"
#include "vm/compiler/backend/linearscan.h"
#include "vm/compiler/backend/locations.h"
#include "vm/compiler/backend/locations_helpers.h"
#include "vm/compiler/backend/loops.h"
#include "vm/compiler/backend/range_analysis.h"
#include "vm/compiler/ffi/frame_rebase.h"
#include "vm/compiler/ffi/marshaller.h"
#include "vm/compiler/ffi/native_calling_convention.h"
#include "vm/compiler/ffi/native_location.h"
#include "vm/compiler/ffi/native_type.h"
#include "vm/compiler/frontend/flow_graph_builder.h"
#include "vm/compiler/frontend/kernel_translation_helper.h"
#include "vm/compiler/jit/compiler.h"
#include "vm/compiler/method_recognizer.h"
#include "vm/cpu.h"
#include "vm/dart_entry.h"
#include "vm/object.h"
#include "vm/object_store.h"
#include "vm/os.h"
#include "vm/regexp_assembler_ir.h"
#include "vm/resolver.h"
#include "vm/runtime_entry.h"
#include "vm/scopes.h"
#include "vm/stack_frame.h"
#include "vm/stub_code.h"
#include "vm/symbols.h"
#include "vm/type_testing_stubs.h"

#include "vm/compiler/backend/il_printer.h"

namespace dart {

DEFINE_FLAG(bool,
            propagate_ic_data,
            true,
            "Propagate IC data from unoptimized to optimized IC calls.");
DEFINE_FLAG(bool,
            two_args_smi_icd,
            true,
            "Generate special IC stubs for two args Smi operations");

DECLARE_FLAG(bool, inline_alloc);
DECLARE_FLAG(bool, use_slow_path);

class SubtypeFinder {
 public:
  SubtypeFinder(Zone* zone,
                GrowableArray<intptr_t>* cids,
                bool include_abstract)
      : array_handles_(zone),
        class_handles_(zone),
        cids_(cids),
        include_abstract_(include_abstract) {}

  void ScanImplementorClasses(const Class& klass) {
    // An implementor of [klass] is
    //    * the [klass] itself.
    //    * all implementors of the direct subclasses of [klass].
    //    * all implementors of the direct implementors of [klass].
    if (include_abstract_ || !klass.is_abstract()) {
      cids_->Add(klass.id());
    }

    ScopedHandle<GrowableObjectArray> array(&array_handles_);
    ScopedHandle<Class> subclass_or_implementor(&class_handles_);

    *array = klass.direct_subclasses();
    if (!array->IsNull()) {
      for (intptr_t i = 0; i < array->Length(); ++i) {
        *subclass_or_implementor ^= (*array).At(i);
        ScanImplementorClasses(*subclass_or_implementor);
      }
    }
    *array = klass.direct_implementors();
    if (!array->IsNull()) {
      for (intptr_t i = 0; i < array->Length(); ++i) {
        *subclass_or_implementor ^= (*array).At(i);
        ScanImplementorClasses(*subclass_or_implementor);
      }
    }
  }

 private:
  ReusableHandleStack<GrowableObjectArray> array_handles_;
  ReusableHandleStack<Class> class_handles_;
  GrowableArray<intptr_t>* cids_;
  const bool include_abstract_;
};

const CidRangeVector& HierarchyInfo::SubtypeRangesForClass(
    const Class& klass,
    bool include_abstract,
    bool exclude_null) {
  ClassTable* table = thread()->isolate_group()->class_table();
  const intptr_t cid_count = table->NumCids();
  std::unique_ptr<CidRangeVector[]>* cid_ranges = nullptr;
  if (include_abstract) {
    cid_ranges = exclude_null ? &cid_subtype_ranges_abstract_nonnullable_
                              : &cid_subtype_ranges_abstract_nullable_;
  } else {
    cid_ranges = exclude_null ? &cid_subtype_ranges_nonnullable_
                              : &cid_subtype_ranges_nullable_;
  }
  if (*cid_ranges == nullptr) {
    cid_ranges->reset(new CidRangeVector[cid_count]);
  }
  CidRangeVector& ranges = (*cid_ranges)[klass.id()];
  if (ranges.length() == 0) {
    BuildRangesFor(table, &ranges, klass, include_abstract, exclude_null);
  }
  return ranges;
}

class CidCheckerForRanges : public ValueObject {
 public:
  CidCheckerForRanges(Thread* thread,
                      ClassTable* table,
                      const Class& cls,
                      bool include_abstract,
                      bool exclude_null)
      : thread_(thread),
        table_(table),
        supertype_(AbstractType::Handle(zone(), cls.RareType())),
        include_abstract_(include_abstract),
        exclude_null_(exclude_null),
        to_check_(Class::Handle(zone())),
        subtype_(AbstractType::Handle(zone())) {}

  bool MayInclude(intptr_t cid) {
    if (!table_->HasValidClassAt(cid)) return true;
    if (cid == kTypeArgumentsCid) return true;
    if (cid == kVoidCid) return true;
    if (cid == kDynamicCid) return true;
    if (cid == kNeverCid) return true;
    if (!exclude_null_ && cid == kNullCid) return true;
    to_check_ = table_->At(cid);
    ASSERT(!to_check_.IsNull());
    if (!include_abstract_ && to_check_.is_abstract()) return true;
    return to_check_.IsTopLevel();
  }

  bool MustInclude(intptr_t cid) {
    ASSERT(!MayInclude(cid));
    if (cid == kNullCid) return false;
    to_check_ = table_->At(cid);
    subtype_ = to_check_.RareType();
    // Create local zone because deep hierarchies may allocate lots of handles.
    StackZone stack_zone(thread_);
    HANDLESCOPE(thread_);
    return subtype_.IsSubtypeOf(supertype_, Heap::kNew);
  }

 private:
  Zone* zone() const { return thread_->zone(); }

  Thread* const thread_;
  ClassTable* const table_;
  const AbstractType& supertype_;
  const bool include_abstract_;
  const bool exclude_null_;
  Class& to_check_;
  AbstractType& subtype_;
};

// Build the ranges either for:
//    "<obj> as <Type>", or
//    "<obj> is <Type>"
void HierarchyInfo::BuildRangesUsingClassTableFor(ClassTable* table,
                                                  CidRangeVector* ranges,
                                                  const Class& klass,
                                                  bool include_abstract,
                                                  bool exclude_null) {
  CidCheckerForRanges checker(thread(), table, klass, include_abstract,
                              exclude_null);
  // Iterate over all cids to find the ones to be included in the ranges.
  const intptr_t cid_count = table->NumCids();
  intptr_t start = -1;
  intptr_t end = -1;
  for (intptr_t cid = kInstanceCid; cid < cid_count; ++cid) {
    // Some cases are "don't care", i.e., they may or may not be included,
    // whatever yields the least number of ranges for efficiency.
    if (checker.MayInclude(cid)) continue;
    if (checker.MustInclude(cid)) {
      // On success, open a new or continue any open range.
      if (start == -1) start = cid;
      end = cid;
    } else if (start != -1) {
      // On failure, close any open range from start to end
      // (the latter is the most recent succesful "do-care" cid).
      ranges->Add({start, end});
      start = end = -1;
    }
  }

  // Construct last range if there is a open one.
  if (start != -1) {
    ranges->Add({start, end});
  }
}

void HierarchyInfo::BuildRangesFor(ClassTable* table,
                                   CidRangeVector* ranges,
                                   const Class& dst_klass,
                                   bool include_abstract,
                                   bool exclude_null) {
  // Use the class table in cases where the direct subclasses and implementors
  // are not filled out.
  if (dst_klass.InVMIsolateHeap() || dst_klass.id() == kInstanceCid) {
    BuildRangesUsingClassTableFor(table, ranges, dst_klass, include_abstract,
                                  exclude_null);
    return;
  }

  Zone* zone = thread()->zone();
  GrowableArray<intptr_t> cids;
  SubtypeFinder finder(zone, &cids, include_abstract);
  {
    SafepointReadRwLocker ml(thread(),
                             thread()->isolate_group()->program_lock());
    finder.ScanImplementorClasses(dst_klass);
  }
  if (cids.is_empty()) return;

  // Sort all collected cids.
  intptr_t* cids_array = cids.data();

  qsort(cids_array, cids.length(), sizeof(intptr_t),
        [](const void* a, const void* b) {
          // MSAN seems unaware of allocations inside qsort. The linker flag
          // -fsanitize=memory should give us a MSAN-aware version of libc...
          MSAN_UNPOISON(static_cast<const intptr_t*>(a), sizeof(intptr_t));
          MSAN_UNPOISON(static_cast<const intptr_t*>(b), sizeof(intptr_t));
          return static_cast<int>(*static_cast<const intptr_t*>(a) -
                                  *static_cast<const intptr_t*>(b));
        });

  // Build ranges of all the cids.
  CidCheckerForRanges checker(thread(), table, dst_klass, include_abstract,
                              exclude_null);
  intptr_t left_cid = -1;
  intptr_t right_cid = -1;
  intptr_t previous_cid = -1;
  for (intptr_t i = 0; i < cids.length(); ++i) {
    const intptr_t current_cid = cids[i];
    if (current_cid == previous_cid) continue;  // Skip duplicates.

    // We sorted, after all!
    RELEASE_ASSERT(previous_cid < current_cid);

    if (left_cid != -1) {
      ASSERT(previous_cid != -1);
      // Check the cids between the previous cid from cids and this one.
      for (intptr_t j = previous_cid + 1; j < current_cid; ++j) {
        // Stop if we find a do-care class before reaching the current cid.
        if (!checker.MayInclude(j)) {
          ranges->Add({left_cid, right_cid});
          left_cid = right_cid = -1;
          break;
        }
      }
    }
    previous_cid = current_cid;

    if (checker.MayInclude(current_cid)) continue;
    if (checker.MustInclude(current_cid)) {
      if (left_cid == -1) {
        // Open a new range starting at this cid.
        left_cid = current_cid;
      }
      right_cid = current_cid;
    } else if (left_cid != -1) {
      // Close the existing range.
      ranges->Add({left_cid, right_cid});
      left_cid = right_cid = -1;
    }
  }

  // If there is an open cid-range which we haven't finished yet, we'll
  // complete it.
  if (left_cid != -1) {
    ranges->Add(CidRange{left_cid, right_cid});
  }
}

bool HierarchyInfo::CanUseSubtypeRangeCheckFor(const AbstractType& type) {
  ASSERT(type.IsFinalized());

  if (!type.IsInstantiated() || !type.IsType()) {
    return false;
  }

  // The FutureOr<T> type cannot be handled by checking whether the instance is
  // a subtype of FutureOr and then checking whether the type argument `T`
  // matches.
  //
  // Instead we would need to perform multiple checks:
  //
  //    instance is Null || instance is T || instance is Future<T>
  //
  if (type.IsFutureOrType()) {
    return false;
  }

  Zone* zone = thread()->zone();
  const Class& type_class = Class::Handle(zone, type.type_class());

  // We can use class id range checks only if we don't have to test type
  // arguments.
  //
  // This is e.g. true for "String" but also for "List<dynamic>".  (A type for
  // which the type arguments vector is filled with "dynamic" is known as a rare
  // type)
  if (type_class.IsGeneric()) {
    // TODO(kustermann): We might want to consider extending this when the type
    // arguments are not "dynamic" but instantiated-to-bounds.
    const Type& rare_type =
        Type::Handle(zone, Type::RawCast(type_class.RareType()));
    if (!rare_type.IsSubtypeOf(type, Heap::kNew)) {
      ASSERT(type.arguments() != TypeArguments::null());
      return false;
    }
  }

  return true;
}

bool HierarchyInfo::CanUseGenericSubtypeRangeCheckFor(
    const AbstractType& type) {
  ASSERT(type.IsFinalized());

  if (!type.IsType() || type.IsDartFunctionType()) {
    return false;
  }

  // The FutureOr<T> type cannot be handled by checking whether the instance is
  // a subtype of FutureOr and then checking whether the type argument `T`
  // matches.
  //
  // Instead we would need to perform multiple checks:
  //
  //    instance is Null || instance is T || instance is Future<T>
  //
  if (type.IsFutureOrType()) {
    return false;
  }

  // NOTE: We do allow non-instantiated types here (in comparison to
  // [CanUseSubtypeRangeCheckFor], since we handle type parameters in the type
  // expression in some cases (see below).

  Zone* zone = thread()->zone();
  const Class& type_class = Class::Handle(zone, type.type_class());
  const intptr_t num_type_parameters = type_class.NumTypeParameters();
  const intptr_t num_type_arguments = type_class.NumTypeArguments();

  // This function should only be called for generic classes.
  ASSERT(type_class.NumTypeParameters() > 0 &&
         type.arguments() != TypeArguments::null());

  const TypeArguments& ta =
      TypeArguments::Handle(zone, Type::Cast(type).arguments());
  ASSERT(ta.Length() == num_type_arguments);

  // The last [num_type_pararameters] entries in the [TypeArguments] vector [ta]
  // are the values we have to check against.  Ensure we can handle all of them
  // via [CidRange]-based checks or that it is a type parameter.
  AbstractType& type_arg = AbstractType::Handle(zone);
  for (intptr_t i = 0; i < num_type_parameters; ++i) {
    type_arg = ta.TypeAt(num_type_arguments - num_type_parameters + i);
    if (!CanUseSubtypeRangeCheckFor(type_arg) && !type_arg.IsTypeParameter()) {
      return false;
    }
  }

  return true;
}

bool HierarchyInfo::InstanceOfHasClassRange(const AbstractType& type,
                                            intptr_t* lower_limit,
                                            intptr_t* upper_limit) {
  ASSERT(CompilerState::Current().is_aot());
  if (type.IsNullable()) {
    // 'is' test for nullable types should accept null cid in addition to the
    // class range. In most cases it is not possible to extend class range to
    // include kNullCid.
    return false;
  }
  if (CanUseSubtypeRangeCheckFor(type)) {
    const Class& type_class =
        Class::Handle(thread()->zone(), type.type_class());
    const CidRangeVector& ranges =
        SubtypeRangesForClass(type_class,
                              /*include_abstract=*/false,
                              /*exclude_null=*/true);
    if (ranges.length() == 1) {
      const CidRangeValue& range = ranges[0];
      ASSERT(!range.IsIllegalRange());
      *lower_limit = range.cid_start;
      *upper_limit = range.cid_end;
      return true;
    }
  }
  return false;
}

// The set of supported non-integer unboxed representations.
// Format: (unboxed representations suffix, boxed class type)
#define FOR_EACH_NON_INT_BOXED_REPRESENTATION(M)                               \
  M(Double, Double)                                                            \
  M(Float, Double)                                                             \
  M(Float32x4, Float32x4)                                                      \
  M(Float64x2, Float64x2)                                                      \
  M(Int32x4, Int32x4)

#define BOXING_IN_SET_CASE(unboxed, boxed)                                     \
  case kUnboxed##unboxed:                                                      \
    return true;
#define BOXING_VALUE_OFFSET_CASE(unboxed, boxed)                               \
  case kUnboxed##unboxed:                                                      \
    return compiler::target::boxed::value_offset();
#define BOXING_CID_CASE(unboxed, boxed)                                        \
  case kUnboxed##unboxed:                                                      \
    return k##boxed##Cid;

bool Boxing::Supports(Representation rep) {
  if (RepresentationUtils::IsUnboxedInteger(rep)) {
    return true;
  }
  switch (rep) {
    FOR_EACH_NON_INT_BOXED_REPRESENTATION(BOXING_IN_SET_CASE)
    default:
      return false;
  }
}

bool Boxing::RequiresAllocation(Representation rep) {
  if (RepresentationUtils::IsUnboxedInteger(rep)) {
    return (kBitsPerByte * RepresentationUtils::ValueSize(rep)) >
           compiler::target::kSmiBits;
  }
  return true;
}

intptr_t Boxing::ValueOffset(Representation rep) {
  if (RepresentationUtils::IsUnboxedInteger(rep) &&
      Boxing::RequiresAllocation(rep) &&
      RepresentationUtils::ValueSize(rep) <= sizeof(int64_t)) {
    return compiler::target::Mint::value_offset();
  }
  switch (rep) {
    FOR_EACH_NON_INT_BOXED_REPRESENTATION(BOXING_VALUE_OFFSET_CASE)
    default:
      UNREACHABLE();
      return 0;
  }
}

// Note that not all boxes require allocation (e.g., Smis).
intptr_t Boxing::BoxCid(Representation rep) {
  if (RepresentationUtils::IsUnboxedInteger(rep)) {
    if (!Boxing::RequiresAllocation(rep)) {
      return kSmiCid;
    } else if (RepresentationUtils::ValueSize(rep) <= sizeof(int64_t)) {
      return kMintCid;
    }
  }
  switch (rep) {
    FOR_EACH_NON_INT_BOXED_REPRESENTATION(BOXING_CID_CASE)
    default:
      UNREACHABLE();
      return kIllegalCid;
  }
}

#undef BOXING_CID_CASE
#undef BOXING_VALUE_OFFSET_CASE
#undef BOXING_IN_SET_CASE
#undef FOR_EACH_NON_INT_BOXED_REPRESENTATION

#if defined(DEBUG)
void Instruction::CheckField(const Field& field) const {
  ASSERT(field.IsZoneHandle());
  ASSERT(!Compiler::IsBackgroundCompilation() || !field.IsOriginal());
}
#endif  // DEBUG

// A value in the constant propagation lattice.
//    - non-constant sentinel
//    - a constant (any non-sentinel value)
//    - unknown sentinel
Object& Definition::constant_value() {
  if (constant_value_ == NULL) {
    constant_value_ = &Object::ZoneHandle(ConstantPropagator::Unknown());
  }
  return *constant_value_;
}

Definition* Definition::OriginalDefinition() {
  Definition* defn = this;
  Value* unwrapped;
  while ((unwrapped = defn->RedefinedValue()) != nullptr) {
    defn = unwrapped->definition();
  }
  return defn;
}

Value* Definition::RedefinedValue() const {
  return nullptr;
}

Value* RedefinitionInstr::RedefinedValue() const {
  return value();
}

Value* AssertAssignableInstr::RedefinedValue() const {
  return value();
}

Value* AssertBooleanInstr::RedefinedValue() const {
  return value();
}

Value* CheckBoundBase::RedefinedValue() const {
  return index();
}

Value* CheckNullInstr::RedefinedValue() const {
  return value();
}

Definition* Definition::OriginalDefinitionIgnoreBoxingAndConstraints() {
  Definition* def = this;
  while (true) {
    Definition* orig;
    if (def->IsConstraint() || def->IsBox() || def->IsUnbox() ||
        def->IsIntConverter()) {
      orig = def->InputAt(0)->definition();
    } else {
      orig = def->OriginalDefinition();
    }
    if (orig == def) return def;
    def = orig;
  }
}

bool Definition::IsArrayLength(Definition* def) {
  if (def != nullptr) {
    if (auto load = def->OriginalDefinitionIgnoreBoxingAndConstraints()
                        ->AsLoadField()) {
      return load->IsImmutableLengthLoad();
    }
  }
  return false;
}

const ICData* Instruction::GetICData(
    const ZoneGrowableArray<const ICData*>& ic_data_array,
    intptr_t deopt_id,
    bool is_static_call) {
  // The deopt_id can be outside the range of the IC data array for
  // computations added in the optimizing compiler.
  ASSERT(deopt_id != DeoptId::kNone);
  if (deopt_id >= ic_data_array.length()) {
    return nullptr;
  }
  const ICData* result = ic_data_array[deopt_id];
  ASSERT(result == nullptr || is_static_call == result->is_static_call());
  return result;
}

uword Instruction::Hash() const {
  uword result = tag();
  for (intptr_t i = 0; i < InputCount(); ++i) {
    Value* value = InputAt(i);
    result = CombineHashes(result, value->definition()->ssa_temp_index());
  }
  return FinalizeHash(result, kBitsPerInt32 - 1);
}

bool Instruction::Equals(const Instruction& other) const {
  if (tag() != other.tag()) return false;
  if (InputCount() != other.InputCount()) return false;
  for (intptr_t i = 0; i < InputCount(); ++i) {
    if (!InputAt(i)->Equals(*other.InputAt(i))) return false;
  }
  return AttributesEqual(other);
}

void Instruction::Unsupported(FlowGraphCompiler* compiler) {
  compiler->Bailout(ToCString());
  UNREACHABLE();
}

bool Value::Equals(const Value& other) const {
  return definition() == other.definition();
}

static int OrderById(CidRange* const* a, CidRange* const* b) {
  // Negative if 'a' should sort before 'b'.
  ASSERT((*a)->IsSingleCid());
  ASSERT((*b)->IsSingleCid());
  return (*a)->cid_start - (*b)->cid_start;
}

static int OrderByFrequencyThenId(CidRange* const* a, CidRange* const* b) {
  const TargetInfo* target_info_a = static_cast<const TargetInfo*>(*a);
  const TargetInfo* target_info_b = static_cast<const TargetInfo*>(*b);
  // Negative if 'a' should sort before 'b'.
  if (target_info_b->count != target_info_a->count) {
    return (target_info_b->count - target_info_a->count);
  } else {
    return (*a)->cid_start - (*b)->cid_start;
  }
}

bool Cids::Equals(const Cids& other) const {
  if (length() != other.length()) return false;
  for (int i = 0; i < length(); i++) {
    if (cid_ranges_[i]->cid_start != other.cid_ranges_[i]->cid_start ||
        cid_ranges_[i]->cid_end != other.cid_ranges_[i]->cid_end) {
      return false;
    }
  }
  return true;
}

intptr_t Cids::ComputeLowestCid() const {
  intptr_t min = kIntptrMax;
  for (intptr_t i = 0; i < cid_ranges_.length(); ++i) {
    min = Utils::Minimum(min, cid_ranges_[i]->cid_start);
  }
  return min;
}

intptr_t Cids::ComputeHighestCid() const {
  intptr_t max = -1;
  for (intptr_t i = 0; i < cid_ranges_.length(); ++i) {
    max = Utils::Maximum(max, cid_ranges_[i]->cid_end);
  }
  return max;
}

bool Cids::HasClassId(intptr_t cid) const {
  for (int i = 0; i < length(); i++) {
    if (cid_ranges_[i]->Contains(cid)) {
      return true;
    }
  }
  return false;
}

Cids* Cids::CreateMonomorphic(Zone* zone, intptr_t cid) {
  Cids* cids = new (zone) Cids(zone);
  cids->Add(new (zone) CidRange(cid, cid));
  return cids;
}

Cids* Cids::CreateForArgument(Zone* zone,
                              const BinaryFeedback& binary_feedback,
                              int argument_number) {
  Cids* cids = new (zone) Cids(zone);
  for (intptr_t i = 0; i < binary_feedback.feedback_.length(); i++) {
    ASSERT((argument_number == 0) || (argument_number == 1));
    const intptr_t cid = argument_number == 0
                             ? binary_feedback.feedback_[i].first
                             : binary_feedback.feedback_[i].second;
    cids->Add(new (zone) CidRange(cid, cid));
  }

  if (cids->length() != 0) {
    cids->Sort(OrderById);

    // Merge adjacent class id ranges.
    int dest = 0;
    for (int src = 1; src < cids->length(); src++) {
      if (cids->cid_ranges_[dest]->cid_end + 1 >=
          cids->cid_ranges_[src]->cid_start) {
        cids->cid_ranges_[dest]->cid_end = cids->cid_ranges_[src]->cid_end;
      } else {
        dest++;
        if (src != dest) cids->cid_ranges_[dest] = cids->cid_ranges_[src];
      }
    }
    cids->SetLength(dest + 1);
  }

  return cids;
}

static intptr_t Usage(const Function& function) {
  intptr_t count = function.usage_counter();
  if (count < 0) {
    if (function.HasCode()) {
      // 'function' is queued for optimized compilation
      count = FLAG_optimization_counter_threshold;
    } else {
      count = 0;
    }
  } else if (Code::IsOptimized(function.CurrentCode())) {
    // 'function' was optimized and stopped counting
    count = FLAG_optimization_counter_threshold;
  }
  return count;
}

void CallTargets::CreateHelper(Zone* zone, const ICData& ic_data) {
  Function& dummy = Function::Handle(zone);

  const intptr_t num_args_tested = ic_data.NumArgsTested();

  for (int i = 0, n = ic_data.NumberOfChecks(); i < n; i++) {
    if (ic_data.GetCountAt(i) == 0) {
      continue;
    }

    intptr_t id = kDynamicCid;
    if (num_args_tested == 0) {
    } else if (num_args_tested == 1) {
      ic_data.GetOneClassCheckAt(i, &id, &dummy);
    } else {
      ASSERT(num_args_tested == 2);
      GrowableArray<intptr_t> arg_ids;
      ic_data.GetCheckAt(i, &arg_ids, &dummy);
      id = arg_ids[0];
    }
    Function& function = Function::ZoneHandle(zone, ic_data.GetTargetAt(i));
    intptr_t count = ic_data.GetCountAt(i);
    cid_ranges_.Add(new (zone) TargetInfo(id, id, &function, count,
                                          ic_data.GetExactnessAt(i)));
  }

  if (ic_data.is_megamorphic()) {
    ASSERT(num_args_tested == 1);  // Only 1-arg ICData will turn megamorphic.
    const String& name = String::Handle(zone, ic_data.target_name());
    const Array& descriptor =
        Array::Handle(zone, ic_data.arguments_descriptor());
    Thread* thread = Thread::Current();

    const auto& cache = MegamorphicCache::Handle(
        zone, MegamorphicCacheTable::Lookup(thread, name, descriptor));
    {
      SafepointMutexLocker ml(thread->isolate_group()->type_feedback_mutex());
      MegamorphicCacheEntries entries(Array::Handle(zone, cache.buckets()));
      for (intptr_t i = 0, n = entries.Length(); i < n; i++) {
        const intptr_t id =
            Smi::Value(entries[i].Get<MegamorphicCache::kClassIdIndex>());
        if (id == kIllegalCid) {
          continue;
        }
        Function& function = Function::ZoneHandle(zone);
        function ^= entries[i].Get<MegamorphicCache::kTargetFunctionIndex>();
        const intptr_t filled_entry_count = cache.filled_entry_count();
        ASSERT(filled_entry_count > 0);
        cid_ranges_.Add(new (zone) TargetInfo(
            id, id, &function, Usage(function) / filled_entry_count,
            StaticTypeExactnessState::NotTracking()));
      }
    }
  }
}

bool Cids::IsMonomorphic() const {
  if (length() != 1) return false;
  return cid_ranges_[0]->IsSingleCid();
}

intptr_t Cids::MonomorphicReceiverCid() const {
  ASSERT(IsMonomorphic());
  return cid_ranges_[0]->cid_start;
}

StaticTypeExactnessState CallTargets::MonomorphicExactness() const {
  ASSERT(IsMonomorphic());
  return TargetAt(0)->exactness;
}

const char* AssertAssignableInstr::KindToCString(Kind kind) {
  switch (kind) {
#define KIND_CASE(name)                                                        \
  case k##name:                                                                \
    return #name;
    FOR_EACH_ASSERT_ASSIGNABLE_KIND(KIND_CASE)
#undef KIND_CASE
    default:
      UNREACHABLE();
      return nullptr;
  }
}

bool AssertAssignableInstr::ParseKind(const char* str, Kind* out) {
#define KIND_CASE(name)                                                        \
  if (strcmp(str, #name) == 0) {                                               \
    *out = Kind::k##name;                                                      \
    return true;                                                               \
  }
  FOR_EACH_ASSERT_ASSIGNABLE_KIND(KIND_CASE)
#undef KIND_CASE
  return false;
}

CheckClassInstr::CheckClassInstr(Value* value,
                                 intptr_t deopt_id,
                                 const Cids& cids,
                                 const InstructionSource& source)
    : TemplateInstruction(source, deopt_id),
      cids_(cids),
      licm_hoisted_(false),
      is_bit_test_(IsCompactCidRange(cids)),
      token_pos_(source.token_pos) {
  // Expected useful check data.
  const intptr_t number_of_checks = cids.length();
  ASSERT(number_of_checks > 0);
  SetInputAt(0, value);
  // Otherwise use CheckSmiInstr.
  ASSERT(number_of_checks != 1 || !cids[0].IsSingleCid() ||
         cids[0].cid_start != kSmiCid);
}

bool CheckClassInstr::AttributesEqual(const Instruction& other) const {
  auto const other_check = other.AsCheckClass();
  ASSERT(other_check != NULL);
  return cids().Equals(other_check->cids());
}

bool CheckClassInstr::IsDeoptIfNull() const {
  if (!cids().IsMonomorphic()) {
    return false;
  }
  CompileType* in_type = value()->Type();
  const intptr_t cid = cids().MonomorphicReceiverCid();
  // Performance check: use CheckSmiInstr instead.
  ASSERT(cid != kSmiCid);
  return in_type->is_nullable() && (in_type->ToNullableCid() == cid);
}

// Null object is a singleton of null-class (except for some sentinel,
// transitional temporaries). Instead of checking against the null class only
// we can check against null instance instead.
bool CheckClassInstr::IsDeoptIfNotNull() const {
  if (!cids().IsMonomorphic()) {
    return false;
  }
  const intptr_t cid = cids().MonomorphicReceiverCid();
  return cid == kNullCid;
}

bool CheckClassInstr::IsCompactCidRange(const Cids& cids) {
  const intptr_t number_of_checks = cids.length();
  // If there are only two checks, the extra register pressure needed for the
  // dense-cid-range code is not justified.
  if (number_of_checks <= 2) return false;

  // TODO(fschneider): Support smis in dense cid checks.
  if (cids.HasClassId(kSmiCid)) return false;

  intptr_t min = cids.ComputeLowestCid();
  intptr_t max = cids.ComputeHighestCid();
  return (max - min) < compiler::target::kBitsPerWord;
}

bool CheckClassInstr::IsBitTest() const {
  return is_bit_test_;
}

intptr_t CheckClassInstr::ComputeCidMask() const {
  ASSERT(IsBitTest());
  const uintptr_t one = 1;
  intptr_t min = cids_.ComputeLowestCid();
  intptr_t mask = 0;
  for (intptr_t i = 0; i < cids_.length(); ++i) {
    uintptr_t run;
    uintptr_t range = one + cids_[i].Extent();
    if (range >= static_cast<uintptr_t>(compiler::target::kBitsPerWord)) {
      run = -1;
    } else {
      run = (one << range) - 1;
    }
    mask |= run << (cids_[i].cid_start - min);
  }
  return mask;
}

bool LoadFieldInstr::IsUnboxedDartFieldLoad() const {
  return slot().representation() == kTagged && slot().IsDartField() &&
         slot().IsUnboxed();
}

bool LoadFieldInstr::IsPotentialUnboxedDartFieldLoad() const {
  return slot().representation() == kTagged && slot().IsDartField() &&
         slot().IsPotentialUnboxed();
}

Representation LoadFieldInstr::representation() const {
  if (IsUnboxedDartFieldLoad() && CompilerState::Current().is_optimizing()) {
    return slot().UnboxedRepresentation();
  }
  return slot().representation();
}

AllocateUninitializedContextInstr::AllocateUninitializedContextInstr(
    const InstructionSource& source,
    intptr_t num_context_variables,
    intptr_t deopt_id)
    : TemplateAllocation(source, deopt_id),
      num_context_variables_(num_context_variables) {
  // This instruction is not used in AOT for code size reasons.
  ASSERT(!CompilerState::Current().is_aot());
}

LocationSummary* AllocateClosureInstr::MakeLocationSummary(Zone* zone,
                                                           bool opt) const {
  const intptr_t kNumInputs = inputs_.length();
  const intptr_t kNumTemps = 0;
  LocationSummary* locs = new (zone)
      LocationSummary(zone, kNumInputs, kNumTemps, LocationSummary::kCall);
  locs->set_in(kFunctionPos,
               Location::RegisterLocation(AllocateClosureABI::kFunctionReg));
  locs->set_in(kContextPos,
               Location::RegisterLocation(AllocateClosureABI::kContextReg));
  locs->set_out(0, Location::RegisterLocation(AllocateClosureABI::kResultReg));
  return locs;
}

void AllocateClosureInstr::EmitNativeCode(FlowGraphCompiler* compiler) {
  const Code& stub = Code::ZoneHandle(
      compiler->zone(),
      compiler->isolate_group()->object_store()->allocate_closure_stub());
  compiler->GenerateStubCall(source(), stub, UntaggedPcDescriptors::kOther,
                             locs(), deopt_id(), env());
}

LocationSummary* AllocateTypedDataInstr::MakeLocationSummary(Zone* zone,
                                                             bool opt) const {
  const intptr_t kNumInputs = 1;
  const intptr_t kNumTemps = 0;
  LocationSummary* locs = new (zone)
      LocationSummary(zone, kNumInputs, kNumTemps, LocationSummary::kCall);
  locs->set_in(kLengthPos, Location::RegisterLocation(
                               AllocateTypedDataArrayABI::kLengthReg));
  locs->set_out(
      0, Location::RegisterLocation(AllocateTypedDataArrayABI::kResultReg));
  return locs;
}

void AllocateTypedDataInstr::EmitNativeCode(FlowGraphCompiler* compiler) {
  const Code& stub = Code::ZoneHandle(
      compiler->zone(), StubCode::GetAllocationStubForTypedData(class_id()));
  compiler->GenerateStubCall(source(), stub, UntaggedPcDescriptors::kOther,
                             locs(), deopt_id(), env());
}

bool StoreInstanceFieldInstr::IsUnboxedDartFieldStore() const {
  return slot().representation() == kTagged && slot().IsDartField() &&
         slot().IsUnboxed();
}

bool StoreInstanceFieldInstr::IsPotentialUnboxedDartFieldStore() const {
  return slot().representation() == kTagged && slot().IsDartField() &&
         slot().IsPotentialUnboxed();
}

Representation StoreInstanceFieldInstr::RequiredInputRepresentation(
    intptr_t index) const {
  ASSERT((index == 0) || (index == 1));
  if (index == 0) {
    // The instance is always tagged.
    return kTagged;
  }
  if (IsUnboxedDartFieldStore() && CompilerState::Current().is_optimizing()) {
    return slot().UnboxedRepresentation();
  }
  return slot().representation();
}

Instruction* StoreInstanceFieldInstr::Canonicalize(FlowGraph* flow_graph) {
  // Dart objects are allocated null-initialized, which means we can eliminate
  // all initializing stores which store null value.
  // Context objects can be allocated uninitialized as a performance
  // optimization in JIT mode - however in AOT mode we always allocate them
  // null initialized.
  if (is_initialization_ && slot().representation() == kTagged &&
      (!slot().IsContextSlot() ||
       !instance()->definition()->IsAllocateUninitializedContext()) &&
      value()->BindsToConstantNull()) {
    return nullptr;
  }
  return this;
}

bool GuardFieldClassInstr::AttributesEqual(const Instruction& other) const {
  return field().ptr() == other.AsGuardFieldClass()->field().ptr();
}

bool GuardFieldLengthInstr::AttributesEqual(const Instruction& other) const {
  return field().ptr() == other.AsGuardFieldLength()->field().ptr();
}

bool GuardFieldTypeInstr::AttributesEqual(const Instruction& other) const {
  return field().ptr() == other.AsGuardFieldType()->field().ptr();
}

Instruction* AssertSubtypeInstr::Canonicalize(FlowGraph* flow_graph) {
  // If all inputs needed to check instantation are constant, instantiate the
  // sub and super type and remove the instruction if the subtype test succeeds.
  if (super_type()->BindsToConstant() && sub_type()->BindsToConstant() &&
      instantiator_type_arguments()->BindsToConstant() &&
      function_type_arguments()->BindsToConstant()) {
    auto Z = Thread::Current()->zone();
    const auto& constant_instantiator_type_args =
        instantiator_type_arguments()->BoundConstant().IsNull()
            ? TypeArguments::null_type_arguments()
            : TypeArguments::Cast(
                  instantiator_type_arguments()->BoundConstant());
    const auto& constant_function_type_args =
        function_type_arguments()->BoundConstant().IsNull()
            ? TypeArguments::null_type_arguments()
            : TypeArguments::Cast(function_type_arguments()->BoundConstant());
    auto& constant_sub_type = AbstractType::Handle(
        Z, AbstractType::Cast(sub_type()->BoundConstant()).ptr());
    auto& constant_super_type = AbstractType::Handle(
        Z, AbstractType::Cast(super_type()->BoundConstant()).ptr());

    ASSERT(!constant_super_type.IsTypeRef());
    ASSERT(!constant_sub_type.IsTypeRef());

    if (AbstractType::InstantiateAndTestSubtype(
            &constant_sub_type, &constant_super_type,
            constant_instantiator_type_args, constant_function_type_args)) {
      return nullptr;
    }
  }
  return this;
}

bool StrictCompareInstr::AttributesEqual(const Instruction& other) const {
  auto const other_op = other.AsStrictCompare();
  ASSERT(other_op != NULL);
  return ComparisonInstr::AttributesEqual(other) &&
         (needs_number_check() == other_op->needs_number_check());
}

bool MathMinMaxInstr::AttributesEqual(const Instruction& other) const {
  auto const other_op = other.AsMathMinMax();
  ASSERT(other_op != NULL);
  return (op_kind() == other_op->op_kind()) &&
         (result_cid() == other_op->result_cid());
}

bool BinaryIntegerOpInstr::AttributesEqual(const Instruction& other) const {
  ASSERT(other.tag() == tag());
  auto const other_op = other.AsBinaryIntegerOp();
  return (op_kind() == other_op->op_kind()) &&
         (can_overflow() == other_op->can_overflow()) &&
         (is_truncating() == other_op->is_truncating());
}

bool LoadFieldInstr::AttributesEqual(const Instruction& other) const {
  auto const other_load = other.AsLoadField();
  ASSERT(other_load != NULL);
  return &this->slot_ == &other_load->slot_;
}

bool LoadStaticFieldInstr::AttributesEqual(const Instruction& other) const {
  ASSERT(AllowsCSE());
  return field().ptr() == other.AsLoadStaticField()->field().ptr();
}

ConstantInstr::ConstantInstr(const Object& value,
                             const InstructionSource& source)
    : TemplateDefinition(source), value_(value), token_pos_(source.token_pos) {
  // Check that the value is not an incorrect Integer representation.
  ASSERT(!value.IsMint() || !Smi::IsValid(Mint::Cast(value).AsInt64Value()));
  // Check that clones of fields are not stored as constants.
  ASSERT(!value.IsField() || Field::Cast(value).IsOriginal());
  // Check that all non-Smi objects are heap allocated and in old space.
  ASSERT(value.IsSmi() || value.IsOld());
#if defined(DEBUG)
  // Generally, instances in the flow graph should be canonical. Smis, null
  // values, and sentinel values are canonical by construction and so we skip
  // them here.
  if (!value.IsNull() && !value.IsSmi() && value.IsInstance() &&
      !value.IsCanonical() && (value.ptr() != Object::sentinel().ptr())) {
    // Arrays in ConstantInstrs are usually immutable and canonicalized, but
    // there are at least a couple of cases where one or both is not true:
    //
    // * The Arrays created as backing for ArgumentsDescriptors may not be
    //   canonicalized for space reasons when inlined in the IL. However, they
    //   are still immutable.
    // * The backtracking stack for IRRegExps is put into a ConstantInstr for
    //   immediate use as an argument to the operations on that stack. In this
    //   case, the Array representing it is neither immutable or canonical.
    //
    // In addition to complicating the story for Arrays, IRRegExp compilation
    // also uses other non-canonical values as "constants". For example, the bit
    // tables used for certain character classes are represented as TypedData,
    // and so those values are also neither immutable (as there are no immutable
    // TypedData values) or canonical.
    //
    // LibraryPrefixes are also never canonicalized since their equality is
    // their identity.
    ASSERT(value.IsArray() || value.IsTypedData() || value.IsLibraryPrefix());
  }
#endif
}

bool ConstantInstr::AttributesEqual(const Instruction& other) const {
  auto const other_constant = other.AsConstant();
  ASSERT(other_constant != NULL);
  return (value().ptr() == other_constant->value().ptr() &&
          representation() == other_constant->representation());
}

UnboxedConstantInstr::UnboxedConstantInstr(const Object& value,
                                           Representation representation)
    : ConstantInstr(value),
      representation_(representation),
      constant_address_(0) {
  if (representation_ == kUnboxedDouble) {
    ASSERT(value.IsDouble());
    constant_address_ = FindDoubleConstant(Double::Cast(value).value());
  }
}

// Returns true if the value represents a constant.
bool Value::BindsToConstant() const {
  return definition()->OriginalDefinition()->IsConstant();
}

// Returns true if the value represents constant null.
bool Value::BindsToConstantNull() const {
  ConstantInstr* constant = definition()->OriginalDefinition()->AsConstant();
  return (constant != NULL) && constant->value().IsNull();
}

const Object& Value::BoundConstant() const {
  ASSERT(BindsToConstant());
  ConstantInstr* constant = definition()->OriginalDefinition()->AsConstant();
  ASSERT(constant != NULL);
  return constant->value();
}

bool Value::BindsToSmiConstant() const {
  return BindsToConstant() && BoundConstant().IsSmi();
}

intptr_t Value::BoundSmiConstant() const {
  ASSERT(BindsToSmiConstant());
  return Smi::Cast(BoundConstant()).Value();
}

GraphEntryInstr::GraphEntryInstr(const ParsedFunction& parsed_function,
                                 intptr_t osr_id)
    : GraphEntryInstr(parsed_function,
                      osr_id,
                      CompilerState::Current().GetNextDeoptId()) {}

GraphEntryInstr::GraphEntryInstr(const ParsedFunction& parsed_function,
                                 intptr_t osr_id,
                                 intptr_t deopt_id)
    : BlockEntryWithInitialDefs(0,
                                kInvalidTryIndex,
                                deopt_id,
                                /*stack_depth*/ 0),
      parsed_function_(parsed_function),
      catch_entries_(),
      indirect_entries_(),
      osr_id_(osr_id),
      entry_count_(0),
      spill_slot_count_(0),
      fixed_slot_count_(0) {}

ConstantInstr* GraphEntryInstr::constant_null() {
  ASSERT(initial_definitions()->length() > 0);
  for (intptr_t i = 0; i < initial_definitions()->length(); ++i) {
    ConstantInstr* defn = (*initial_definitions())[i]->AsConstant();
    if (defn != NULL && defn->value().IsNull()) return defn;
  }
  UNREACHABLE();
  return NULL;
}

CatchBlockEntryInstr* GraphEntryInstr::GetCatchEntry(intptr_t index) {
  // TODO(fschneider): Sort the catch entries by catch_try_index to avoid
  // searching.
  for (intptr_t i = 0; i < catch_entries_.length(); ++i) {
    if (catch_entries_[i]->catch_try_index() == index) return catch_entries_[i];
  }
  return NULL;
}

bool GraphEntryInstr::IsCompiledForOsr() const {
  return osr_id_ != Compiler::kNoOSRDeoptId;
}

// ==== Support for visiting flow graphs.

#define DEFINE_ACCEPT(ShortName, Attrs)                                        \
  void ShortName##Instr::Accept(InstructionVisitor* visitor) {                 \
    visitor->Visit##ShortName(this);                                           \
  }

FOR_EACH_INSTRUCTION(DEFINE_ACCEPT)

#undef DEFINE_ACCEPT

void Instruction::SetEnvironment(Environment* deopt_env) {
  intptr_t use_index = 0;
  for (Environment::DeepIterator it(deopt_env); !it.Done(); it.Advance()) {
    Value* use = it.CurrentValue();
    use->set_instruction(this);
    use->set_use_index(use_index++);
  }
  env_ = deopt_env;
}

void Instruction::RemoveEnvironment() {
  for (Environment::DeepIterator it(env()); !it.Done(); it.Advance()) {
    it.CurrentValue()->RemoveFromUseList();
  }
  env_ = NULL;
}

void Instruction::ReplaceInEnvironment(Definition* current,
                                       Definition* replacement) {
  for (Environment::DeepIterator it(env()); !it.Done(); it.Advance()) {
    Value* use = it.CurrentValue();
    if (use->definition() == current) {
      use->RemoveFromUseList();
      use->set_definition(replacement);
      replacement->AddEnvUse(use);
    }
  }
}

Instruction* Instruction::RemoveFromGraph(bool return_previous) {
  ASSERT(!IsBlockEntry());
  ASSERT(!IsBranch());
  ASSERT(!IsThrow());
  ASSERT(!IsReturn());
  ASSERT(!IsReThrow());
  ASSERT(!IsGoto());
  ASSERT(previous() != NULL);
  // We cannot assert that the instruction, if it is a definition, has no
  // uses.  This function is used to remove instructions from the graph and
  // reinsert them elsewhere (e.g., hoisting).
  Instruction* prev_instr = previous();
  Instruction* next_instr = next();
  ASSERT(next_instr != NULL);
  ASSERT(!next_instr->IsBlockEntry());
  prev_instr->LinkTo(next_instr);
  UnuseAllInputs();
  // Reset the successor and previous instruction to indicate that the
  // instruction is removed from the graph.
  set_previous(NULL);
  set_next(NULL);
  return return_previous ? prev_instr : next_instr;
}

void Instruction::InsertAfter(Instruction* prev) {
  ASSERT(previous_ == NULL);
  ASSERT(next_ == NULL);
  previous_ = prev;
  next_ = prev->next_;
  next_->previous_ = this;
  previous_->next_ = this;

  // Update def-use chains whenever instructions are added to the graph
  // after initial graph construction.
  for (intptr_t i = InputCount() - 1; i >= 0; --i) {
    Value* input = InputAt(i);
    input->definition()->AddInputUse(input);
  }
}

Instruction* Instruction::AppendInstruction(Instruction* tail) {
  LinkTo(tail);
  // Update def-use chains whenever instructions are added to the graph
  // after initial graph construction.
  for (intptr_t i = tail->InputCount() - 1; i >= 0; --i) {
    Value* input = tail->InputAt(i);
    input->definition()->AddInputUse(input);
  }
  return tail;
}

BlockEntryInstr* Instruction::GetBlock() {
  // TODO(fschneider): Implement a faster way to get the block of an
  // instruction.
  Instruction* result = previous();
  while ((result != nullptr) && !result->IsBlockEntry()) {
    result = result->previous();
  }
  // InlineExitCollector::RemoveUnreachableExits may call
  // Instruction::GetBlock on instructions which are not properly linked
  // to the flow graph (as collected exits may belong to unreachable
  // fragments), so this code should gracefully handle the absence of
  // BlockEntry.
  return (result != nullptr) ? result->AsBlockEntry() : nullptr;
}

void ForwardInstructionIterator::RemoveCurrentFromGraph() {
  current_ = current_->RemoveFromGraph(true);  // Set current_ to previous.
}

void BackwardInstructionIterator::RemoveCurrentFromGraph() {
  current_ = current_->RemoveFromGraph(false);  // Set current_ to next.
}

// Default implementation of visiting basic blocks.  Can be overridden.
void FlowGraphVisitor::VisitBlocks() {
  ASSERT(current_iterator_ == NULL);
  for (intptr_t i = 0; i < block_order_->length(); ++i) {
    BlockEntryInstr* entry = (*block_order_)[i];
    entry->Accept(this);
    ForwardInstructionIterator it(entry);
    current_iterator_ = &it;
    for (; !it.Done(); it.Advance()) {
      it.Current()->Accept(this);
    }
    current_iterator_ = NULL;
  }
}

bool Value::NeedsWriteBarrier() {
  Value* value = this;
  do {
    if (value->Type()->IsNull() ||
        (value->Type()->ToNullableCid() == kSmiCid) ||
        (value->Type()->ToNullableCid() == kBoolCid)) {
      return false;
    }

    // Strictly speaking, the incremental barrier can only be skipped for
    // immediate objects (Smis) or permanent objects (vm-isolate heap or
    // image pages). Here we choose to skip the barrier for any constant on
    // the assumption it will remain reachable through the object pool.
    if (value->BindsToConstant()) {
      return false;
    }

    // Follow the chain of redefinitions as redefined value could have a more
    // accurate type (for example, AssertAssignable of Smi to a generic T).
    value = value->definition()->RedefinedValue();
  } while (value != nullptr);

  return true;
}

void JoinEntryInstr::AddPredecessor(BlockEntryInstr* predecessor) {
  // Require the predecessors to be sorted by block_id to make managing
  // their corresponding phi inputs simpler.
  intptr_t pred_id = predecessor->block_id();
  intptr_t index = 0;
  while ((index < predecessors_.length()) &&
         (predecessors_[index]->block_id() < pred_id)) {
    ++index;
  }
#if defined(DEBUG)
  for (intptr_t i = index; i < predecessors_.length(); ++i) {
    ASSERT(predecessors_[i]->block_id() != pred_id);
  }
#endif
  predecessors_.InsertAt(index, predecessor);
}

intptr_t JoinEntryInstr::IndexOfPredecessor(BlockEntryInstr* pred) const {
  for (intptr_t i = 0; i < predecessors_.length(); ++i) {
    if (predecessors_[i] == pred) return i;
  }
  return -1;
}

void Value::AddToList(Value* value, Value** list) {
  ASSERT(value->next_use() == nullptr);
  ASSERT(value->previous_use() == nullptr);
  Value* next = *list;
  ASSERT(value != next);
  *list = value;
  value->set_next_use(next);
  value->set_previous_use(NULL);
  if (next != NULL) next->set_previous_use(value);
}

void Value::RemoveFromUseList() {
  Definition* def = definition();
  Value* next = next_use();
  if (this == def->input_use_list()) {
    def->set_input_use_list(next);
    if (next != NULL) next->set_previous_use(NULL);
  } else if (this == def->env_use_list()) {
    def->set_env_use_list(next);
    if (next != NULL) next->set_previous_use(NULL);
  } else if (Value* prev = previous_use()) {
    prev->set_next_use(next);
    if (next != NULL) next->set_previous_use(prev);
  }

  set_previous_use(NULL);
  set_next_use(NULL);
}

// True if the definition has a single input use and is used only in
// environments at the same instruction as that input use.
bool Definition::HasOnlyUse(Value* use) const {
  if (!HasOnlyInputUse(use)) {
    return false;
  }

  Instruction* target = use->instruction();
  for (Value::Iterator it(env_use_list()); !it.Done(); it.Advance()) {
    if (it.Current()->instruction() != target) return false;
  }
  return true;
}

bool Definition::HasOnlyInputUse(Value* use) const {
  return (input_use_list() == use) && (use->next_use() == NULL);
}

void Definition::ReplaceUsesWith(Definition* other) {
  ASSERT(other != NULL);
  ASSERT(this != other);

  Value* current = NULL;
  Value* next = input_use_list();
  if (next != NULL) {
    // Change all the definitions.
    while (next != NULL) {
      current = next;
      current->set_definition(other);
      current->RefineReachingType(other->Type());
      next = current->next_use();
    }

    // Concatenate the lists.
    next = other->input_use_list();
    current->set_next_use(next);
    if (next != NULL) next->set_previous_use(current);
    other->set_input_use_list(input_use_list());
    set_input_use_list(NULL);
  }

  // Repeat for environment uses.
  current = NULL;
  next = env_use_list();
  if (next != NULL) {
    while (next != NULL) {
      current = next;
      current->set_definition(other);
      current->RefineReachingType(other->Type());
      next = current->next_use();
    }
    next = other->env_use_list();
    current->set_next_use(next);
    if (next != NULL) next->set_previous_use(current);
    other->set_env_use_list(env_use_list());
    set_env_use_list(NULL);
  }
}

void Instruction::UnuseAllInputs() {
  for (intptr_t i = InputCount() - 1; i >= 0; --i) {
    InputAt(i)->RemoveFromUseList();
  }
  for (Environment::DeepIterator it(env()); !it.Done(); it.Advance()) {
    it.CurrentValue()->RemoveFromUseList();
  }
}

void Instruction::RepairPushArgsInEnvironment() const {
  // Some calls (e.g. closure calls) have more inputs than actual arguments.
  // Those extra inputs will be consumed from the stack before the call.
  const intptr_t after_args_input_count = env()->LazyDeoptPruneCount();
  PushArgumentsArray* push_arguments = GetPushArguments();
  ASSERT(push_arguments != nullptr);
  const intptr_t arg_count = ArgumentCount();
  ASSERT((arg_count + after_args_input_count) <= env()->Length());
  const intptr_t env_base =
      env()->Length() - arg_count - after_args_input_count;
  for (intptr_t i = 0; i < arg_count; ++i) {
    env()->ValueAt(env_base + i)->BindToEnvironment(push_arguments->At(i));
  }
}

void Instruction::InheritDeoptTargetAfter(FlowGraph* flow_graph,
                                          Definition* call,
                                          Definition* result) {
  ASSERT(call->env() != NULL);
  deopt_id_ = DeoptId::ToDeoptAfter(call->deopt_id_);
  call->env()->DeepCopyAfterTo(
      flow_graph->zone(), this, call->ArgumentCount(),
      flow_graph->constant_dead(),
      result != NULL ? result : flow_graph->constant_dead());
}

void Instruction::InheritDeoptTarget(Zone* zone, Instruction* other) {
  ASSERT(other->env() != NULL);
  CopyDeoptIdFrom(*other);
  other->env()->DeepCopyTo(zone, this);
}

void BranchInstr::InheritDeoptTarget(Zone* zone, Instruction* other) {
  ASSERT(env() == NULL);
  Instruction::InheritDeoptTarget(zone, other);
  comparison()->SetDeoptId(*this);
}

bool Instruction::IsDominatedBy(Instruction* dom) {
  BlockEntryInstr* block = GetBlock();
  BlockEntryInstr* dom_block = dom->GetBlock();

  if (dom->IsPhi()) {
    dom = dom_block;
  }

  if (block == dom_block) {
    if ((block == dom) || (this == block->last_instruction())) {
      return true;
    }

    if (IsPhi()) {
      return false;
    }

    for (Instruction* curr = dom->next(); curr != NULL; curr = curr->next()) {
      if (curr == this) return true;
    }

    return false;
  }

  return dom_block->Dominates(block);
}

bool Instruction::HasUnmatchedInputRepresentations() const {
  for (intptr_t i = 0; i < InputCount(); i++) {
    Definition* input = InputAt(i)->definition();
    const Representation input_representation = RequiredInputRepresentation(i);
    if (input_representation != kNoRepresentation &&
        input_representation != input->representation()) {
      return true;
    }
  }

  return false;
}

const intptr_t Instruction::kInstructionAttrs[Instruction::kNumInstructions] = {
#define INSTR_ATTRS(type, attrs) InstrAttrs::attrs,
    FOR_EACH_INSTRUCTION(INSTR_ATTRS)
#undef INSTR_ATTRS
};

bool Instruction::CanTriggerGC() const {
  return (kInstructionAttrs[tag()] & InstrAttrs::kNoGC) == 0;
}

void Definition::ReplaceWithResult(Instruction* replacement,
                                   Definition* replacement_for_uses,
                                   ForwardInstructionIterator* iterator) {
  // Record replacement's input uses.
  for (intptr_t i = replacement->InputCount() - 1; i >= 0; --i) {
    Value* input = replacement->InputAt(i);
    input->definition()->AddInputUse(input);
  }
  // Take replacement's environment from this definition.
  ASSERT(replacement->env() == NULL);
  replacement->SetEnvironment(env());
  ClearEnv();
  // Replace all uses of this definition with replacement_for_uses.
  ReplaceUsesWith(replacement_for_uses);

  // Finally replace this one with the replacement instruction in the graph.
  previous()->LinkTo(replacement);
  if ((iterator != NULL) && (this == iterator->Current())) {
    // Remove through the iterator.
    replacement->LinkTo(this);
    iterator->RemoveCurrentFromGraph();
  } else {
    replacement->LinkTo(next());
    // Remove this definition's input uses.
    UnuseAllInputs();
  }
  set_previous(NULL);
  set_next(NULL);
}

void Definition::ReplaceWith(Definition* other,
                             ForwardInstructionIterator* iterator) {
  // Reuse this instruction's SSA name for other.
  ASSERT(!other->HasSSATemp());
  if (HasSSATemp()) {
    other->set_ssa_temp_index(ssa_temp_index());
  }
  ReplaceWithResult(other, other, iterator);
}

void BranchInstr::SetComparison(ComparisonInstr* new_comparison) {
  for (intptr_t i = new_comparison->InputCount() - 1; i >= 0; --i) {
    Value* input = new_comparison->InputAt(i);
    input->definition()->AddInputUse(input);
    input->set_instruction(this);
  }
  // There should be no need to copy or unuse an environment.
  ASSERT(comparison()->env() == NULL);
  ASSERT(new_comparison->env() == NULL);
  // Remove the current comparison's input uses.
  comparison()->UnuseAllInputs();
  ASSERT(!new_comparison->HasUses());
  comparison_ = new_comparison;
}

// ==== Postorder graph traversal.
static bool IsMarked(BlockEntryInstr* block,
                     GrowableArray<BlockEntryInstr*>* preorder) {
  // Detect that a block has been visited as part of the current
  // DiscoverBlocks (we can call DiscoverBlocks multiple times).  The block
  // will be 'marked' by (1) having a preorder number in the range of the
  // preorder array and (2) being in the preorder array at that index.
  intptr_t i = block->preorder_number();
  return (i >= 0) && (i < preorder->length()) && ((*preorder)[i] == block);
}

// Base class implementation used for JoinEntry and TargetEntry.
bool BlockEntryInstr::DiscoverBlock(BlockEntryInstr* predecessor,
                                    GrowableArray<BlockEntryInstr*>* preorder,
                                    GrowableArray<intptr_t>* parent) {
  // If this block has a predecessor (i.e., is not the graph entry) we can
  // assume the preorder array is non-empty.
  ASSERT((predecessor == NULL) || !preorder->is_empty());
  // Blocks with a single predecessor cannot have been reached before.
  ASSERT(IsJoinEntry() || !IsMarked(this, preorder));

  // 1. If the block has already been reached, add current_block as a
  // basic-block predecessor and we are done.
  if (IsMarked(this, preorder)) {
    ASSERT(predecessor != NULL);
    AddPredecessor(predecessor);
    return false;
  }

  // 2. Otherwise, clear the predecessors which might have been computed on
  // some earlier call to DiscoverBlocks and record this predecessor.
  ClearPredecessors();
  if (predecessor != NULL) AddPredecessor(predecessor);

  // 3. The predecessor is the spanning-tree parent.  The graph entry has no
  // parent, indicated by -1.
  intptr_t parent_number =
      (predecessor == NULL) ? -1 : predecessor->preorder_number();
  parent->Add(parent_number);

  // 4. Assign the preorder number and add the block entry to the list.
  set_preorder_number(preorder->length());
  preorder->Add(this);

  // The preorder and parent arrays are indexed by
  // preorder block number, so they should stay in lockstep.
  ASSERT(preorder->length() == parent->length());

  // 5. Iterate straight-line successors to record assigned variables and
  // find the last instruction in the block.  The graph entry block consists
  // of only the entry instruction, so that is the last instruction in the
  // block.
  Instruction* last = this;
  for (ForwardInstructionIterator it(this); !it.Done(); it.Advance()) {
    last = it.Current();
  }
  set_last_instruction(last);
  if (last->IsGoto()) last->AsGoto()->set_block(this);

  return true;
}

void GraphEntryInstr::RelinkToOsrEntry(Zone* zone, intptr_t max_block_id) {
  ASSERT(osr_id_ != Compiler::kNoOSRDeoptId);
  BitVector* block_marks = new (zone) BitVector(zone, max_block_id + 1);
  bool found = FindOsrEntryAndRelink(this, /*parent=*/NULL, block_marks);
  ASSERT(found);
}

bool BlockEntryInstr::FindOsrEntryAndRelink(GraphEntryInstr* graph_entry,
                                            Instruction* parent,
                                            BitVector* block_marks) {
  const intptr_t osr_id = graph_entry->osr_id();

  // Search for the instruction with the OSR id.  Use a depth first search
  // because basic blocks have not been discovered yet.  Prune unreachable
  // blocks by replacing the normal entry with a jump to the block
  // containing the OSR entry point.

  // Do not visit blocks more than once.
  if (block_marks->Contains(block_id())) return false;
  block_marks->Add(block_id());

  // Search this block for the OSR id.
  Instruction* instr = this;
  for (ForwardInstructionIterator it(this); !it.Done(); it.Advance()) {
    instr = it.Current();
    if (instr->GetDeoptId() == osr_id) {
      // Sanity check that we found a stack check instruction.
      ASSERT(instr->IsCheckStackOverflow());
      // Loop stack check checks are always in join blocks so that they can
      // be the target of a goto.
      ASSERT(IsJoinEntry());
      // The instruction should be the first instruction in the block so
      // we can simply jump to the beginning of the block.
      ASSERT(instr->previous() == this);

      ASSERT(stack_depth() == instr->AsCheckStackOverflow()->stack_depth());
      auto normal_entry = graph_entry->normal_entry();
      auto osr_entry = new OsrEntryInstr(
          graph_entry, normal_entry->block_id(), normal_entry->try_index(),
          normal_entry->deopt_id(), stack_depth());

      auto goto_join = new GotoInstr(AsJoinEntry(),
                                     CompilerState::Current().GetNextDeoptId());
      ASSERT(parent != nullptr);
      goto_join->CopyDeoptIdFrom(*parent);
      osr_entry->LinkTo(goto_join);

      // Remove normal function entries & add osr entry.
      graph_entry->set_normal_entry(nullptr);
      graph_entry->set_unchecked_entry(nullptr);
      graph_entry->set_osr_entry(osr_entry);

      return true;
    }
  }

  // Recursively search the successors.
  for (intptr_t i = instr->SuccessorCount() - 1; i >= 0; --i) {
    if (instr->SuccessorAt(i)->FindOsrEntryAndRelink(graph_entry, instr,
                                                     block_marks)) {
      return true;
    }
  }
  return false;
}

bool BlockEntryInstr::Dominates(BlockEntryInstr* other) const {
  // TODO(fschneider): Make this faster by e.g. storing dominators for each
  // block while computing the dominator tree.
  ASSERT(other != NULL);
  BlockEntryInstr* current = other;
  while (current != NULL && current != this) {
    current = current->dominator();
  }
  return current == this;
}

BlockEntryInstr* BlockEntryInstr::ImmediateDominator() const {
  Instruction* last = dominator()->last_instruction();
  if ((last->SuccessorCount() == 1) && (last->SuccessorAt(0) == this)) {
    return dominator();
  }
  return NULL;
}

bool BlockEntryInstr::IsLoopHeader() const {
  return loop_info_ != nullptr && loop_info_->header() == this;
}

intptr_t BlockEntryInstr::NestingDepth() const {
  return loop_info_ == nullptr ? 0 : loop_info_->NestingDepth();
}

// Helper to mutate the graph during inlining. This block should be
// replaced with new_block as a predecessor of all of this block's
// successors.  For each successor, the predecessors will be reordered
// to preserve block-order sorting of the predecessors as well as the
// phis if the successor is a join.
void BlockEntryInstr::ReplaceAsPredecessorWith(BlockEntryInstr* new_block) {
  // Set the last instruction of the new block to that of the old block.
  Instruction* last = last_instruction();
  new_block->set_last_instruction(last);
  // For each successor, update the predecessors.
  for (intptr_t sidx = 0; sidx < last->SuccessorCount(); ++sidx) {
    // If the successor is a target, update its predecessor.
    TargetEntryInstr* target = last->SuccessorAt(sidx)->AsTargetEntry();
    if (target != NULL) {
      target->predecessor_ = new_block;
      continue;
    }
    // If the successor is a join, update each predecessor and the phis.
    JoinEntryInstr* join = last->SuccessorAt(sidx)->AsJoinEntry();
    ASSERT(join != NULL);
    // Find the old predecessor index.
    intptr_t old_index = join->IndexOfPredecessor(this);
    intptr_t pred_count = join->PredecessorCount();
    ASSERT(old_index >= 0);
    ASSERT(old_index < pred_count);
    // Find the new predecessor index while reordering the predecessors.
    intptr_t new_id = new_block->block_id();
    intptr_t new_index = old_index;
    if (block_id() < new_id) {
      // Search upwards, bubbling down intermediate predecessors.
      for (; new_index < pred_count - 1; ++new_index) {
        if (join->predecessors_[new_index + 1]->block_id() > new_id) break;
        join->predecessors_[new_index] = join->predecessors_[new_index + 1];
      }
    } else {
      // Search downwards, bubbling up intermediate predecessors.
      for (; new_index > 0; --new_index) {
        if (join->predecessors_[new_index - 1]->block_id() < new_id) break;
        join->predecessors_[new_index] = join->predecessors_[new_index - 1];
      }
    }
    join->predecessors_[new_index] = new_block;
    // If the new and old predecessor index match there is nothing to update.
    if ((join->phis() == NULL) || (old_index == new_index)) return;
    // Otherwise, reorder the predecessor uses in each phi.
    for (PhiIterator it(join); !it.Done(); it.Advance()) {
      PhiInstr* phi = it.Current();
      ASSERT(phi != NULL);
      ASSERT(pred_count == phi->InputCount());
      // Save the predecessor use.
      Value* pred_use = phi->InputAt(old_index);
      // Move uses between old and new.
      intptr_t step = (old_index < new_index) ? 1 : -1;
      for (intptr_t use_idx = old_index; use_idx != new_index;
           use_idx += step) {
        phi->SetInputAt(use_idx, phi->InputAt(use_idx + step));
      }
      // Write the predecessor use.
      phi->SetInputAt(new_index, pred_use);
    }
  }
}

void BlockEntryInstr::ClearAllInstructions() {
  JoinEntryInstr* join = this->AsJoinEntry();
  if (join != NULL) {
    for (PhiIterator it(join); !it.Done(); it.Advance()) {
      it.Current()->UnuseAllInputs();
    }
  }
  UnuseAllInputs();
  for (ForwardInstructionIterator it(this); !it.Done(); it.Advance()) {
    it.Current()->UnuseAllInputs();
  }
}

PhiInstr* JoinEntryInstr::InsertPhi(intptr_t var_index, intptr_t var_count) {
  // Lazily initialize the array of phis.
  // Currently, phis are stored in a sparse array that holds the phi
  // for variable with index i at position i.
  // TODO(fschneider): Store phis in a more compact way.
  if (phis_ == NULL) {
    phis_ = new ZoneGrowableArray<PhiInstr*>(var_count);
    for (intptr_t i = 0; i < var_count; i++) {
      phis_->Add(NULL);
    }
  }
  ASSERT((*phis_)[var_index] == NULL);
  return (*phis_)[var_index] = new PhiInstr(this, PredecessorCount());
}

void JoinEntryInstr::InsertPhi(PhiInstr* phi) {
  // Lazily initialize the array of phis.
  if (phis_ == NULL) {
    phis_ = new ZoneGrowableArray<PhiInstr*>(1);
  }
  phis_->Add(phi);
}

void JoinEntryInstr::RemovePhi(PhiInstr* phi) {
  ASSERT(phis_ != NULL);
  for (intptr_t index = 0; index < phis_->length(); ++index) {
    if (phi == (*phis_)[index]) {
      (*phis_)[index] = phis_->Last();
      phis_->RemoveLast();
      return;
    }
  }
}

void JoinEntryInstr::RemoveDeadPhis(Definition* replacement) {
  if (phis_ == NULL) return;

  intptr_t to_index = 0;
  for (intptr_t from_index = 0; from_index < phis_->length(); ++from_index) {
    PhiInstr* phi = (*phis_)[from_index];
    if (phi != NULL) {
      if (phi->is_alive()) {
        (*phis_)[to_index++] = phi;
        for (intptr_t i = phi->InputCount() - 1; i >= 0; --i) {
          Value* input = phi->InputAt(i);
          input->definition()->AddInputUse(input);
        }
      } else {
        phi->ReplaceUsesWith(replacement);
      }
    }
  }
  if (to_index == 0) {
    phis_ = NULL;
  } else {
    phis_->TruncateTo(to_index);
  }
}

intptr_t Instruction::SuccessorCount() const {
  return 0;
}

BlockEntryInstr* Instruction::SuccessorAt(intptr_t index) const {
  // Called only if index is in range.  Only control-transfer instructions
  // can have non-zero successor counts and they override this function.
  UNREACHABLE();
  return NULL;
}

intptr_t GraphEntryInstr::SuccessorCount() const {
  return (normal_entry() == nullptr ? 0 : 1) +
         (unchecked_entry() == nullptr ? 0 : 1) +
         (osr_entry() == nullptr ? 0 : 1) + catch_entries_.length();
}

BlockEntryInstr* GraphEntryInstr::SuccessorAt(intptr_t index) const {
  if (normal_entry() != nullptr) {
    if (index == 0) return normal_entry_;
    index--;
  }
  if (unchecked_entry() != nullptr) {
    if (index == 0) return unchecked_entry();
    index--;
  }
  if (osr_entry() != nullptr) {
    if (index == 0) return osr_entry();
    index--;
  }
  return catch_entries_[index];
}

intptr_t BranchInstr::SuccessorCount() const {
  return 2;
}

BlockEntryInstr* BranchInstr::SuccessorAt(intptr_t index) const {
  if (index == 0) return true_successor_;
  if (index == 1) return false_successor_;
  UNREACHABLE();
  return NULL;
}

intptr_t GotoInstr::SuccessorCount() const {
  return 1;
}

BlockEntryInstr* GotoInstr::SuccessorAt(intptr_t index) const {
  ASSERT(index == 0);
  return successor();
}

void Instruction::Goto(JoinEntryInstr* entry) {
  LinkTo(new GotoInstr(entry, CompilerState::Current().GetNextDeoptId()));
}

bool IntConverterInstr::ComputeCanDeoptimize() const {
  return (to() == kUnboxedInt32) && !is_truncating() &&
         !RangeUtils::Fits(value()->definition()->range(),
                           RangeBoundary::kRangeBoundaryInt32);
}

bool UnboxInt32Instr::ComputeCanDeoptimize() const {
  if (SpeculativeModeOfInputs() == kNotSpeculative) {
    return false;
  }
  const intptr_t value_cid = value()->Type()->ToCid();
  if (value_cid == kSmiCid) {
    return (compiler::target::kSmiBits > 32) && !is_truncating() &&
           !RangeUtils::Fits(value()->definition()->range(),
                             RangeBoundary::kRangeBoundaryInt32);
  } else if (value_cid == kMintCid) {
    return !is_truncating() &&
           !RangeUtils::Fits(value()->definition()->range(),
                             RangeBoundary::kRangeBoundaryInt32);
  } else if (is_truncating() && value()->definition()->IsBoxInteger()) {
    return false;
  } else if ((compiler::target::kSmiBits < 32) && value()->Type()->IsInt()) {
    return !RangeUtils::Fits(value()->definition()->range(),
                             RangeBoundary::kRangeBoundaryInt32);
  } else {
    return true;
  }
}

bool UnboxUint32Instr::ComputeCanDeoptimize() const {
  ASSERT(is_truncating());
  if (SpeculativeModeOfInputs() == kNotSpeculative) {
    return false;
  }
  if ((value()->Type()->ToCid() == kSmiCid) ||
      (value()->Type()->ToCid() == kMintCid)) {
    return false;
  }
  // Check input value's range.
  Range* value_range = value()->definition()->range();
  return !RangeUtils::Fits(value_range, RangeBoundary::kRangeBoundaryInt64);
}

bool BinaryInt32OpInstr::ComputeCanDeoptimize() const {
  switch (op_kind()) {
    case Token::kBIT_AND:
    case Token::kBIT_OR:
    case Token::kBIT_XOR:
      return false;

    case Token::kSHR:
      return false;

    case Token::kUSHR:
    case Token::kSHL:
      // Currently only shifts by in range constant are supported, see
      // BinaryInt32OpInstr::IsSupported.
      return can_overflow();

    case Token::kMOD: {
      UNREACHABLE();
    }

    default:
      return can_overflow();
  }
}

bool BinarySmiOpInstr::ComputeCanDeoptimize() const {
  switch (op_kind()) {
    case Token::kBIT_AND:
    case Token::kBIT_OR:
    case Token::kBIT_XOR:
      return false;

    case Token::kSHR:
      return !RangeUtils::IsPositive(right_range());

    case Token::kUSHR:
    case Token::kSHL:
      return can_overflow() || !RangeUtils::IsPositive(right_range());

    case Token::kMOD:
      return RangeUtils::CanBeZero(right_range());

    case Token::kTRUNCDIV:
      return RangeUtils::CanBeZero(right_range()) ||
             RangeUtils::Overlaps(right_range(), -1, -1);

    default:
      return can_overflow();
  }
}

bool ShiftIntegerOpInstr::IsShiftCountInRange(int64_t max) const {
  return RangeUtils::IsWithin(shift_range(), 0, max);
}

bool BinaryIntegerOpInstr::RightIsPowerOfTwoConstant() const {
  if (!right()->definition()->IsConstant()) return false;
  const Object& constant = right()->definition()->AsConstant()->value();
  if (!constant.IsSmi()) return false;
  const intptr_t int_value = Smi::Cast(constant).Value();
  ASSERT(int_value != kIntptrMin);
  return Utils::IsPowerOfTwo(Utils::Abs(int_value));
}

static intptr_t RepresentationBits(Representation r) {
  switch (r) {
    case kTagged:
      return compiler::target::kSmiBits + 1;
    case kUnboxedInt32:
    case kUnboxedUint32:
      return 32;
    case kUnboxedInt64:
      return 64;
    default:
      UNREACHABLE();
      return 0;
  }
}

static int64_t RepresentationMask(Representation r) {
  return static_cast<int64_t>(static_cast<uint64_t>(-1) >>
                              (64 - RepresentationBits(r)));
}

static Definition* CanonicalizeCommutativeDoubleArithmetic(Token::Kind op,
                                                           Value* left,
                                                           Value* right) {
  int64_t left_value;
  if (!Evaluator::ToIntegerConstant(left, &left_value)) {
    return NULL;
  }

  // Can't apply 0.0 * x -> 0.0 equivalence to double operation because
  // 0.0 * NaN is NaN not 0.0.
  // Can't apply 0.0 + x -> x to double because 0.0 + (-0.0) is 0.0 not -0.0.
  switch (op) {
    case Token::kMUL:
      if (left_value == 1) {
        if (right->definition()->representation() != kUnboxedDouble) {
          // Can't yet apply the equivalence because representation selection
          // did not run yet. We need it to guarantee that right value is
          // correctly coerced to double. The second canonicalization pass
          // will apply this equivalence.
          return NULL;
        } else {
          return right->definition();
        }
      }
      break;
    default:
      break;
  }

  return NULL;
}

Definition* DoubleToFloatInstr::Canonicalize(FlowGraph* flow_graph) {
#ifdef DEBUG
  // Must only be used in Float32 StoreIndexedInstr, FloatToDoubleInstr,
  // Phis introduce by load forwarding, or MaterializeObject for
  // eliminated Float32 array.
  ASSERT(env_use_list() == NULL);
  for (Value* use = input_use_list(); use != NULL; use = use->next_use()) {
    ASSERT(use->instruction()->IsPhi() ||
           use->instruction()->IsFloatToDouble() ||
           (use->instruction()->IsStoreIndexed() &&
            (use->instruction()->AsStoreIndexed()->class_id() ==
             kTypedDataFloat32ArrayCid)) ||
           (use->instruction()->IsMaterializeObject() &&
            (use->instruction()->AsMaterializeObject()->cls().id() ==
             kTypedDataFloat32ArrayCid)));
  }
#endif
  if (!HasUses()) return NULL;
  if (value()->definition()->IsFloatToDouble()) {
    // F2D(D2F(v)) == v.
    return value()->definition()->AsFloatToDouble()->value()->definition();
  }
  return this;
}

Definition* FloatToDoubleInstr::Canonicalize(FlowGraph* flow_graph) {
  return HasUses() ? this : NULL;
}

Definition* BinaryDoubleOpInstr::Canonicalize(FlowGraph* flow_graph) {
  if (!HasUses()) return NULL;

  Definition* result = NULL;

  result = CanonicalizeCommutativeDoubleArithmetic(op_kind(), left(), right());
  if (result != NULL) {
    return result;
  }

  result = CanonicalizeCommutativeDoubleArithmetic(op_kind(), right(), left());
  if (result != NULL) {
    return result;
  }

  if ((op_kind() == Token::kMUL) &&
      (left()->definition() == right()->definition())) {
    MathUnaryInstr* math_unary = new MathUnaryInstr(
        MathUnaryInstr::kDoubleSquare, new Value(left()->definition()),
        DeoptimizationTarget());
    flow_graph->InsertBefore(this, math_unary, env(), FlowGraph::kValue);
    return math_unary;
  }

  return this;
}

Definition* DoubleTestOpInstr::Canonicalize(FlowGraph* flow_graph) {
  return HasUses() ? this : NULL;
}

static bool IsCommutative(Token::Kind op) {
  switch (op) {
    case Token::kMUL:
      FALL_THROUGH;
    case Token::kADD:
      FALL_THROUGH;
    case Token::kBIT_AND:
      FALL_THROUGH;
    case Token::kBIT_OR:
      FALL_THROUGH;
    case Token::kBIT_XOR:
      return true;
    default:
      return false;
  }
}

UnaryIntegerOpInstr* UnaryIntegerOpInstr::Make(Representation representation,
                                               Token::Kind op_kind,
                                               Value* value,
                                               intptr_t deopt_id,
                                               Range* range) {
  UnaryIntegerOpInstr* op = NULL;
  switch (representation) {
    case kTagged:
      op = new UnarySmiOpInstr(op_kind, value, deopt_id);
      break;
    case kUnboxedInt32:
      return NULL;
    case kUnboxedUint32:
      op = new UnaryUint32OpInstr(op_kind, value, deopt_id);
      break;
    case kUnboxedInt64:
      op = new UnaryInt64OpInstr(op_kind, value, deopt_id);
      break;
    default:
      UNREACHABLE();
      return NULL;
  }

  if (op == NULL) {
    return op;
  }

  if (!Range::IsUnknown(range)) {
    op->set_range(*range);
  }

  ASSERT(op->representation() == representation);
  return op;
}

BinaryIntegerOpInstr* BinaryIntegerOpInstr::Make(
    Representation representation,
    Token::Kind op_kind,
    Value* left,
    Value* right,
    intptr_t deopt_id,
    SpeculativeMode speculative_mode) {
  BinaryIntegerOpInstr* op = nullptr;
  Range* right_range = nullptr;
  switch (op_kind) {
    case Token::kMOD:
    case Token::kTRUNCDIV:
      if (representation != kTagged) break;
      FALL_THROUGH;
    case Token::kSHL:
    case Token::kSHR:
    case Token::kUSHR:
      if (auto const const_def = right->definition()->AsConstant()) {
        right_range = new Range();
        const_def->InferRange(nullptr, right_range);
      }
      break;
    default:
      break;
  }
  switch (representation) {
    case kTagged:
      op = new BinarySmiOpInstr(op_kind, left, right, deopt_id, right_range);
      break;
    case kUnboxedInt32:
      if (!BinaryInt32OpInstr::IsSupported(op_kind, left, right)) {
        return nullptr;
      }
      op = new BinaryInt32OpInstr(op_kind, left, right, deopt_id);
      break;
    case kUnboxedUint32:
      if ((op_kind == Token::kSHL) || (op_kind == Token::kSHR) ||
          (op_kind == Token::kUSHR)) {
        if (speculative_mode == kNotSpeculative) {
          op = new ShiftUint32OpInstr(op_kind, left, right, deopt_id,
                                      right_range);
        } else {
          op = new SpeculativeShiftUint32OpInstr(op_kind, left, right, deopt_id,
                                                 right_range);
        }
      } else {
        op = new BinaryUint32OpInstr(op_kind, left, right, deopt_id);
      }
      break;
    case kUnboxedInt64:
      if ((op_kind == Token::kSHL) || (op_kind == Token::kSHR) ||
          (op_kind == Token::kUSHR)) {
        if (speculative_mode == kNotSpeculative) {
          op = new ShiftInt64OpInstr(op_kind, left, right, deopt_id,
                                     right_range);
        } else {
          op = new SpeculativeShiftInt64OpInstr(op_kind, left, right, deopt_id,
                                                right_range);
        }
      } else {
        op = new BinaryInt64OpInstr(op_kind, left, right, deopt_id);
      }
      break;
    default:
      UNREACHABLE();
      return nullptr;
  }

  ASSERT(op->representation() == representation);
  return op;
}

BinaryIntegerOpInstr* BinaryIntegerOpInstr::Make(
    Representation representation,
    Token::Kind op_kind,
    Value* left,
    Value* right,
    intptr_t deopt_id,
    bool can_overflow,
    bool is_truncating,
    Range* range,
    SpeculativeMode speculative_mode) {
  BinaryIntegerOpInstr* op = BinaryIntegerOpInstr::Make(
      representation, op_kind, left, right, deopt_id, speculative_mode);
  if (op == nullptr) {
    return nullptr;
  }
  if (!Range::IsUnknown(range)) {
    op->set_range(*range);
  }

  op->set_can_overflow(can_overflow);
  if (is_truncating) {
    op->mark_truncating();
  }

  return op;
}

Definition* BinaryIntegerOpInstr::Canonicalize(FlowGraph* flow_graph) {
  // If both operands are constants evaluate this expression. Might
  // occur due to load forwarding after constant propagation pass
  // have already been run.

  if (left()->BindsToConstant() && right()->BindsToConstant()) {
    const Integer& result = Integer::Handle(Evaluator::BinaryIntegerEvaluate(
        left()->BoundConstant(), right()->BoundConstant(), op_kind(),
        is_truncating(), representation(), Thread::Current()));

    if (!result.IsNull()) {
      return flow_graph->TryCreateConstantReplacementFor(this, result);
    }
  }

  if (left()->BindsToConstant() && !right()->BindsToConstant() &&
      IsCommutative(op_kind())) {
    Value* l = left();
    Value* r = right();
    SetInputAt(0, r);
    SetInputAt(1, l);
  }

  int64_t rhs;
  if (!Evaluator::ToIntegerConstant(right(), &rhs)) {
    return this;
  }

  if (is_truncating()) {
    switch (op_kind()) {
      case Token::kMUL:
      case Token::kSUB:
      case Token::kADD:
      case Token::kBIT_AND:
      case Token::kBIT_OR:
      case Token::kBIT_XOR:
        rhs = Evaluator::TruncateTo(rhs, representation());
        break;
      default:
        break;
    }
  }

  switch (op_kind()) {
    case Token::kMUL:
      if (rhs == 1) {
        return left()->definition();
      } else if (rhs == 0) {
        return right()->definition();
      } else if ((rhs > 0) && Utils::IsPowerOfTwo(rhs)) {
        const int64_t shift_amount = Utils::ShiftForPowerOfTwo(rhs);
        ConstantInstr* constant_shift_amount = flow_graph->GetConstant(
            Smi::Handle(Smi::New(shift_amount)), representation());
        BinaryIntegerOpInstr* shift = BinaryIntegerOpInstr::Make(
            representation(), Token::kSHL, left()->CopyWithType(),
            new Value(constant_shift_amount), GetDeoptId(), can_overflow(),
            is_truncating(), range(), SpeculativeModeOfInputs());
        if (shift != nullptr) {
          // Assign a range to the shift factor, just in case range
          // analysis no longer runs after this rewriting.
          if (auto shift_with_range = shift->AsShiftIntegerOp()) {
            shift_with_range->set_shift_range(
                new Range(RangeBoundary::FromConstant(shift_amount),
                          RangeBoundary::FromConstant(shift_amount)));
<<<<<<< HEAD
=======
          }
          if (!MayThrow()) {
            ASSERT(!shift->MayThrow());
          }
          if (!CanDeoptimize()) {
            ASSERT(!shift->CanDeoptimize());
>>>>>>> 15944496
          }
          flow_graph->InsertBefore(this, shift, env(), FlowGraph::kValue);
          return shift;
        }
      }

      break;
    case Token::kADD:
      if (rhs == 0) {
        return left()->definition();
      }
      break;
    case Token::kBIT_AND:
      if (rhs == 0) {
        return right()->definition();
      } else if (rhs == RepresentationMask(representation())) {
        return left()->definition();
      }
      break;
    case Token::kBIT_OR:
      if (rhs == 0) {
        return left()->definition();
      } else if (rhs == RepresentationMask(representation())) {
        return right()->definition();
      }
      break;
    case Token::kBIT_XOR:
      if (rhs == 0) {
        return left()->definition();
      } else if (rhs == RepresentationMask(representation())) {
        UnaryIntegerOpInstr* bit_not = UnaryIntegerOpInstr::Make(
            representation(), Token::kBIT_NOT, left()->CopyWithType(),
            GetDeoptId(), range());
        if (bit_not != NULL) {
          flow_graph->InsertBefore(this, bit_not, env(), FlowGraph::kValue);
          return bit_not;
        }
      }
      break;

    case Token::kSUB:
      if (rhs == 0) {
        return left()->definition();
      }
      break;

    case Token::kTRUNCDIV:
      if (rhs == 1) {
        return left()->definition();
      } else if (rhs == -1) {
        UnaryIntegerOpInstr* negation = UnaryIntegerOpInstr::Make(
            representation(), Token::kNEGATE, left()->CopyWithType(),
            GetDeoptId(), range());
        if (negation != NULL) {
          flow_graph->InsertBefore(this, negation, env(), FlowGraph::kValue);
          return negation;
        }
      }
      break;

    case Token::kMOD:
      if (std::abs(rhs) == 1) {
        return flow_graph->TryCreateConstantReplacementFor(this,
                                                           Object::smi_zero());
      }
      break;

    case Token::kUSHR:
      if (rhs >= kBitsPerInt64) {
        return flow_graph->TryCreateConstantReplacementFor(this,
                                                           Object::smi_zero());
      }
      FALL_THROUGH;
    case Token::kSHR:
      if (rhs == 0) {
        return left()->definition();
      } else if (rhs < 0) {
        // Instruction will always throw on negative rhs operand.
        if (!CanDeoptimize()) {
          // For non-speculative operations (no deopt), let
          // the code generator deal with throw on slowpath.
          break;
        }
        ASSERT(GetDeoptId() != DeoptId::kNone);
        DeoptimizeInstr* deopt =
            new DeoptimizeInstr(ICData::kDeoptBinarySmiOp, GetDeoptId());
        flow_graph->InsertBefore(this, deopt, env(), FlowGraph::kEffect);
        // Replace with zero since it always throws.
        return flow_graph->TryCreateConstantReplacementFor(this,
                                                           Object::smi_zero());
      }
      break;

    case Token::kSHL: {
      const intptr_t result_bits = RepresentationBits(representation());
      if (rhs == 0) {
        return left()->definition();
      } else if ((rhs >= kBitsPerInt64) ||
                 ((rhs >= result_bits) && is_truncating())) {
        return flow_graph->TryCreateConstantReplacementFor(this,
                                                           Object::smi_zero());
      } else if ((rhs < 0) || ((rhs >= result_bits) && !is_truncating())) {
        // Instruction will always throw on negative rhs operand or
        // deoptimize on large rhs operand.
        if (!CanDeoptimize()) {
          // For non-speculative operations (no deopt), let
          // the code generator deal with throw on slowpath.
          break;
        }
        ASSERT(GetDeoptId() != DeoptId::kNone);
        DeoptimizeInstr* deopt =
            new DeoptimizeInstr(ICData::kDeoptBinarySmiOp, GetDeoptId());
        flow_graph->InsertBefore(this, deopt, env(), FlowGraph::kEffect);
        // Replace with zero since it overshifted or always throws.
        return flow_graph->TryCreateConstantReplacementFor(this,
                                                           Object::smi_zero());
      }
      break;
    }

    default:
      break;
  }

  return this;
}

// Optimizations that eliminate or simplify individual instructions.
Instruction* Instruction::Canonicalize(FlowGraph* flow_graph) {
  return this;
}

Definition* Definition::Canonicalize(FlowGraph* flow_graph) {
  return this;
}

Definition* RedefinitionInstr::Canonicalize(FlowGraph* flow_graph) {
  // Must not remove Redifinitions without uses until LICM, even though
  // Redefinition might not have any uses itself it can still be dominating
  // uses of the value it redefines and must serve as a barrier for those
  // uses. RenameUsesDominatedByRedefinitions would normalize the graph and
  // route those uses through this redefinition.
  if (!HasUses() && !flow_graph->is_licm_allowed()) {
    return NULL;
  }
  if (constrained_type() != nullptr &&
      constrained_type()->IsEqualTo(value()->Type())) {
    return value()->definition();
  }
  return this;
}

Instruction* CheckStackOverflowInstr::Canonicalize(FlowGraph* flow_graph) {
  switch (kind_) {
    case kOsrAndPreemption:
      return this;
    case kOsrOnly:
      // Don't need OSR entries in the optimized code.
      return NULL;
  }

  // Switch above exhausts all possibilities but some compilers can't figure
  // it out.
  UNREACHABLE();
  return this;
}

bool LoadFieldInstr::IsFixedLengthArrayCid(intptr_t cid) {
  if (IsTypedDataClassId(cid) || IsExternalTypedDataClassId(cid)) {
    return true;
  }

  switch (cid) {
    case kArrayCid:
    case kImmutableArrayCid:
    case kTypeArgumentsCid:
      return true;
    default:
      return false;
  }
}

bool LoadFieldInstr::IsTypedDataViewFactory(const Function& function) {
  auto kind = function.recognized_kind();
  switch (kind) {
    case MethodRecognizer::kTypedData_ByteDataView_factory:
    case MethodRecognizer::kTypedData_Int8ArrayView_factory:
    case MethodRecognizer::kTypedData_Uint8ArrayView_factory:
    case MethodRecognizer::kTypedData_Uint8ClampedArrayView_factory:
    case MethodRecognizer::kTypedData_Int16ArrayView_factory:
    case MethodRecognizer::kTypedData_Uint16ArrayView_factory:
    case MethodRecognizer::kTypedData_Int32ArrayView_factory:
    case MethodRecognizer::kTypedData_Uint32ArrayView_factory:
    case MethodRecognizer::kTypedData_Int64ArrayView_factory:
    case MethodRecognizer::kTypedData_Uint64ArrayView_factory:
    case MethodRecognizer::kTypedData_Float32ArrayView_factory:
    case MethodRecognizer::kTypedData_Float64ArrayView_factory:
    case MethodRecognizer::kTypedData_Float32x4ArrayView_factory:
    case MethodRecognizer::kTypedData_Int32x4ArrayView_factory:
    case MethodRecognizer::kTypedData_Float64x2ArrayView_factory:
      return true;
    default:
      return false;
  }
}

Definition* ConstantInstr::Canonicalize(FlowGraph* flow_graph) {
  return HasUses() ? this : NULL;
}

// A math unary instruction has a side effect (exception
// thrown) if the argument is not a number.
// TODO(srdjan): eliminate if has no uses and input is guaranteed to be number.
Definition* MathUnaryInstr::Canonicalize(FlowGraph* flow_graph) {
  return this;
}

bool LoadFieldInstr::TryEvaluateLoad(const Object& instance,
                                     const Slot& field,
                                     Object* result) {
  switch (field.kind()) {
    case Slot::Kind::kDartField:
      return TryEvaluateLoad(instance, field.field(), result);

    case Slot::Kind::kArgumentsDescriptor_type_args_len:
      if (instance.IsArray() && Array::Cast(instance).IsImmutable()) {
        ArgumentsDescriptor desc(Array::Cast(instance));
        *result = Smi::New(desc.TypeArgsLen());
        return true;
      }
      return false;

    case Slot::Kind::kArgumentsDescriptor_count:
      if (instance.IsArray() && Array::Cast(instance).IsImmutable()) {
        ArgumentsDescriptor desc(Array::Cast(instance));
        *result = Smi::New(desc.Count());
        return true;
      }
      return false;

    case Slot::Kind::kArgumentsDescriptor_positional_count:
      if (instance.IsArray() && Array::Cast(instance).IsImmutable()) {
        ArgumentsDescriptor desc(Array::Cast(instance));
        *result = Smi::New(desc.PositionalCount());
        return true;
      }
      return false;

    case Slot::Kind::kArgumentsDescriptor_size:
      // If a constant arguments descriptor appears, then either it is from
      // a invocation dispatcher (which always has tagged arguments and so
      // [host]Size() ==  [target]Size() == Count()) or the constant should
      // have the correct Size() in terms of the target architecture if any
      // spill slots are involved.
      if (instance.IsArray() && Array::Cast(instance).IsImmutable()) {
        ArgumentsDescriptor desc(Array::Cast(instance));
        *result = Smi::New(desc.Size());
        return true;
      }
      return false;

    case Slot::Kind::kTypeArguments_length:
      if (instance.IsTypeArguments()) {
        *result = Smi::New(TypeArguments::Cast(instance).Length());
        return true;
      }
      return false;

    default:
      break;
  }
  return false;
}

bool LoadFieldInstr::TryEvaluateLoad(const Object& instance,
                                     const Field& field,
                                     Object* result) {
  if (!field.is_final() || !instance.IsInstance()) {
    return false;
  }

  // Check that instance really has the field which we
  // are trying to load from.
  Class& cls = Class::Handle(instance.clazz());
  while (cls.ptr() != Class::null() && cls.ptr() != field.Owner()) {
    cls = cls.SuperClass();
  }
  if (cls.ptr() != field.Owner()) {
    // Failed to find the field in class or its superclasses.
    return false;
  }

  // Object has the field: execute the load.
  *result = Instance::Cast(instance).GetField(field);
  return true;
}

bool LoadFieldInstr::Evaluate(const Object& instance, Object* result) {
  return TryEvaluateLoad(instance, slot(), result);
}

Definition* LoadFieldInstr::Canonicalize(FlowGraph* flow_graph) {
  if (!HasUses() && !calls_initializer()) return nullptr;

  if (IsImmutableLengthLoad()) {
    ASSERT(!calls_initializer());
    Definition* array = instance()->definition()->OriginalDefinition();
    if (StaticCallInstr* call = array->AsStaticCall()) {
      // For fixed length arrays if the array is the result of a known
      // constructor call we can replace the length load with the length
      // argument passed to the constructor.
      if (call->is_known_list_constructor() &&
          IsFixedLengthArrayCid(call->Type()->ToCid())) {
        return call->ArgumentAt(1);
      } else if (call->function().recognized_kind() ==
                 MethodRecognizer::kByteDataFactory) {
        // Similarly, we check for the ByteData constructor and forward its
        // explicit length argument appropriately.
        return call->ArgumentAt(1);
      } else if (IsTypedDataViewFactory(call->function())) {
        // Typed data view factories all take three arguments (after
        // the implicit type arguments parameter):
        //
        // 1) _TypedList buffer -- the underlying data for the view
        // 2) int offsetInBytes -- the offset into the buffer to start viewing
        // 3) int length        -- the number of elements in the view
        //
        // Here, we forward the third.
        return call->ArgumentAt(3);
      }
    } else if (CreateArrayInstr* create_array = array->AsCreateArray()) {
      if (slot().kind() == Slot::Kind::kArray_length) {
        return create_array->num_elements()->definition();
      }
    } else if (AllocateTypedDataInstr* alloc_typed_data =
                   array->AsAllocateTypedData()) {
      if (slot().kind() == Slot::Kind::kTypedDataBase_length) {
        return alloc_typed_data->num_elements()->definition();
      }
    } else if (LoadFieldInstr* load_array = array->AsLoadField()) {
      // For arrays with guarded lengths, replace the length load
      // with a constant.
      const Slot& slot = load_array->slot();
      if (slot.IsDartField()) {
        if (slot.field().guarded_list_length() >= 0) {
          return flow_graph->GetConstant(
              Smi::Handle(Smi::New(slot.field().guarded_list_length())));
        }
      }
    }
  } else if (slot().kind() == Slot::Kind::kTypedDataView_typed_data) {
    // This case cover the first explicit argument to typed data view
    // factories, the data (buffer).
    ASSERT(!calls_initializer());
    Definition* array = instance()->definition()->OriginalDefinition();
    if (StaticCallInstr* call = array->AsStaticCall()) {
      if (IsTypedDataViewFactory(call->function())) {
        return call->ArgumentAt(1);
      }
    }
  } else if (slot().kind() == Slot::Kind::kTypedDataView_offset_in_bytes) {
    // This case cover the second explicit argument to typed data view
    // factories, the offset into the buffer.
    ASSERT(!calls_initializer());
    Definition* array = instance()->definition()->OriginalDefinition();
    if (StaticCallInstr* call = array->AsStaticCall()) {
      if (IsTypedDataViewFactory(call->function())) {
        return call->ArgumentAt(2);
      } else if (call->function().recognized_kind() ==
                 MethodRecognizer::kByteDataFactory) {
        // A _ByteDataView returned from the ByteData constructor always
        // has an offset of 0.
        return flow_graph->GetConstant(Object::smi_zero());
      }
    }
  } else if (slot().IsTypeArguments()) {
    ASSERT(!calls_initializer());
    Definition* array = instance()->definition()->OriginalDefinition();
    if (StaticCallInstr* call = array->AsStaticCall()) {
      if (call->is_known_list_constructor()) {
        return call->ArgumentAt(0);
      } else if (IsTypedDataViewFactory(call->function())) {
        return flow_graph->constant_null();
      }
      switch (call->function().recognized_kind()) {
        case MethodRecognizer::kByteDataFactory:
        case MethodRecognizer::kLinkedHashBase_getData:
        case MethodRecognizer::kImmutableLinkedHashBase_getData:
          return flow_graph->constant_null();
        default:
          break;
      }
    } else if (CreateArrayInstr* create_array = array->AsCreateArray()) {
      return create_array->type_arguments()->definition();
    } else if (LoadFieldInstr* load_array = array->AsLoadField()) {
      const Slot& slot = load_array->slot();
      switch (slot.kind()) {
        case Slot::Kind::kDartField: {
          // For trivially exact fields we know that type arguments match
          // static type arguments exactly.
          const Field& field = slot.field();
          if (field.static_type_exactness_state().IsTriviallyExact()) {
            return flow_graph->GetConstant(TypeArguments::Handle(
                AbstractType::Handle(field.type()).arguments()));
          }
          break;
        }

        case Slot::Kind::kLinkedHashBase_data:
          return flow_graph->constant_null();

        default:
          break;
      }
    }
  }

  // Try folding away loads from constant objects.
  if (instance()->BindsToConstant()) {
    Object& result = Object::Handle();
    if (Evaluate(instance()->BoundConstant(), &result)) {
      if (result.IsSmi() || result.IsOld()) {
        return flow_graph->GetConstant(result);
      }
    }
  }

  return this;
}

Definition* AssertBooleanInstr::Canonicalize(FlowGraph* flow_graph) {
  if (FLAG_eliminate_type_checks) {
    if (value()->Type()->ToCid() == kBoolCid) {
      return value()->definition();
    }

    // In strong mode type is already verified either by static analysis
    // or runtime checks, so AssertBoolean just ensures that value is not null.
    if (!value()->Type()->is_nullable()) {
      return value()->definition();
    }
  }

  return this;
}

Definition* AssertAssignableInstr::Canonicalize(FlowGraph* flow_graph) {
  // We need dst_type() to be a constant AbstractType to perform any
  // canonicalization.
  if (!dst_type()->BindsToConstant()) return this;
  const auto& abs_type = AbstractType::Cast(dst_type()->BoundConstant());

  if (abs_type.IsTopTypeForSubtyping() ||
      (FLAG_eliminate_type_checks &&
       value()->Type()->IsAssignableTo(abs_type))) {
    return value()->definition();
  }
  if (abs_type.IsInstantiated()) {
    return this;
  }

  // For uninstantiated target types: If the instantiator and function
  // type arguments are constant, instantiate the target type here.
  // Note: these constant type arguments might not necessarily correspond
  // to the correct instantiator because AssertAssignable might
  // be located in the unreachable part of the graph (e.g.
  // it might be dominated by CheckClass that always fails).
  // This means that the code below must guard against such possibility.
  Zone* Z = Thread::Current()->zone();

  const TypeArguments* instantiator_type_args = nullptr;
  const TypeArguments* function_type_args = nullptr;

  if (instantiator_type_arguments()->BindsToConstant()) {
    const Object& val = instantiator_type_arguments()->BoundConstant();
    instantiator_type_args = (val.ptr() == TypeArguments::null())
                                 ? &TypeArguments::null_type_arguments()
                                 : &TypeArguments::Cast(val);
  }

  if (function_type_arguments()->BindsToConstant()) {
    const Object& val = function_type_arguments()->BoundConstant();
    function_type_args =
        (val.ptr() == TypeArguments::null())
            ? &TypeArguments::null_type_arguments()
            : &TypeArguments::Cast(function_type_arguments()->BoundConstant());
  }

  // If instantiator_type_args are not constant try to match the pattern
  // obj.field.:type_arguments where field's static type exactness state
  // tells us that all values stored in the field have exact superclass.
  // In this case we know the prefix of the actual type arguments vector
  // and can try to instantiate the type using just the prefix.
  //
  // Note: TypeParameter::InstantiateFrom returns an error if we try
  // to instantiate it from a vector that is too short.
  if (instantiator_type_args == nullptr) {
    if (LoadFieldInstr* load_type_args =
            instantiator_type_arguments()->definition()->AsLoadField()) {
      if (load_type_args->slot().IsTypeArguments()) {
        if (LoadFieldInstr* load_field = load_type_args->instance()
                                             ->definition()
                                             ->OriginalDefinition()
                                             ->AsLoadField()) {
          if (load_field->slot().IsDartField() &&
              load_field->slot()
                  .field()
                  .static_type_exactness_state()
                  .IsHasExactSuperClass()) {
            instantiator_type_args = &TypeArguments::Handle(
                Z, AbstractType::Handle(Z, load_field->slot().field().type())
                       .arguments());
          }
        }
      }
    }
  }

  if ((instantiator_type_args != nullptr) && (function_type_args != nullptr)) {
    AbstractType& new_dst_type = AbstractType::Handle(
        Z, abs_type.InstantiateFrom(*instantiator_type_args,
                                    *function_type_args, kAllFree, Heap::kOld));
    if (new_dst_type.IsNull()) {
      // Failed instantiation in dead code.
      return this;
    }
    if (new_dst_type.IsTypeRef()) {
      new_dst_type = TypeRef::Cast(new_dst_type).type();
    }
    new_dst_type = new_dst_type.Canonicalize(Thread::Current(), nullptr);

    // Successfully instantiated destination type: update the type attached
    // to this instruction and set type arguments to null because we no
    // longer need them (the type was instantiated).
    dst_type()->BindTo(flow_graph->GetConstant(new_dst_type));
    instantiator_type_arguments()->BindTo(flow_graph->constant_null());
    function_type_arguments()->BindTo(flow_graph->constant_null());

    if (new_dst_type.IsTopTypeForSubtyping() ||
        (FLAG_eliminate_type_checks &&
         value()->Type()->IsAssignableTo(new_dst_type))) {
      return value()->definition();
    }
  }
  return this;
}

Definition* InstantiateTypeArgumentsInstr::Canonicalize(FlowGraph* flow_graph) {
  return HasUses() ? this : NULL;
}

LocationSummary* DebugStepCheckInstr::MakeLocationSummary(Zone* zone,
                                                          bool opt) const {
  const intptr_t kNumInputs = 0;
  const intptr_t kNumTemps = 0;
  LocationSummary* locs = new (zone)
      LocationSummary(zone, kNumInputs, kNumTemps, LocationSummary::kCall);
  return locs;
}

Instruction* DebugStepCheckInstr::Canonicalize(FlowGraph* flow_graph) {
  return NULL;
}

Instruction* RecordCoverageInstr::Canonicalize(FlowGraph* flow_graph) {
  ASSERT(!coverage_array_.IsNull());
  return coverage_array_.At(coverage_index_) != Smi::New(0) ? nullptr : this;
}

Definition* BoxInstr::Canonicalize(FlowGraph* flow_graph) {
  if (input_use_list() == nullptr) {
    // Environments can accommodate any representation. No need to box.
    return value()->definition();
  }

  // Fold away Box<rep>(Unbox<rep>(v)) if value is known to be of the
  // right class.
  UnboxInstr* unbox_defn = value()->definition()->AsUnbox();
  if ((unbox_defn != NULL) &&
      (unbox_defn->representation() == from_representation()) &&
      (unbox_defn->value()->Type()->ToCid() == Type()->ToCid())) {
    return unbox_defn->value()->definition();
  }

  return this;
}

bool BoxIntegerInstr::ValueFitsSmi() const {
  Range* range = value()->definition()->range();
  return RangeUtils::Fits(range, RangeBoundary::kRangeBoundarySmi);
}

Definition* BoxIntegerInstr::Canonicalize(FlowGraph* flow_graph) {
  if (input_use_list() == nullptr) {
    // Environments can accommodate any representation. No need to box.
    return value()->definition();
  }

  return this;
}

Definition* BoxInt64Instr::Canonicalize(FlowGraph* flow_graph) {
  Definition* replacement = BoxIntegerInstr::Canonicalize(flow_graph);
  if (replacement != this) {
    return replacement;
  }

  // For all x, box(unbox(x)) = x.
  if (auto unbox = value()->definition()->AsUnboxInt64()) {
    if (unbox->SpeculativeModeOfInputs() == kNotSpeculative) {
      return unbox->value()->definition();
    }
  } else if (auto unbox = value()->definition()->AsUnboxedConstant()) {
    return flow_graph->GetConstant(unbox->value());
  }

  // Find a more precise box instruction.
  if (auto conv = value()->definition()->AsIntConverter()) {
    Definition* replacement;
    if (conv->from() == kUntagged) {
      return this;
    }
    switch (conv->from()) {
      case kUnboxedInt32:
        replacement = new BoxInt32Instr(conv->value()->CopyWithType());
        break;
      case kUnboxedUint32:
        replacement = new BoxUint32Instr(conv->value()->CopyWithType());
        break;
      default:
        UNREACHABLE();
        break;
    }
    flow_graph->InsertBefore(this, replacement, NULL, FlowGraph::kValue);
    return replacement;
  }

  return this;
}

Definition* UnboxInstr::Canonicalize(FlowGraph* flow_graph) {
  if (!HasUses() && !CanDeoptimize()) return NULL;

  // Fold away Unbox<rep>(Box<rep>(v)).
  BoxInstr* box_defn = value()->definition()->AsBox();
  if ((box_defn != NULL) &&
      (box_defn->from_representation() == representation())) {
    return box_defn->value()->definition();
  }

  if (representation() == kUnboxedDouble && value()->BindsToConstant()) {
    const Object& val = value()->BoundConstant();
    if (val.IsInteger()) {
      const Double& double_val = Double::ZoneHandle(
          flow_graph->zone(),
          Double::NewCanonical(Integer::Cast(val).AsDoubleValue()));
      return flow_graph->GetConstant(double_val, kUnboxedDouble);
    } else if (val.IsDouble()) {
      return flow_graph->GetConstant(val, kUnboxedDouble);
    }
  }

  return this;
}

Definition* UnboxIntegerInstr::Canonicalize(FlowGraph* flow_graph) {
  if (!HasUses() && !CanDeoptimize()) return NULL;

  // Do not attempt to fold this instruction if we have not matched
  // input/output representations yet.
  if (HasUnmatchedInputRepresentations()) {
    return this;
  }

  // Fold away UnboxInteger<rep_to>(BoxInteger<rep_from>(v)).
  BoxIntegerInstr* box_defn = value()->definition()->AsBoxInteger();
  if (box_defn != NULL && !box_defn->HasUnmatchedInputRepresentations()) {
    Representation from_representation =
        box_defn->value()->definition()->representation();
    if (from_representation == representation()) {
      return box_defn->value()->definition();
    } else {
      // Only operate on explicit unboxed operands.
      IntConverterInstr* converter = new IntConverterInstr(
          from_representation, representation(),
          box_defn->value()->CopyWithType(),
          (representation() == kUnboxedInt32) ? GetDeoptId() : DeoptId::kNone);
      // TODO(vegorov): marking resulting converter as truncating when
      // unboxing can't deoptimize is a workaround for the missing
      // deoptimization environment when we insert converter after
      // EliminateEnvironments and there is a mismatch between predicates
      // UnboxIntConverterInstr::CanDeoptimize and UnboxInt32::CanDeoptimize.
      if ((representation() == kUnboxedInt32) &&
          (is_truncating() || !CanDeoptimize())) {
        converter->mark_truncating();
      }
      flow_graph->InsertBefore(this, converter, env(), FlowGraph::kValue);
      return converter;
    }
  }

  if ((speculative_mode_ == kGuardInputs) && !ComputeCanDeoptimize()) {
    // Remember if we ever learn out input doesn't require checking, as
    // the input Value might be later changed that would make us forget.
    speculative_mode_ = kNotSpeculative;
  }

  return this;
}

Definition* UnboxInt32Instr::Canonicalize(FlowGraph* flow_graph) {
  Definition* replacement = UnboxIntegerInstr::Canonicalize(flow_graph);
  if (replacement != this) {
    return replacement;
  }

  ConstantInstr* c = value()->definition()->AsConstant();
  if ((c != NULL) && c->value().IsInteger()) {
    if (!is_truncating()) {
      // Check that constant fits into 32-bit integer.
      const int64_t value = Integer::Cast(c->value()).AsInt64Value();
      if (!Utils::IsInt(32, value)) {
        return this;
      }
    }

    return flow_graph->GetConstant(c->value(), kUnboxedInt32);
  }

  return this;
}

Definition* UnboxInt64Instr::Canonicalize(FlowGraph* flow_graph) {
  Definition* replacement = UnboxIntegerInstr::Canonicalize(flow_graph);
  if (replacement != this) {
    return replacement;
  }

  ConstantInstr* c = value()->definition()->AsConstant();
  if (c != NULL && c->value().IsInteger()) {
    return flow_graph->GetConstant(c->value(), kUnboxedInt64);
  }

  return this;
}

Definition* IntConverterInstr::Canonicalize(FlowGraph* flow_graph) {
  if (!HasUses()) return NULL;

  // Fold IntConverter({Unboxed}Constant(...)) to UnboxedConstant.
  if (auto constant = value()->definition()->AsConstant()) {
    if (from() != kUntagged && to() != kUntagged &&
        constant->representation() == from() && constant->value().IsInteger()) {
      const int64_t value = Integer::Cast(constant->value()).AsInt64Value();
      const int64_t result =
          Evaluator::TruncateTo(Evaluator::TruncateTo(value, from()), to());
      if (is_truncating() || (value == result)) {
        auto& box = Integer::Handle(Integer::New(result, Heap::kOld));
        box ^= box.Canonicalize(flow_graph->thread());
        return flow_graph->GetConstant(box, to());
      }
    }
  }

  IntConverterInstr* box_defn = value()->definition()->AsIntConverter();
  if ((box_defn != NULL) && (box_defn->representation() == from())) {
    // If the first convertion can erase bits (or deoptimize) we can't
    // canonicalize it away.
    auto src_defn = box_defn->value()->definition();
    if ((box_defn->from() == kUnboxedInt64) &&
        !Range::Fits(src_defn->range(), box_defn->to())) {
      return this;
    }

    // Otherise it is safe to discard any other conversions from and then back
    // to the same integer type.
    if (box_defn->from() == to()) {
      return src_defn;
    }

    // Do not merge conversions where the first starts from Untagged or the
    // second ends at Untagged, since we expect to see either UnboxedIntPtr
    // or UnboxedFfiIntPtr as the other type in an Untagged conversion.
    if ((box_defn->from() == kUntagged) || (to() == kUntagged)) {
      return this;
    }

    IntConverterInstr* converter = new IntConverterInstr(
        box_defn->from(), representation(), box_defn->value()->CopyWithType(),
        (to() == kUnboxedInt32) ? GetDeoptId() : DeoptId::kNone);
    if ((representation() == kUnboxedInt32) && is_truncating()) {
      converter->mark_truncating();
    }
    flow_graph->InsertBefore(this, converter, env(), FlowGraph::kValue);
    return converter;
  }

  UnboxInt64Instr* unbox_defn = value()->definition()->AsUnboxInt64();
  if (unbox_defn != NULL && (from() == kUnboxedInt64) &&
      (to() == kUnboxedInt32) && unbox_defn->HasOnlyInputUse(value())) {
    // TODO(vegorov): there is a duplication of code between UnboxedIntCoverter
    // and code path that unboxes Mint into Int32. We should just schedule
    // these instructions close to each other instead of fusing them.
    Definition* replacement =
        new UnboxInt32Instr(is_truncating() ? UnboxInt32Instr::kTruncate
                                            : UnboxInt32Instr::kNoTruncation,
                            unbox_defn->value()->CopyWithType(), GetDeoptId());
    flow_graph->InsertBefore(this, replacement, env(), FlowGraph::kValue);
    return replacement;
  }

  return this;
}

// Tests for a FP comparison that cannot be negated
// (to preserve NaN semantics).
static bool IsFpCompare(ComparisonInstr* comp) {
  if (comp->IsRelationalOp()) {
    return comp->operation_cid() == kDoubleCid;
  }
  return false;
}

Definition* BooleanNegateInstr::Canonicalize(FlowGraph* flow_graph) {
  Definition* defn = value()->definition();
  // Convert e.g. !(x > y) into (x <= y) for non-FP x, y.
  if (defn->IsComparison() && defn->HasOnlyUse(value()) &&
      defn->Type()->ToCid() == kBoolCid) {
    ComparisonInstr* comp = defn->AsComparison();
    if (!IsFpCompare(comp)) {
      comp->NegateComparison();
      return defn;
    }
  }
  return this;
}

static bool MayBeBoxableNumber(intptr_t cid) {
  return (cid == kDynamicCid) || (cid == kMintCid) || (cid == kDoubleCid);
}

static bool MayBeNumber(CompileType* type) {
  if (type->IsNone()) {
    return false;
  }
  const AbstractType& unwrapped_type =
      AbstractType::Handle(type->ToAbstractType()->UnwrapFutureOr());
  // Note that type 'Number' is a subtype of itself.
  return unwrapped_type.IsTopTypeForSubtyping() ||
         unwrapped_type.IsObjectType() || unwrapped_type.IsTypeParameter() ||
         unwrapped_type.IsSubtypeOf(Type::Handle(Type::Number()), Heap::kOld);
}

// Returns a replacement for a strict comparison and signals if the result has
// to be negated.
static Definition* CanonicalizeStrictCompare(StrictCompareInstr* compare,
                                             bool* negated,
                                             bool is_branch) {
  // Use propagated cid and type information to eliminate number checks.
  // If one of the inputs is not a boxable number (Mint, Double), or
  // is not a subtype of num, no need for number checks.
  if (compare->needs_number_check()) {
    if (!MayBeBoxableNumber(compare->left()->Type()->ToCid()) ||
        !MayBeBoxableNumber(compare->right()->Type()->ToCid())) {
      compare->set_needs_number_check(false);
    } else if (!MayBeNumber(compare->left()->Type()) ||
               !MayBeNumber(compare->right()->Type())) {
      compare->set_needs_number_check(false);
    }
  }
  *negated = false;
  PassiveObject& constant = PassiveObject::Handle();
  Value* other = NULL;
  if (compare->right()->BindsToConstant()) {
    constant = compare->right()->BoundConstant().ptr();
    other = compare->left();
  } else if (compare->left()->BindsToConstant()) {
    constant = compare->left()->BoundConstant().ptr();
    other = compare->right();
  } else {
    return compare;
  }

  const bool can_merge = is_branch || (other->Type()->ToCid() == kBoolCid);
  Definition* other_defn = other->definition();
  Token::Kind kind = compare->kind();
  // Handle e === true.
  if ((kind == Token::kEQ_STRICT) && (constant.ptr() == Bool::True().ptr()) &&
      can_merge) {
    return other_defn;
  }
  // Handle e !== false.
  if ((kind == Token::kNE_STRICT) && (constant.ptr() == Bool::False().ptr()) &&
      can_merge) {
    return other_defn;
  }
  // Handle e !== true.
  if ((kind == Token::kNE_STRICT) && (constant.ptr() == Bool::True().ptr()) &&
      other_defn->IsComparison() && can_merge &&
      other_defn->HasOnlyUse(other)) {
    ComparisonInstr* comp = other_defn->AsComparison();
    if (!IsFpCompare(comp)) {
      *negated = true;
      return other_defn;
    }
  }
  // Handle e === false.
  if ((kind == Token::kEQ_STRICT) && (constant.ptr() == Bool::False().ptr()) &&
      other_defn->IsComparison() && can_merge &&
      other_defn->HasOnlyUse(other)) {
    ComparisonInstr* comp = other_defn->AsComparison();
    if (!IsFpCompare(comp)) {
      *negated = true;
      return other_defn;
    }
  }
  return compare;
}

static bool BindsToGivenConstant(Value* v, intptr_t expected) {
  return v->BindsToConstant() && v->BoundConstant().IsSmi() &&
         (Smi::Cast(v->BoundConstant()).Value() == expected);
}

// Recognize patterns (a & b) == 0 and (a & 2^n) != 2^n.
static bool RecognizeTestPattern(Value* left, Value* right, bool* negate) {
  if (!right->BindsToConstant() || !right->BoundConstant().IsSmi()) {
    return false;
  }

  const intptr_t value = Smi::Cast(right->BoundConstant()).Value();
  if ((value != 0) && !Utils::IsPowerOfTwo(value)) {
    return false;
  }

  BinarySmiOpInstr* mask_op = left->definition()->AsBinarySmiOp();
  if ((mask_op == NULL) || (mask_op->op_kind() != Token::kBIT_AND) ||
      !mask_op->HasOnlyUse(left)) {
    return false;
  }

  if (value == 0) {
    // Recognized (a & b) == 0 pattern.
    *negate = false;
    return true;
  }

  // Recognize
  if (BindsToGivenConstant(mask_op->left(), value) ||
      BindsToGivenConstant(mask_op->right(), value)) {
    // Recognized (a & 2^n) == 2^n pattern. It's equivalent to (a & 2^n) != 0
    // so we need to negate original comparison.
    *negate = true;
    return true;
  }

  return false;
}

Instruction* BranchInstr::Canonicalize(FlowGraph* flow_graph) {
  Zone* zone = flow_graph->zone();
  // Only handle strict-compares.
  if (comparison()->IsStrictCompare()) {
    bool negated = false;
    Definition* replacement = CanonicalizeStrictCompare(
        comparison()->AsStrictCompare(), &negated, /* is_branch = */ true);
    if (replacement == comparison()) {
      return this;
    }
    ComparisonInstr* comp = replacement->AsComparison();
    if ((comp == NULL) || comp->CanDeoptimize() ||
        comp->HasUnmatchedInputRepresentations()) {
      return this;
    }

    // Replace the comparison if the replacement is used at this branch,
    // and has exactly one use.
    Value* use = comp->input_use_list();
    if ((use->instruction() == this) && comp->HasOnlyUse(use)) {
      if (negated) {
        comp->NegateComparison();
      }
      RemoveEnvironment();
      flow_graph->CopyDeoptTarget(this, comp);
      // Unlink environment from the comparison since it is copied to the
      // branch instruction.
      comp->RemoveEnvironment();

      comp->RemoveFromGraph();
      SetComparison(comp);
      if (FLAG_trace_optimization) {
        THR_Print("Merging comparison v%" Pd "\n", comp->ssa_temp_index());
      }
      // Clear the comparison's temp index and ssa temp index since the
      // value of the comparison is not used outside the branch anymore.
      ASSERT(comp->input_use_list() == NULL);
      comp->ClearSSATempIndex();
      comp->ClearTempIndex();
    }
  } else if (comparison()->IsEqualityCompare() &&
             comparison()->operation_cid() == kSmiCid) {
    BinarySmiOpInstr* bit_and = NULL;
    bool negate = false;
    if (RecognizeTestPattern(comparison()->left(), comparison()->right(),
                             &negate)) {
      bit_and = comparison()->left()->definition()->AsBinarySmiOp();
    } else if (RecognizeTestPattern(comparison()->right(), comparison()->left(),
                                    &negate)) {
      bit_and = comparison()->right()->definition()->AsBinarySmiOp();
    }
    if (bit_and != NULL) {
      if (FLAG_trace_optimization) {
        THR_Print("Merging test smi v%" Pd "\n", bit_and->ssa_temp_index());
      }
      TestSmiInstr* test = new TestSmiInstr(
          comparison()->source(),
          negate ? Token::NegateComparison(comparison()->kind())
                 : comparison()->kind(),
          bit_and->left()->Copy(zone), bit_and->right()->Copy(zone));
      ASSERT(!CanDeoptimize());
      RemoveEnvironment();
      flow_graph->CopyDeoptTarget(this, bit_and);
      SetComparison(test);
      bit_and->RemoveFromGraph();
    }
  }
  return this;
}

Definition* StrictCompareInstr::Canonicalize(FlowGraph* flow_graph) {
  if (!HasUses()) return NULL;
  bool negated = false;
  Definition* replacement = CanonicalizeStrictCompare(this, &negated,
                                                      /* is_branch = */ false);
  if (negated && replacement->IsComparison()) {
    ASSERT(replacement != this);
    replacement->AsComparison()->NegateComparison();
  }
  return replacement;
}

Definition* EqualityCompareInstr::Canonicalize(FlowGraph* flow_graph) {
  if (is_null_aware()) {
    ASSERT(operation_cid() == kMintCid);
    // Select more efficient instructions based on operand types.
    CompileType* left_type = left()->Type();
    CompileType* right_type = right()->Type();
    if (left_type->IsNull() || left_type->IsNullableSmi() ||
        right_type->IsNull() || right_type->IsNullableSmi()) {
      auto replacement = new StrictCompareInstr(
          source(),
          (kind() == Token::kEQ) ? Token::kEQ_STRICT : Token::kNE_STRICT,
          left()->CopyWithType(), right()->CopyWithType(),
          /*needs_number_check=*/false, DeoptId::kNone);
      flow_graph->InsertBefore(this, replacement, env(), FlowGraph::kValue);
      return replacement;
    } else {
      // Null-aware EqualityCompare takes boxed inputs, so make sure
      // unmatched representations are still allowed when converting
      // EqualityCompare to the unboxed instruction.
      if (!left_type->is_nullable() && !right_type->is_nullable() &&
          flow_graph->unmatched_representations_allowed()) {
        set_null_aware(false);
      }
    }
  }
  return this;
}

Instruction* CheckClassInstr::Canonicalize(FlowGraph* flow_graph) {
  const intptr_t value_cid = value()->Type()->ToCid();
  if (value_cid == kDynamicCid) {
    return this;
  }

  return cids().HasClassId(value_cid) ? NULL : this;
}

Definition* LoadClassIdInstr::Canonicalize(FlowGraph* flow_graph) {
  // TODO(dartbug.com/40188): Allow this to canonicalize into an untagged
  // constant and make a subsequent DispatchTableCallInstr canonicalize into a
  // StaticCall.
  if (representation() == kUntagged) return this;
  const intptr_t cid = object()->Type()->ToCid();
  if (cid != kDynamicCid) {
    const auto& smi = Smi::ZoneHandle(flow_graph->zone(), Smi::New(cid));
    return flow_graph->GetConstant(smi);
  }
  return this;
}

Instruction* CheckClassIdInstr::Canonicalize(FlowGraph* flow_graph) {
  if (value()->BindsToConstant()) {
    const Object& constant_value = value()->BoundConstant();
    if (constant_value.IsSmi() &&
        cids_.Contains(Smi::Cast(constant_value).Value())) {
      return NULL;
    }
  }
  return this;
}

TestCidsInstr::TestCidsInstr(const InstructionSource& source,
                             Token::Kind kind,
                             Value* value,
                             const ZoneGrowableArray<intptr_t>& cid_results,
                             intptr_t deopt_id)
    : TemplateComparison(source, kind, deopt_id),
      cid_results_(cid_results),
      licm_hoisted_(false) {
  ASSERT((kind == Token::kIS) || (kind == Token::kISNOT));
  SetInputAt(0, value);
  set_operation_cid(kObjectCid);
#ifdef DEBUG
  ASSERT(cid_results[0] == kSmiCid);
  if (deopt_id == DeoptId::kNone) {
    // The entry for Smi can be special, but all other entries have
    // to match in the no-deopt case.
    for (intptr_t i = 4; i < cid_results.length(); i += 2) {
      ASSERT(cid_results[i + 1] == cid_results[3]);
    }
  }
#endif
}

Definition* TestCidsInstr::Canonicalize(FlowGraph* flow_graph) {
  CompileType* in_type = left()->Type();
  intptr_t cid = in_type->ToCid();
  if (cid == kDynamicCid) return this;

  const ZoneGrowableArray<intptr_t>& data = cid_results();
  const intptr_t true_result = (kind() == Token::kIS) ? 1 : 0;
  for (intptr_t i = 0; i < data.length(); i += 2) {
    if (data[i] == cid) {
      return (data[i + 1] == true_result)
                 ? flow_graph->GetConstant(Bool::True())
                 : flow_graph->GetConstant(Bool::False());
    }
  }

  if (!CanDeoptimize()) {
    ASSERT(deopt_id() == DeoptId::kNone);
    return (data[data.length() - 1] == true_result)
               ? flow_graph->GetConstant(Bool::False())
               : flow_graph->GetConstant(Bool::True());
  }

  // TODO(sra): Handle nullable input, possibly canonicalizing to a compare
  // against `null`.
  return this;
}

Instruction* GuardFieldClassInstr::Canonicalize(FlowGraph* flow_graph) {
  if (field().guarded_cid() == kDynamicCid) {
    return NULL;  // Nothing to guard.
  }

  if (field().is_nullable() && value()->Type()->IsNull()) {
    return NULL;
  }

  const intptr_t cid = field().is_nullable() ? value()->Type()->ToNullableCid()
                                             : value()->Type()->ToCid();
  if (field().guarded_cid() == cid) {
    return NULL;  // Value is guaranteed to have this cid.
  }

  return this;
}

Instruction* GuardFieldLengthInstr::Canonicalize(FlowGraph* flow_graph) {
  if (!field().needs_length_check()) {
    return NULL;  // Nothing to guard.
  }

  const intptr_t expected_length = field().guarded_list_length();
  if (expected_length == Field::kUnknownFixedLength) {
    return this;
  }

  // Check if length is statically known.
  StaticCallInstr* call = value()->definition()->AsStaticCall();
  if (call == NULL) {
    return this;
  }

  ConstantInstr* length = NULL;
  if (call->is_known_list_constructor() &&
      LoadFieldInstr::IsFixedLengthArrayCid(call->Type()->ToCid())) {
    length = call->ArgumentAt(1)->AsConstant();
  } else if (call->function().recognized_kind() ==
             MethodRecognizer::kByteDataFactory) {
    length = call->ArgumentAt(1)->AsConstant();
  } else if (LoadFieldInstr::IsTypedDataViewFactory(call->function())) {
    length = call->ArgumentAt(3)->AsConstant();
  }
  if ((length != NULL) && length->value().IsSmi() &&
      Smi::Cast(length->value()).Value() == expected_length) {
    return NULL;  // Expected length matched.
  }

  return this;
}

Instruction* GuardFieldTypeInstr::Canonicalize(FlowGraph* flow_graph) {
  return field().static_type_exactness_state().NeedsFieldGuard() ? this
                                                                 : nullptr;
}

Instruction* CheckSmiInstr::Canonicalize(FlowGraph* flow_graph) {
  return (value()->Type()->ToCid() == kSmiCid) ? NULL : this;
}

Instruction* CheckEitherNonSmiInstr::Canonicalize(FlowGraph* flow_graph) {
  if ((left()->Type()->ToCid() == kDoubleCid) ||
      (right()->Type()->ToCid() == kDoubleCid)) {
    return NULL;  // Remove from the graph.
  }
  return this;
}

Definition* CheckNullInstr::Canonicalize(FlowGraph* flow_graph) {
  return (!value()->Type()->is_nullable()) ? value()->definition() : this;
}

bool CheckNullInstr::AttributesEqual(const Instruction& other) const {
  auto const other_check = other.AsCheckNull();
  ASSERT(other_check != nullptr);
  return function_name().Equals(other_check->function_name()) &&
         exception_type() == other_check->exception_type();
}

BoxInstr* BoxInstr::Create(Representation from, Value* value) {
  switch (from) {
    case kUnboxedUint8:
    case kUnboxedUint16:
#if defined(HAS_SMI_63_BITS)
    case kUnboxedInt32:
    case kUnboxedUint32:
#endif
      return new BoxSmallIntInstr(from, value);

#if defined(TARGET_ARCH_IS_32_BIT) || defined(DART_COMPRESSED_POINTERS)
    case kUnboxedInt32:
      return new BoxInt32Instr(value);

    case kUnboxedUint32:
      return new BoxUint32Instr(value);
#endif

    case kUnboxedInt64:
      return new BoxInt64Instr(value);

    case kUnboxedDouble:
    case kUnboxedFloat:
    case kUnboxedFloat32x4:
    case kUnboxedFloat64x2:
    case kUnboxedInt32x4:
      return new BoxInstr(from, value);

    default:
      UNREACHABLE();
      return NULL;
  }
}

UnboxInstr* UnboxInstr::Create(Representation to,
                               Value* value,
                               intptr_t deopt_id,
                               SpeculativeMode speculative_mode) {
  switch (to) {
    case kUnboxedInt32:
      // We must truncate if we can't deoptimize.
      return new UnboxInt32Instr(
          speculative_mode == SpeculativeMode::kNotSpeculative
              ? UnboxInt32Instr::kTruncate
              : UnboxInt32Instr::kNoTruncation,
          value, deopt_id, speculative_mode);

    case kUnboxedUint32:
      return new UnboxUint32Instr(value, deopt_id, speculative_mode);

    case kUnboxedInt64:
      return new UnboxInt64Instr(value, deopt_id, speculative_mode);

    case kUnboxedDouble:
    case kUnboxedFloat:
    case kUnboxedFloat32x4:
    case kUnboxedFloat64x2:
    case kUnboxedInt32x4:
      ASSERT(FlowGraphCompiler::SupportsUnboxedDoubles());
      return new UnboxInstr(to, value, deopt_id, speculative_mode);

    default:
      UNREACHABLE();
      return NULL;
  }
}

bool UnboxInstr::CanConvertSmi() const {
  switch (representation()) {
    case kUnboxedDouble:
    case kUnboxedFloat:
    case kUnboxedInt32:
    case kUnboxedInt64:
      return true;

    case kUnboxedFloat32x4:
    case kUnboxedFloat64x2:
    case kUnboxedInt32x4:
      return false;

    default:
      UNREACHABLE();
      return false;
  }
}

const BinaryFeedback* BinaryFeedback::Create(Zone* zone,
                                             const ICData& ic_data) {
  BinaryFeedback* result = new (zone) BinaryFeedback(zone);
  if (ic_data.NumArgsTested() == 2) {
    for (intptr_t i = 0, n = ic_data.NumberOfChecks(); i < n; i++) {
      if (ic_data.GetCountAt(i) == 0) {
        continue;
      }
      GrowableArray<intptr_t> arg_ids;
      ic_data.GetClassIdsAt(i, &arg_ids);
      result->feedback_.Add({arg_ids[0], arg_ids[1]});
    }
  }
  return result;
}

const BinaryFeedback* BinaryFeedback::CreateMonomorphic(Zone* zone,
                                                        intptr_t receiver_cid,
                                                        intptr_t argument_cid) {
  BinaryFeedback* result = new (zone) BinaryFeedback(zone);
  result->feedback_.Add({receiver_cid, argument_cid});
  return result;
}

const CallTargets* CallTargets::CreateMonomorphic(Zone* zone,
                                                  intptr_t receiver_cid,
                                                  const Function& target) {
  CallTargets* targets = new (zone) CallTargets(zone);
  const intptr_t count = 1;
  targets->cid_ranges_.Add(new (zone) TargetInfo(
      receiver_cid, receiver_cid, &Function::ZoneHandle(zone, target.ptr()),
      count, StaticTypeExactnessState::NotTracking()));
  return targets;
}

const CallTargets* CallTargets::Create(Zone* zone, const ICData& ic_data) {
  CallTargets* targets = new (zone) CallTargets(zone);
  targets->CreateHelper(zone, ic_data);
  targets->Sort(OrderById);
  targets->MergeIntoRanges();
  return targets;
}

const CallTargets* CallTargets::CreateAndExpand(Zone* zone,
                                                const ICData& ic_data) {
  CallTargets& targets = *new (zone) CallTargets(zone);
  targets.CreateHelper(zone, ic_data);

  if (targets.is_empty() || targets.IsMonomorphic()) {
    return &targets;
  }

  targets.Sort(OrderById);

  Array& args_desc_array = Array::Handle(zone, ic_data.arguments_descriptor());
  ArgumentsDescriptor args_desc(args_desc_array);
  String& name = String::Handle(zone, ic_data.target_name());

  Function& fn = Function::Handle(zone);

  intptr_t length = targets.length();

  // Merging/extending cid ranges is also done in Cids::CreateAndExpand.
  // If changing this code, consider also adjusting Cids code.

  // Spread class-ids to preceding classes where a lookup yields the same
  // method.  A polymorphic target is not really the same method since its
  // behaviour depends on the receiver class-id, so we don't spread the
  // class-ids in that case.
  for (int idx = 0; idx < length; idx++) {
    int lower_limit_cid = (idx == 0) ? -1 : targets[idx - 1].cid_end;
    auto target_info = targets.TargetAt(idx);
    const Function& target = *target_info->target;
    if (target.is_polymorphic_target()) continue;
    for (int i = target_info->cid_start - 1; i > lower_limit_cid; i--) {
      bool class_is_abstract = false;
      if (FlowGraphCompiler::LookupMethodFor(i, name, args_desc, &fn,
                                             &class_is_abstract) &&
          fn.ptr() == target.ptr()) {
        if (!class_is_abstract) {
          target_info->cid_start = i;
          target_info->exactness = StaticTypeExactnessState::NotTracking();
        }
      } else {
        break;
      }
    }
  }

  // Spread class-ids to following classes where a lookup yields the same
  // method.
  const intptr_t max_cid = IsolateGroup::Current()->class_table()->NumCids();
  for (int idx = 0; idx < length; idx++) {
    int upper_limit_cid =
        (idx == length - 1) ? max_cid : targets[idx + 1].cid_start;
    auto target_info = targets.TargetAt(idx);
    const Function& target = *target_info->target;
    if (target.is_polymorphic_target()) continue;
    // The code below makes attempt to avoid spreading class-id range
    // into a suffix that consists purely of abstract classes to
    // shorten the range.
    // However such spreading is beneficial when it allows to
    // merge to consequtive ranges.
    intptr_t cid_end_including_abstract = target_info->cid_end;
    for (int i = target_info->cid_end + 1; i < upper_limit_cid; i++) {
      bool class_is_abstract = false;
      if (FlowGraphCompiler::LookupMethodFor(i, name, args_desc, &fn,
                                             &class_is_abstract) &&
          fn.ptr() == target.ptr()) {
        cid_end_including_abstract = i;
        if (!class_is_abstract) {
          target_info->cid_end = i;
          target_info->exactness = StaticTypeExactnessState::NotTracking();
        }
      } else {
        break;
      }
    }

    // Check if we have a suffix that consists of abstract classes
    // and expand into it if that would allow us to merge this
    // range with subsequent range.
    if ((cid_end_including_abstract > target_info->cid_end) &&
        (idx < length - 1) &&
        ((cid_end_including_abstract + 1) == targets[idx + 1].cid_start) &&
        (target.ptr() == targets.TargetAt(idx + 1)->target->ptr())) {
      target_info->cid_end = cid_end_including_abstract;
      target_info->exactness = StaticTypeExactnessState::NotTracking();
    }
  }
  targets.MergeIntoRanges();
  return &targets;
}

void CallTargets::MergeIntoRanges() {
  if (length() == 0) {
    return;  // For correctness not performance: must not update length to 1.
  }

  // Merge adjacent class id ranges.
  int dest = 0;
  // We merge entries that dispatch to the same target, but polymorphic targets
  // are not really the same target since they depend on the class-id, so we
  // don't merge them.
  for (int src = 1; src < length(); src++) {
    const Function& target = *TargetAt(dest)->target;
    if (TargetAt(dest)->cid_end + 1 >= TargetAt(src)->cid_start &&
        target.ptr() == TargetAt(src)->target->ptr() &&
        !target.is_polymorphic_target()) {
      TargetAt(dest)->cid_end = TargetAt(src)->cid_end;
      TargetAt(dest)->count += TargetAt(src)->count;
      TargetAt(dest)->exactness = StaticTypeExactnessState::NotTracking();
    } else {
      dest++;
      if (src != dest) {
        // Use cid_ranges_ instead of TargetAt when updating the pointer.
        cid_ranges_[dest] = TargetAt(src);
      }
    }
  }
  SetLength(dest + 1);
  Sort(OrderByFrequencyThenId);
}

void CallTargets::Print() const {
  for (intptr_t i = 0; i < length(); i++) {
    THR_Print("cid = [%" Pd ", %" Pd "], count = %" Pd ", target = %s\n",
              TargetAt(i)->cid_start, TargetAt(i)->cid_end, TargetAt(i)->count,
              TargetAt(i)->target->ToQualifiedCString());
  }
}

// Shared code generation methods (EmitNativeCode and
// MakeLocationSummary). Only assembly code that can be shared across all
// architectures can be used. Machine specific register allocation and code
// generation is located in intermediate_language_<arch>.cc

#define __ compiler->assembler()->

LocationSummary* GraphEntryInstr::MakeLocationSummary(Zone* zone,
                                                      bool optimizing) const {
  UNREACHABLE();
  return NULL;
}

LocationSummary* JoinEntryInstr::MakeLocationSummary(Zone* zone,
                                                     bool optimizing) const {
  UNREACHABLE();
  return NULL;
}

void JoinEntryInstr::EmitNativeCode(FlowGraphCompiler* compiler) {
  __ Bind(compiler->GetJumpLabel(this));
  if (!compiler->is_optimizing()) {
    compiler->AddCurrentDescriptor(UntaggedPcDescriptors::kDeopt, GetDeoptId(),
                                   InstructionSource());
  }
  if (HasParallelMove()) {
    compiler->parallel_move_resolver()->EmitNativeCode(parallel_move());
  }
}

LocationSummary* TargetEntryInstr::MakeLocationSummary(Zone* zone,
                                                       bool optimizing) const {
  UNREACHABLE();
  return NULL;
}

void TargetEntryInstr::EmitNativeCode(FlowGraphCompiler* compiler) {
  __ Bind(compiler->GetJumpLabel(this));

  // TODO(kusterman): Remove duplicate between
  // {TargetEntryInstr,FunctionEntryInstr}::EmitNativeCode.
  if (!compiler->is_optimizing()) {
    if (compiler->NeedsEdgeCounter(this)) {
      compiler->EmitEdgeCounter(preorder_number());
    }

    // The deoptimization descriptor points after the edge counter code for
    // uniformity with ARM, where we can reuse pattern matching code that
    // matches backwards from the end of the pattern.
    compiler->AddCurrentDescriptor(UntaggedPcDescriptors::kDeopt, GetDeoptId(),
                                   InstructionSource());
  }
  if (HasParallelMove()) {
    if (compiler::Assembler::EmittingComments()) {
      compiler->EmitComment(parallel_move());
    }
    compiler->parallel_move_resolver()->EmitNativeCode(parallel_move());
  }
}

LocationSummary* FunctionEntryInstr::MakeLocationSummary(
    Zone* zone,
    bool optimizing) const {
  UNREACHABLE();
  return NULL;
}

void FunctionEntryInstr::EmitNativeCode(FlowGraphCompiler* compiler) {
#if defined(TARGET_ARCH_X64)
  // Ensure the start of the monomorphic checked entry is 2-byte aligned (see
  // also Assembler::MonomorphicCheckedEntry()).
  if (__ CodeSize() % 2 == 1) {
    __ nop();
  }
#endif
  if (tag() == Instruction::kFunctionEntry) {
    __ Bind(compiler->GetJumpLabel(this));
  }

  if (this == compiler->flow_graph().graph_entry()->unchecked_entry()) {
    __ BindUncheckedEntryPoint();
  }

  // In the AOT compiler we want to reduce code size, so generate no
  // fall-through code in [FlowGraphCompiler::CompileGraph()].
  // (As opposed to here where we don't check for the return value of
  // [Intrinsify]).
  const Function& function = compiler->parsed_function().function();

  if (function.NeedsMonomorphicCheckedEntry(compiler->zone())) {
    compiler->SpecialStatsBegin(CombinedCodeStatistics::kTagCheckedEntry);
    if (!FLAG_precompiled_mode) {
      __ MonomorphicCheckedEntryJIT();
    } else {
      __ MonomorphicCheckedEntryAOT();
    }
    compiler->SpecialStatsEnd(CombinedCodeStatistics::kTagCheckedEntry);
  }

  // NOTE: Because of the presence of multiple entry-points, we generate several
  // times the same intrinsification & frame setup. That's why we cannot rely on
  // the constant pool being `false` when we come in here.
#if defined(TARGET_USES_OBJECT_POOL)
  __ set_constant_pool_allowed(false);
#endif

  if (compiler->TryIntrinsify() && compiler->skip_body_compilation()) {
    return;
  }
  compiler->EmitPrologue();

#if defined(TARGET_USES_OBJECT_POOL)
  ASSERT(__ constant_pool_allowed());
#endif

  if (!compiler->is_optimizing()) {
    if (compiler->NeedsEdgeCounter(this)) {
      compiler->EmitEdgeCounter(preorder_number());
    }

    // The deoptimization descriptor points after the edge counter code for
    // uniformity with ARM, where we can reuse pattern matching code that
    // matches backwards from the end of the pattern.
    compiler->AddCurrentDescriptor(UntaggedPcDescriptors::kDeopt, GetDeoptId(),
                                   InstructionSource());
  }
  if (HasParallelMove()) {
    if (compiler::Assembler::EmittingComments()) {
      compiler->EmitComment(parallel_move());
    }
    compiler->parallel_move_resolver()->EmitNativeCode(parallel_move());
  }
}

LocationSummary* NativeEntryInstr::MakeLocationSummary(Zone* zone,
                                                       bool optimizing) const {
  UNREACHABLE();
}

void NativeEntryInstr::SaveArguments(FlowGraphCompiler* compiler) const {
  __ Comment("SaveArguments");

  // Save the argument registers, in reverse order.
  const auto& return_loc = marshaller_.Location(compiler::ffi::kResultIndex);
  if (return_loc.IsPointerToMemory()) {
    SaveArgument(compiler, return_loc.AsPointerToMemory().pointer_location());
  }
  for (intptr_t i = marshaller_.num_args(); i-- > 0;) {
    SaveArgument(compiler, marshaller_.Location(i));
  }

  __ Comment("SaveArgumentsEnd");
}

void NativeEntryInstr::SaveArgument(
    FlowGraphCompiler* compiler,
    const compiler::ffi::NativeLocation& nloc) const {
  if (nloc.IsStack()) return;

  if (nloc.IsRegisters()) {
    const auto& reg_loc = nloc.WidenTo4Bytes(compiler->zone()).AsRegisters();
    const intptr_t num_regs = reg_loc.num_regs();
    // Save higher-order component first, so bytes are in little-endian layout
    // overall.
    for (intptr_t i = num_regs - 1; i >= 0; i--) {
      __ PushRegister(reg_loc.reg_at(i));
    }
  } else if (nloc.IsFpuRegisters()) {
    // TODO(dartbug.com/40469): Reduce code size.
    __ AddImmediate(SPREG, -8);
    NoTemporaryAllocator temp_alloc;
    const auto& dst = compiler::ffi::NativeStackLocation(
        nloc.payload_type(), nloc.payload_type(), SPREG, 0);
    compiler->EmitNativeMove(dst, nloc, &temp_alloc);
  } else if (nloc.IsPointerToMemory()) {
    const auto& pointer_loc = nloc.AsPointerToMemory().pointer_location();
    if (pointer_loc.IsRegisters()) {
      const auto& regs_loc = pointer_loc.AsRegisters();
      ASSERT(regs_loc.num_regs() == 1);
      __ PushRegister(regs_loc.reg_at(0));
    } else {
      ASSERT(pointer_loc.IsStack());
      // It's already on the stack, so we don't have to save it.
    }
  } else {
    ASSERT(nloc.IsMultiple());
    const auto& multiple = nloc.AsMultiple();
    const intptr_t num = multiple.locations().length();
    // Save the argument registers, in reverse order.
    for (intptr_t i = num; i-- > 0;) {
      SaveArgument(compiler, *multiple.locations().At(i));
    }
  }
}

LocationSummary* OsrEntryInstr::MakeLocationSummary(Zone* zone,
                                                    bool optimizing) const {
  UNREACHABLE();
  return NULL;
}

void OsrEntryInstr::EmitNativeCode(FlowGraphCompiler* compiler) {
  ASSERT(!CompilerState::Current().is_aot());
  ASSERT(compiler->is_optimizing());
  __ Bind(compiler->GetJumpLabel(this));

  // NOTE: Because the graph can have multiple entrypoints, we generate several
  // times the same intrinsification & frame setup. That's why we cannot rely on
  // the constant pool being `false` when we come in here.
#if defined(TARGET_USES_OBJECT_POOL)
  __ set_constant_pool_allowed(false);
#endif

  compiler->EmitPrologue();

#if defined(TARGET_USES_OBJECT_POOL)
  ASSERT(__ constant_pool_allowed());
#endif

  if (HasParallelMove()) {
    if (compiler::Assembler::EmittingComments()) {
      compiler->EmitComment(parallel_move());
    }
    compiler->parallel_move_resolver()->EmitNativeCode(parallel_move());
  }
}

void IndirectGotoInstr::ComputeOffsetTable(FlowGraphCompiler* compiler) {
  ASSERT(SuccessorCount() == offsets_.Length());
  intptr_t element_size = offsets_.ElementSizeInBytes();
  for (intptr_t i = 0; i < SuccessorCount(); i++) {
    TargetEntryInstr* target = SuccessorAt(i);
    auto* label = compiler->GetJumpLabel(target);
    RELEASE_ASSERT(label != nullptr);
    RELEASE_ASSERT(label->IsBound());
    intptr_t offset = label->Position();
    RELEASE_ASSERT(offset > 0);
    offsets_.SetInt32(i * element_size, offset);
  }
}

LocationSummary* IndirectEntryInstr::MakeLocationSummary(
    Zone* zone,
    bool optimizing) const {
  return JoinEntryInstr::MakeLocationSummary(zone, optimizing);
}

void IndirectEntryInstr::EmitNativeCode(FlowGraphCompiler* compiler) {
  JoinEntryInstr::EmitNativeCode(compiler);
}

LocationSummary* LoadStaticFieldInstr::MakeLocationSummary(Zone* zone,
                                                           bool opt) const {
  const intptr_t kNumInputs = 0;
  const bool use_shared_stub = UseSharedSlowPathStub(opt);
  const intptr_t kNumTemps = calls_initializer() &&
                                     throw_exception_on_initialization() &&
                                     use_shared_stub
                                 ? 1
                                 : 0;
  LocationSummary* locs = new (zone) LocationSummary(
      zone, kNumInputs, kNumTemps,
      calls_initializer()
          ? (throw_exception_on_initialization()
                 ? (use_shared_stub ? LocationSummary::kCallOnSharedSlowPath
                                    : LocationSummary::kCallOnSlowPath)
                 : LocationSummary::kCall)
          : LocationSummary::kNoCall);
  if (calls_initializer() && throw_exception_on_initialization() &&
      use_shared_stub) {
    locs->set_temp(
        0, Location::RegisterLocation(LateInitializationErrorABI::kFieldReg));
  }
  locs->set_out(0, calls_initializer() ? Location::RegisterLocation(
                                             InitStaticFieldABI::kResultReg)
                                       : Location::RequiresRegister());
  return locs;
}

void LoadStaticFieldInstr::EmitNativeCode(FlowGraphCompiler* compiler) {
  const Register result = locs()->out(0).reg();

  compiler->used_static_fields().Add(&field());

  // Note: static fields ids won't be changed by hot-reload.
  const intptr_t field_table_offset =
      compiler::target::Thread::field_table_values_offset();
  const intptr_t field_offset = compiler::target::FieldTable::OffsetOf(field());

  __ LoadMemoryValue(result, THR, static_cast<int32_t>(field_table_offset));
  __ LoadMemoryValue(result, result, static_cast<int32_t>(field_offset));

  if (calls_initializer()) {
    if (throw_exception_on_initialization()) {
      ThrowErrorSlowPathCode* slow_path =
          new LateInitializationErrorSlowPath(this);
      compiler->AddSlowPathCode(slow_path);

      __ CompareObject(result, Object::sentinel());
      __ BranchIf(EQUAL, slow_path->entry_label());
      return;
    }
    ASSERT(field().has_initializer());
    auto object_store = compiler->isolate_group()->object_store();
    const Field& original_field = Field::ZoneHandle(field().Original());

    compiler::Label no_call, call_initializer;
    __ CompareObject(result, Object::sentinel());
    if (!field().is_late()) {
      __ BranchIf(EQUAL, &call_initializer);
      __ CompareObject(result, Object::transition_sentinel());
    }
    __ BranchIf(NOT_EQUAL, &no_call);

    auto& stub = Code::ZoneHandle(compiler->zone());
    __ Bind(&call_initializer);
    if (field().needs_load_guard()) {
      stub = object_store->init_static_field_stub();
    } else if (field().is_late()) {
      // The stubs below call the initializer function directly, so make sure
      // one is created.
      original_field.EnsureInitializerFunction();
      stub = field().is_final()
                 ? object_store->init_late_final_static_field_stub()
                 : object_store->init_late_static_field_stub();
    } else {
      // We call to runtime for non-late fields because the stub would need to
      // catch any exception generated by the initialization function to change
      // the value of the static field from the transition sentinel to null.
      stub = object_store->init_static_field_stub();
    }

    __ LoadObject(InitStaticFieldABI::kFieldReg, original_field);
    compiler->GenerateStubCall(source(), stub,
                               /*kind=*/UntaggedPcDescriptors::kOther, locs(),
                               deopt_id(), env());

    __ Bind(&no_call);
  }
}

void LoadFieldInstr::EmitNativeCodeForInitializerCall(
    FlowGraphCompiler* compiler) {
  ASSERT(calls_initializer());

  if (throw_exception_on_initialization()) {
    ThrowErrorSlowPathCode* slow_path =
        new LateInitializationErrorSlowPath(this);
    compiler->AddSlowPathCode(slow_path);

    const Register result_reg = locs()->out(0).reg();
    __ CompareObject(result_reg, Object::sentinel());
    __ BranchIf(EQUAL, slow_path->entry_label());
    return;
  }

  ASSERT(locs()->in(0).reg() == InitInstanceFieldABI::kInstanceReg);
  ASSERT(locs()->out(0).reg() == InitInstanceFieldABI::kResultReg);
  ASSERT(slot().IsDartField());
  const Field& field = slot().field();
  const Field& original_field = Field::ZoneHandle(field.Original());

  compiler::Label no_call;
  __ CompareObject(InitInstanceFieldABI::kResultReg, Object::sentinel());
  __ BranchIf(NOT_EQUAL, &no_call);

  __ LoadObject(InitInstanceFieldABI::kFieldReg, original_field);

  auto object_store = compiler->isolate_group()->object_store();
  auto& stub = Code::ZoneHandle(compiler->zone());
  if (field.needs_load_guard()) {
    stub = object_store->init_instance_field_stub();
  } else if (field.is_late()) {
    if (!field.has_nontrivial_initializer()) {
      stub = object_store->init_instance_field_stub();
    } else {
      // Stubs for late field initialization call initializer
      // function directly, so make sure one is created.
      original_field.EnsureInitializerFunction();

      if (field.is_final()) {
        stub = object_store->init_late_final_instance_field_stub();
      } else {
        stub = object_store->init_late_instance_field_stub();
      }
    }
  } else {
    UNREACHABLE();
  }

  compiler->GenerateStubCall(source(), stub,
                             /*kind=*/UntaggedPcDescriptors::kOther, locs(),
                             deopt_id(), env());
  __ Bind(&no_call);
}

LocationSummary* ThrowInstr::MakeLocationSummary(Zone* zone, bool opt) const {
  const intptr_t kNumInputs = 1;
  const intptr_t kNumTemps = 0;
  LocationSummary* summary = new (zone)
      LocationSummary(zone, kNumInputs, kNumTemps, LocationSummary::kCall);
  summary->set_in(0, Location::RegisterLocation(ThrowABI::kExceptionReg));
  return summary;
}

void ThrowInstr::EmitNativeCode(FlowGraphCompiler* compiler) {
  auto object_store = compiler->isolate_group()->object_store();
  const auto& throw_stub =
      Code::ZoneHandle(compiler->zone(), object_store->throw_stub());

  compiler->GenerateStubCall(source(), throw_stub,
                             /*kind=*/UntaggedPcDescriptors::kOther, locs(),
                             deopt_id(), env());
  // Issue(dartbug.com/41353): Right now we have to emit an extra breakpoint
  // instruction: The ThrowInstr will terminate the current block. The very
  // next machine code instruction might get a pc descriptor attached with a
  // different try-index. If we removed this breakpoint instruction, the
  // runtime might associated this call with the try-index of the next
  // instruction.
  __ Breakpoint();
}

LocationSummary* ReThrowInstr::MakeLocationSummary(Zone* zone, bool opt) const {
  const intptr_t kNumInputs = 2;
  const intptr_t kNumTemps = 0;
  LocationSummary* summary = new (zone)
      LocationSummary(zone, kNumInputs, kNumTemps, LocationSummary::kCall);
  summary->set_in(0, Location::RegisterLocation(ReThrowABI::kExceptionReg));
  summary->set_in(1, Location::RegisterLocation(ReThrowABI::kStackTraceReg));
  return summary;
}

void ReThrowInstr::EmitNativeCode(FlowGraphCompiler* compiler) {
  auto object_store = compiler->isolate_group()->object_store();
  const auto& re_throw_stub =
      Code::ZoneHandle(compiler->zone(), object_store->re_throw_stub());

  compiler->SetNeedsStackTrace(catch_try_index());
  compiler->GenerateStubCall(source(), re_throw_stub,
                             /*kind=*/UntaggedPcDescriptors::kOther, locs(),
                             deopt_id(), env());
  // Issue(dartbug.com/41353): Right now we have to emit an extra breakpoint
  // instruction: The ThrowInstr will terminate the current block. The very
  // next machine code instruction might get a pc descriptor attached with a
  // different try-index. If we removed this breakpoint instruction, the
  // runtime might associated this call with the try-index of the next
  // instruction.
  __ Breakpoint();
}

LocationSummary* AssertBooleanInstr::MakeLocationSummary(Zone* zone,
                                                         bool opt) const {
  const intptr_t kNumInputs = 1;
  const intptr_t kNumTemps = 0;
  LocationSummary* locs = new (zone)
      LocationSummary(zone, kNumInputs, kNumTemps, LocationSummary::kCall);
  locs->set_in(0, Location::RegisterLocation(AssertBooleanABI::kObjectReg));
  locs->set_out(0, Location::RegisterLocation(AssertBooleanABI::kObjectReg));
  return locs;
}

LocationSummary* PhiInstr::MakeLocationSummary(Zone* zone,
                                               bool optimizing) const {
  UNREACHABLE();
  return NULL;
}

void PhiInstr::EmitNativeCode(FlowGraphCompiler* compiler) {
  UNREACHABLE();
}

LocationSummary* RedefinitionInstr::MakeLocationSummary(Zone* zone,
                                                        bool optimizing) const {
  UNREACHABLE();
  return NULL;
}

void RedefinitionInstr::EmitNativeCode(FlowGraphCompiler* compiler) {
  UNREACHABLE();
}

LocationSummary* ReachabilityFenceInstr::MakeLocationSummary(
    Zone* zone,
    bool optimizing) const {
  LocationSummary* summary = new (zone)
      LocationSummary(zone, 1, 0, LocationSummary::ContainsCall::kNoCall);
  // Keep the parameter alive and reachable, in any location.
  summary->set_in(0, Location::Any());
  return summary;
}

void ReachabilityFenceInstr::EmitNativeCode(FlowGraphCompiler* compiler) {
  // No native code, but we rely on the parameter being passed in here so that
  // it stays alive and reachable.
}

LocationSummary* ParameterInstr::MakeLocationSummary(Zone* zone,
                                                     bool optimizing) const {
  UNREACHABLE();
  return NULL;
}

void ParameterInstr::EmitNativeCode(FlowGraphCompiler* compiler) {
  UNREACHABLE();
}

void NativeParameterInstr::EmitNativeCode(FlowGraphCompiler* compiler) {
  // There are two frames between SaveArguments and the NativeParameterInstr
  // moves.
  constexpr intptr_t delta =
      kCallerSpSlotFromFp          // second frame FP to exit link slot
      + -kExitLinkSlotFromEntryFp  // exit link slot to first frame FP
      + kCallerSpSlotFromFp;       // first frame FP to argument save SP
  compiler::ffi::FrameRebase rebase(compiler->zone(),
                                    /*old_base=*/SPREG, /*new_base=*/FPREG,
                                    delta * compiler::target::kWordSize);
  const auto& location =
      marshaller_.NativeLocationOfNativeParameter(def_index_);
  const auto& src =
      rebase.Rebase(location.IsPointerToMemory()
                        ? location.AsPointerToMemory().pointer_location()
                        : location);
  NoTemporaryAllocator no_temp;
  const Location out_loc = locs()->out(0);
  const Representation out_rep = representation();
  compiler->EmitMoveFromNative(out_loc, out_rep, src, &no_temp);
}

LocationSummary* NativeParameterInstr::MakeLocationSummary(Zone* zone,
                                                           bool opt) const {
  ASSERT(opt);
  Location output = Location::Any();
  if (representation() == kUnboxedInt64 && compiler::target::kWordSize < 8) {
    output = Location::Pair(Location::RequiresRegister(),
                            Location::RequiresFpuRegister());
  } else {
    output = RegisterKindForResult() == Location::kRegister
                 ? Location::RequiresRegister()
                 : Location::RequiresFpuRegister();
  }
  return LocationSummary::Make(zone, /*num_inputs=*/0, output,
                               LocationSummary::kNoCall);
}

bool ParallelMoveInstr::IsRedundant() const {
  for (intptr_t i = 0; i < moves_.length(); i++) {
    if (!moves_[i]->IsRedundant()) {
      return false;
    }
  }
  return true;
}

LocationSummary* ParallelMoveInstr::MakeLocationSummary(Zone* zone,
                                                        bool optimizing) const {
  return NULL;
}

void ParallelMoveInstr::EmitNativeCode(FlowGraphCompiler* compiler) {
  UNREACHABLE();
}

LocationSummary* ConstraintInstr::MakeLocationSummary(Zone* zone,
                                                      bool optimizing) const {
  UNREACHABLE();
  return NULL;
}

void ConstraintInstr::EmitNativeCode(FlowGraphCompiler* compiler) {
  UNREACHABLE();
}

LocationSummary* MaterializeObjectInstr::MakeLocationSummary(
    Zone* zone,
    bool optimizing) const {
  UNREACHABLE();
  return NULL;
}

void MaterializeObjectInstr::EmitNativeCode(FlowGraphCompiler* compiler) {
  UNREACHABLE();
}

// This function should be kept in sync with
// FlowGraphCompiler::SlowPathEnvironmentFor().
void MaterializeObjectInstr::RemapRegisters(intptr_t* cpu_reg_slots,
                                            intptr_t* fpu_reg_slots) {
  if (registers_remapped_) {
    return;
  }
  registers_remapped_ = true;

  for (intptr_t i = 0; i < InputCount(); i++) {
    locations_[i] = LocationRemapForSlowPath(
        LocationAt(i), InputAt(i)->definition(), cpu_reg_slots, fpu_reg_slots);
  }
}

const char* SpecialParameterInstr::KindToCString(SpecialParameterKind k) {
  switch (k) {
#define KIND_CASE(Name)                                                        \
  case SpecialParameterKind::k##Name:                                          \
    return #Name;
    FOR_EACH_SPECIAL_PARAMETER_KIND(KIND_CASE)
#undef KIND_CASE
  }
  return nullptr;
}

bool SpecialParameterInstr::ParseKind(const char* str,
                                      SpecialParameterKind* out) {
  ASSERT(str != nullptr && out != nullptr);
#define KIND_CASE(Name)                                                        \
  if (strcmp(str, #Name) == 0) {                                               \
    *out = SpecialParameterKind::k##Name;                                      \
    return true;                                                               \
  }
  FOR_EACH_SPECIAL_PARAMETER_KIND(KIND_CASE)
#undef KIND_CASE
  return false;
}

LocationSummary* SpecialParameterInstr::MakeLocationSummary(Zone* zone,
                                                            bool opt) const {
  // Only appears in initial definitions, never in normal code.
  UNREACHABLE();
  return NULL;
}

void SpecialParameterInstr::EmitNativeCode(FlowGraphCompiler* compiler) {
  // Only appears in initial definitions, never in normal code.
  UNREACHABLE();
}

LocationSummary* MakeTempInstr::MakeLocationSummary(Zone* zone,
                                                    bool optimizing) const {
  ASSERT(!optimizing);
  null_->InitializeLocationSummary(zone, optimizing);
  return null_->locs();
}

void MakeTempInstr::EmitNativeCode(FlowGraphCompiler* compiler) {
  ASSERT(!compiler->is_optimizing());
  null_->EmitNativeCode(compiler);
}

LocationSummary* DropTempsInstr::MakeLocationSummary(Zone* zone,
                                                     bool optimizing) const {
  ASSERT(!optimizing);
  return (InputCount() == 1)
             ? LocationSummary::Make(zone, 1, Location::SameAsFirstInput(),
                                     LocationSummary::kNoCall)
             : LocationSummary::Make(zone, 0, Location::NoLocation(),
                                     LocationSummary::kNoCall);
}

void DropTempsInstr::EmitNativeCode(FlowGraphCompiler* compiler) {
  ASSERT(!compiler->is_optimizing());
  // Assert that register assignment is correct.
  ASSERT((InputCount() == 0) || (locs()->out(0).reg() == locs()->in(0).reg()));
  __ Drop(num_temps());
}

LocationSummary* BoxSmallIntInstr::MakeLocationSummary(Zone* zone,
                                                       bool opt) const {
  ASSERT(RepresentationUtils::ValueSize(from_representation()) * kBitsPerByte <=
         compiler::target::kSmiBits);
  const intptr_t kNumInputs = 1;
  const intptr_t kNumTemps = 0;
  LocationSummary* summary = new (zone)
      LocationSummary(zone, kNumInputs, kNumTemps, LocationSummary::kNoCall);
  summary->set_in(0, Location::RequiresRegister());
  summary->set_out(0, Location::RequiresRegister());
  return summary;
}

void BoxSmallIntInstr::EmitNativeCode(FlowGraphCompiler* compiler) {
  const Register value = locs()->in(0).reg();
  const Register out = locs()->out(0).reg();
  ASSERT(value != out);

  __ ExtendAndSmiTagValue(
      out, value, RepresentationUtils::OperandSize(from_representation()));
}

StrictCompareInstr::StrictCompareInstr(const InstructionSource& source,
                                       Token::Kind kind,
                                       Value* left,
                                       Value* right,
                                       bool needs_number_check,
                                       intptr_t deopt_id)
    : TemplateComparison(source, kind, deopt_id),
      needs_number_check_(needs_number_check) {
  ASSERT((kind == Token::kEQ_STRICT) || (kind == Token::kNE_STRICT));
  SetInputAt(0, left);
  SetInputAt(1, right);
}

Condition StrictCompareInstr::EmitComparisonCode(FlowGraphCompiler* compiler,
                                                 BranchLabels labels) {
  Location left = locs()->in(0);
  Location right = locs()->in(1);
  ASSERT(!left.IsConstant() || !right.IsConstant());
  Condition true_condition;
  if (left.IsConstant()) {
    if (TryEmitBoolTest(compiler, labels, 1, left.constant(),
                        &true_condition)) {
      return true_condition;
    }
    true_condition = EmitComparisonCodeRegConstant(
        compiler, labels, right.reg(), left.constant());
  } else if (right.IsConstant()) {
    if (TryEmitBoolTest(compiler, labels, 0, right.constant(),
                        &true_condition)) {
      return true_condition;
    }
    true_condition = EmitComparisonCodeRegConstant(compiler, labels, left.reg(),
                                                   right.constant());
  } else {
    true_condition = compiler->EmitEqualityRegRegCompare(
        left.reg(), right.reg(), needs_number_check(), source(), deopt_id());
  }
  return true_condition != kInvalidCondition && (kind() != Token::kEQ_STRICT)
             ? InvertCondition(true_condition)
             : true_condition;
}

bool StrictCompareInstr::TryEmitBoolTest(FlowGraphCompiler* compiler,
                                         BranchLabels labels,
                                         intptr_t input_index,
                                         const Object& obj,
                                         Condition* true_condition_out) {
  CompileType* input_type = InputAt(input_index)->Type();
  if (input_type->ToCid() == kBoolCid && obj.GetClassId() == kBoolCid) {
    bool invert = (kind() != Token::kEQ_STRICT) ^ !Bool::Cast(obj).value();
    *true_condition_out =
        compiler->EmitBoolTest(locs()->in(input_index).reg(), labels, invert);
    return true;
  }
  return false;
}

LocationSummary* LoadClassIdInstr::MakeLocationSummary(Zone* zone,
                                                       bool opt) const {
  const intptr_t kNumInputs = 1;
  return LocationSummary::Make(zone, kNumInputs, Location::RequiresRegister(),
                               LocationSummary::kNoCall);
}

void LoadClassIdInstr::EmitNativeCode(FlowGraphCompiler* compiler) {
  const Register object = locs()->in(0).reg();
  const Register result = locs()->out(0).reg();
  if (input_can_be_smi_ && this->object()->Type()->CanBeSmi()) {
    if (representation() == kTagged) {
      __ LoadTaggedClassIdMayBeSmi(result, object);
    } else {
      __ LoadClassIdMayBeSmi(result, object);
    }
  } else {
    __ LoadClassId(result, object);
    if (representation() == kTagged) {
      __ SmiTag(result);
    }
  }
}

LocationSummary* InstanceCallInstr::MakeLocationSummary(Zone* zone,
                                                        bool optimizing) const {
  return MakeCallSummary(zone, this);
}

static CodePtr TwoArgsSmiOpInlineCacheEntry(Token::Kind kind) {
  if (!FLAG_two_args_smi_icd) {
    return Code::null();
  }
  switch (kind) {
    case Token::kADD:
      return StubCode::SmiAddInlineCache().ptr();
    case Token::kLT:
      return StubCode::SmiLessInlineCache().ptr();
    case Token::kEQ:
      return StubCode::SmiEqualInlineCache().ptr();
    default:
      return Code::null();
  }
}

bool InstanceCallBaseInstr::CanReceiverBeSmiBasedOnInterfaceTarget(
    Zone* zone) const {
  if (!interface_target().IsNull()) {
    // Note: target_type is fully instantiated rare type (all type parameters
    // are replaced with dynamic) so checking if Smi is assignable to
    // it would compute correctly whether or not receiver can be a smi.
    const AbstractType& target_type = AbstractType::Handle(
        zone, Class::Handle(zone, interface_target().Owner()).RareType());
    if (!CompileType::Smi().IsAssignableTo(target_type)) {
      return false;
    }
  }
  // In all other cases conservatively assume that the receiver can be a smi.
  return true;
}

Representation InstanceCallBaseInstr::RequiredInputRepresentation(
    intptr_t idx) const {
  // The first input is the array of types
  // for generic functions
  if (type_args_len() > 0) {
    if (idx == 0) {
      return kTagged;
    }
    idx--;
  }
  return FlowGraph::ParameterRepresentationAt(interface_target(), idx);
}

intptr_t InstanceCallBaseInstr::ArgumentsSize() const {
  if (interface_target().IsNull()) {
    return ArgumentCountWithoutTypeArgs() + ((type_args_len() > 0) ? 1 : 0);
  }

  return FlowGraph::ParameterOffsetAt(interface_target(),
                                      ArgumentCountWithoutTypeArgs(),
                                      /*last_slot=*/false) +
         ((type_args_len() > 0) ? 1 : 0);
}

Representation InstanceCallBaseInstr::representation() const {
  return FlowGraph::ReturnRepresentationOf(interface_target());
}

void InstanceCallBaseInstr::UpdateReceiverSminess(Zone* zone) {
  if (CompilerState::Current().is_aot() && !receiver_is_not_smi()) {
    if (!Receiver()->Type()->CanBeSmi() ||
        !CanReceiverBeSmiBasedOnInterfaceTarget(zone)) {
      set_receiver_is_not_smi(true);
    }
  }
}

static FunctionPtr FindBinarySmiOp(Zone* zone, const String& name) {
  const auto& smi_class = Class::Handle(zone, Smi::Class());
  auto& smi_op_target = Function::Handle(
      zone, Resolver::ResolveDynamicAnyArgs(zone, smi_class, name));

#if !defined(DART_PRECOMPILED_RUNTIME)
  if (smi_op_target.IsNull() &&
      Function::IsDynamicInvocationForwarderName(name)) {
    const String& demangled = String::Handle(
        zone, Function::DemangleDynamicInvocationForwarderName(name));
    smi_op_target = Resolver::ResolveDynamicAnyArgs(zone, smi_class, demangled);
  }
#endif
  return smi_op_target.ptr();
}

void InstanceCallInstr::EmitNativeCode(FlowGraphCompiler* compiler) {
  Zone* zone = compiler->zone();

  UpdateReceiverSminess(zone);

  auto& specialized_binary_smi_ic_stub = Code::ZoneHandle(zone);
  auto& binary_smi_op_target = Function::Handle(zone);
  if (!receiver_is_not_smi()) {
    specialized_binary_smi_ic_stub = TwoArgsSmiOpInlineCacheEntry(token_kind());
    if (!specialized_binary_smi_ic_stub.IsNull()) {
      binary_smi_op_target = FindBinarySmiOp(zone, function_name());
    }
  }

  const ICData* call_ic_data = NULL;
  if (!FLAG_propagate_ic_data || !compiler->is_optimizing() ||
      (ic_data() == NULL)) {
    const Array& arguments_descriptor =
        Array::Handle(zone, GetArgumentsDescriptor());

    AbstractType& receivers_static_type = AbstractType::Handle(zone);
    if (receivers_static_type_ != nullptr) {
      receivers_static_type = receivers_static_type_->ptr();
    }

    call_ic_data = compiler->GetOrAddInstanceCallICData(
        deopt_id(), function_name(), arguments_descriptor,
        checked_argument_count(), receivers_static_type, binary_smi_op_target);
  } else {
    call_ic_data = &ICData::ZoneHandle(zone, ic_data()->ptr());
  }

  if (compiler->is_optimizing() && HasICData()) {
    if (ic_data()->NumberOfUsedChecks() > 0) {
      const ICData& unary_ic_data =
          ICData::ZoneHandle(zone, ic_data()->AsUnaryClassChecks());
      compiler->GenerateInstanceCall(deopt_id(), source(), locs(),
                                     unary_ic_data, entry_kind(),
                                     !receiver_is_not_smi());
    } else {
      // Call was not visited yet, use original ICData in order to populate it.
      compiler->GenerateInstanceCall(deopt_id(), source(), locs(),
                                     *call_ic_data, entry_kind(),
                                     !receiver_is_not_smi());
    }
  } else {
    // Unoptimized code.
    compiler->AddCurrentDescriptor(UntaggedPcDescriptors::kRewind, deopt_id(),
                                   source());

    // If the ICData contains a (Smi, Smi, <binary-smi-op-target>) stub already
    // we will call the specialized IC Stub that works as a normal IC Stub but
    // has inlined fast path for the specific Smi operation.
    bool use_specialized_smi_ic_stub = false;
    if (!specialized_binary_smi_ic_stub.IsNull() &&
        call_ic_data->NumberOfChecksIs(1)) {
      GrowableArray<intptr_t> class_ids(2);
      auto& target = Function::Handle();
      call_ic_data->GetCheckAt(0, &class_ids, &target);
      if (class_ids[0] == kSmiCid && class_ids[1] == kSmiCid &&
          target.ptr() == binary_smi_op_target.ptr()) {
        use_specialized_smi_ic_stub = true;
      }
    }

    if (use_specialized_smi_ic_stub) {
      ASSERT(ArgumentCount() == 2);
      compiler->EmitInstanceCallJIT(specialized_binary_smi_ic_stub,
                                    *call_ic_data, deopt_id(), source(), locs(),
                                    entry_kind());
    } else {
      compiler->GenerateInstanceCall(deopt_id(), source(), locs(),
                                     *call_ic_data, entry_kind(),
                                     !receiver_is_not_smi());
    }
  }
}

bool InstanceCallInstr::MatchesCoreName(const String& name) {
  return Library::IsPrivateCoreLibName(function_name(), name);
}

FunctionPtr InstanceCallBaseInstr::ResolveForReceiverClass(
    const Class& cls,
    bool allow_add /* = true */) {
  const Array& args_desc_array = Array::Handle(GetArgumentsDescriptor());
  ArgumentsDescriptor args_desc(args_desc_array);
  return Resolver::ResolveDynamicForReceiverClass(cls, function_name(),
                                                  args_desc, allow_add);
}

const CallTargets& InstanceCallInstr::Targets() {
  if (targets_ == nullptr) {
    Zone* zone = Thread::Current()->zone();
    if (HasICData()) {
      targets_ = CallTargets::CreateAndExpand(zone, *ic_data());
    } else {
      targets_ = new (zone) CallTargets(zone);
      ASSERT(targets_->is_empty());
    }
  }
  return *targets_;
}

const BinaryFeedback& InstanceCallInstr::BinaryFeedback() {
  if (binary_ == nullptr) {
    Zone* zone = Thread::Current()->zone();
    if (HasICData()) {
      binary_ = BinaryFeedback::Create(zone, *ic_data());
    } else {
      binary_ = new (zone) class BinaryFeedback(zone);
    }
  }
  return *binary_;
}

Representation DispatchTableCallInstr::RequiredInputRepresentation(
    intptr_t idx) const {
  if (idx == (InputCount() - 1)) {
    return kUntagged;
  }

  // The first input is the array of types
  // for generic functions
  if (type_args_len() > 0) {
    if (idx == 0) {
      return kTagged;
    }
    idx--;
  }
  return FlowGraph::ParameterRepresentationAt(interface_target(), idx);
}

intptr_t DispatchTableCallInstr::ArgumentsSize() const {
  if (interface_target().IsNull()) {
    return ArgumentCountWithoutTypeArgs() + ((type_args_len() > 0) ? 1 : 0);
  }

  return FlowGraph::ParameterOffsetAt(interface_target(),
                                      ArgumentCountWithoutTypeArgs(),
                                      /*last_slot=*/false) +
         ((type_args_len() > 0) ? 1 : 0);
}

Representation DispatchTableCallInstr::representation() const {
  return FlowGraph::ReturnRepresentationOf(interface_target());
}

DispatchTableCallInstr* DispatchTableCallInstr::FromCall(
    Zone* zone,
    const InstanceCallBaseInstr* call,
    Value* cid,
    const Function& interface_target,
    const compiler::TableSelector* selector) {
  InputsArray* args = new (zone) InputsArray(zone, call->ArgumentCount() + 1);
  for (intptr_t i = 0; i < call->ArgumentCount(); i++) {
    args->Add(call->ArgumentValueAt(i)->CopyWithType());
  }
  args->Add(cid);
  auto dispatch_table_call = new (zone)
      DispatchTableCallInstr(call->source(), interface_target, selector, args,
                             call->type_args_len(), call->argument_names());
  return dispatch_table_call;
}

LocationSummary* DispatchTableCallInstr::MakeLocationSummary(Zone* zone,
                                                             bool opt) const {
  const intptr_t kNumInputs = 1;
  const intptr_t kNumTemps = 0;
  LocationSummary* summary = new (zone)
      LocationSummary(zone, kNumInputs, kNumTemps, LocationSummary::kCall);
  summary->set_in(
      0, Location::RegisterLocation(DispatchTableNullErrorABI::kClassIdReg));
  return MakeCallSummary(zone, this, summary);
}

void DispatchTableCallInstr::EmitNativeCode(FlowGraphCompiler* compiler) {
  ASSERT(locs()->in(0).reg() == DispatchTableNullErrorABI::kClassIdReg);
  Array& arguments_descriptor = Array::ZoneHandle();
  if (selector()->requires_args_descriptor) {
    ArgumentsInfo args_info(type_args_len(), ArgumentCount(), ArgumentsSize(),
                            argument_names());
    arguments_descriptor = args_info.ToArgumentsDescriptor();
  }
  compiler->EmitDispatchTableCall(selector()->offset, arguments_descriptor);
  compiler->EmitCallsiteMetadata(source(), DeoptId::kNone,
                                 UntaggedPcDescriptors::kOther, locs(), env());
  if (selector()->called_on_null && !selector()->on_null_interface) {
    Value* receiver = ArgumentValueAt(FirstArgIndex());
    if (receiver->Type()->is_nullable()) {
      const String& function_name =
          String::ZoneHandle(interface_target().name());
      compiler->AddNullCheck(source(), function_name);
    }
  }
  __ Drop(ArgumentsSize());

  compiler->AddDispatchTableCallTarget(selector());
}

Representation StaticCallInstr::RequiredInputRepresentation(
    intptr_t idx) const {
  // The first input is the array of types
  // for generic functions
  if (type_args_len() > 0 || function().IsFactory()) {
    if (idx == 0) {
      return kTagged;
    }
    idx--;
  }
  return FlowGraph::ParameterRepresentationAt(function(), idx);
}

intptr_t StaticCallInstr::ArgumentsSize() const {
  return FlowGraph::ParameterOffsetAt(function(),
                                      ArgumentCountWithoutTypeArgs(),
                                      /*last_slot=*/false) +
         ((type_args_len() > 0) ? 1 : 0);
}

Representation StaticCallInstr::representation() const {
  return FlowGraph::ReturnRepresentationOf(function());
}

const CallTargets& StaticCallInstr::Targets() {
  if (targets_ == nullptr) {
    Zone* zone = Thread::Current()->zone();
    if (HasICData()) {
      targets_ = CallTargets::CreateAndExpand(zone, *ic_data());
    } else {
      targets_ = new (zone) CallTargets(zone);
      ASSERT(targets_->is_empty());
    }
  }
  return *targets_;
}

const BinaryFeedback& StaticCallInstr::BinaryFeedback() {
  if (binary_ == nullptr) {
    Zone* zone = Thread::Current()->zone();
    if (HasICData()) {
      binary_ = BinaryFeedback::Create(zone, *ic_data());
    } else {
      binary_ = new (zone) class BinaryFeedback(zone);
    }
  }
  return *binary_;
}

bool CallTargets::HasSingleRecognizedTarget() const {
  if (!HasSingleTarget()) return false;
  return FirstTarget().recognized_kind() != MethodRecognizer::kUnknown;
}

bool CallTargets::HasSingleTarget() const {
  if (length() == 0) return false;
  for (int i = 0; i < length(); i++) {
    if (TargetAt(i)->target->ptr() != TargetAt(0)->target->ptr()) return false;
  }
  return true;
}

const Function& CallTargets::FirstTarget() const {
  ASSERT(length() != 0);
  ASSERT(TargetAt(0)->target->IsZoneHandle());
  return *TargetAt(0)->target;
}

const Function& CallTargets::MostPopularTarget() const {
  ASSERT(length() != 0);
  ASSERT(TargetAt(0)->target->IsZoneHandle());
  for (int i = 1; i < length(); i++) {
    ASSERT(TargetAt(i)->count <= TargetAt(0)->count);
  }
  return *TargetAt(0)->target;
}

intptr_t CallTargets::AggregateCallCount() const {
  intptr_t sum = 0;
  for (int i = 0; i < length(); i++) {
    sum += TargetAt(i)->count;
  }
  return sum;
}

bool PolymorphicInstanceCallInstr::HasOnlyDispatcherOrImplicitAccessorTargets()
    const {
  const intptr_t len = targets_.length();
  Function& target = Function::Handle();
  for (intptr_t i = 0; i < len; i++) {
    target = targets_.TargetAt(i)->target->ptr();
    if (!target.IsDispatcherOrImplicitAccessor()) {
      return false;
    }
  }
  return true;
}

intptr_t PolymorphicInstanceCallInstr::CallCount() const {
  return targets().AggregateCallCount();
}

LocationSummary* PolymorphicInstanceCallInstr::MakeLocationSummary(
    Zone* zone,
    bool optimizing) const {
  return MakeCallSummary(zone, this);
}

void PolymorphicInstanceCallInstr::EmitNativeCode(FlowGraphCompiler* compiler) {
  ArgumentsInfo args_info(type_args_len(), ArgumentCount(), ArgumentsSize(),
                          argument_names());
  UpdateReceiverSminess(compiler->zone());
  compiler->EmitPolymorphicInstanceCall(
      this, targets(), args_info, deopt_id(), source(), locs(), complete(),
      total_call_count(), !receiver_is_not_smi());
}

TypePtr PolymorphicInstanceCallInstr::ComputeRuntimeType(
    const CallTargets& targets) {
  bool is_string = true;
  bool is_integer = true;
  bool is_double = true;
  bool is_type = true;

  const intptr_t num_checks = targets.length();
  for (intptr_t i = 0; i < num_checks; i++) {
    ASSERT(targets.TargetAt(i)->target->ptr() ==
           targets.TargetAt(0)->target->ptr());
    const intptr_t start = targets[i].cid_start;
    const intptr_t end = targets[i].cid_end;
    for (intptr_t cid = start; cid <= end; cid++) {
      is_string = is_string && IsStringClassId(cid);
      is_integer = is_integer && IsIntegerClassId(cid);
      is_double = is_double && (cid == kDoubleCid);
      is_type = is_type && IsTypeClassId(cid);
    }
  }

  if (is_string) {
    ASSERT(!is_integer);
    ASSERT(!is_double);
    ASSERT(!is_type);
    return Type::StringType();
  } else if (is_integer) {
    ASSERT(!is_double);
    ASSERT(!is_type);
    return Type::IntType();
  } else if (is_double) {
    ASSERT(!is_type);
    return Type::Double();
  } else if (is_type) {
    return Type::DartTypeType();
  }

  return Type::null();
}

Definition* InstanceCallInstr::Canonicalize(FlowGraph* flow_graph) {
  const intptr_t receiver_cid = Receiver()->Type()->ToCid();

  // We could turn cold call sites for known receiver cids into a StaticCall.
  // However, that keeps the ICData of the InstanceCall from being updated.
  // This is fine if there is no later deoptimization, but if there is, then
  // the InstanceCall with the updated ICData for this receiver may then be
  // better optimized by the compiler.
  //
  // TODO(dartbug.com/37291): Allow this optimization, but accumulate affected
  // InstanceCallInstrs and the corresponding receiver cids during compilation.
  // After compilation, add receiver checks to the ICData for those call sites.
  if (Targets().is_empty()) return this;

  const CallTargets* new_target =
      FlowGraphCompiler::ResolveCallTargetsForReceiverCid(
          receiver_cid,
          String::Handle(flow_graph->zone(), ic_data()->target_name()),
          Array::Handle(flow_graph->zone(), ic_data()->arguments_descriptor()));
  if (new_target == NULL) {
    // No specialization.
    return this;
  }

  ASSERT(new_target->HasSingleTarget());
  const Function& target = new_target->FirstTarget();
  StaticCallInstr* specialized = StaticCallInstr::FromCall(
      flow_graph->zone(), this, target, new_target->AggregateCallCount());
  flow_graph->InsertBefore(this, specialized, env(), FlowGraph::kValue);
  return specialized;
}

Definition* DispatchTableCallInstr::Canonicalize(FlowGraph* flow_graph) {
  // TODO(dartbug.com/40188): Allow this to canonicalize into a StaticCall when
  // when input class id is constant;
  return this;
}

Definition* PolymorphicInstanceCallInstr::Canonicalize(FlowGraph* flow_graph) {
  if (!IsSureToCallSingleRecognizedTarget()) {
    return this;
  }

  const Function& target = targets().FirstTarget();
  if (target.recognized_kind() == MethodRecognizer::kObjectRuntimeType) {
    const AbstractType& type =
        AbstractType::Handle(ComputeRuntimeType(targets_));
    if (!type.IsNull()) {
      return flow_graph->GetConstant(type);
    }
  }

  return this;
}

bool PolymorphicInstanceCallInstr::IsSureToCallSingleRecognizedTarget() const {
  if (CompilerState::Current().is_aot() && !complete()) return false;
  return targets_.HasSingleRecognizedTarget();
}

bool StaticCallInstr::InitResultType(Zone* zone) {
  const intptr_t list_cid = FactoryRecognizer::GetResultCidOfListFactory(
      zone, function(), ArgumentCount());
  if (list_cid != kDynamicCid) {
    SetResultType(zone, CompileType::FromCid(list_cid));
    set_is_known_list_constructor(true);
    return true;
  } else if (function().has_pragma()) {
    const intptr_t recognized_cid =
        MethodRecognizer::ResultCidFromPragma(function());
    if (recognized_cid != kDynamicCid) {
      SetResultType(zone, CompileType::FromCid(recognized_cid));
      return true;
    }
  }
  return false;
}

static const String& EvaluateToString(Zone* zone, Definition* defn) {
  if (auto konst = defn->AsConstant()) {
    const Object& obj = konst->value();
    if (obj.IsString()) {
      return String::Cast(obj);
    } else if (obj.IsSmi()) {
      const char* cstr = obj.ToCString();
      return String::Handle(zone, String::New(cstr, Heap::kOld));
    } else if (obj.IsBool()) {
      return Bool::Cast(obj).value() ? Symbols::True() : Symbols::False();
    } else if (obj.IsNull()) {
      return Symbols::null();
    }
  }
  return String::null_string();
}

static Definition* CanonicalizeStringInterpolate(StaticCallInstr* call,
                                                 FlowGraph* flow_graph) {
  auto arg0 = call->ArgumentValueAt(0)->definition();
  auto create_array = arg0->AsCreateArray();
  if (create_array == nullptr) {
    // Do not try to fold interpolate if array is an OSR argument.
    ASSERT(flow_graph->IsCompiledForOsr());
    ASSERT(arg0->IsPhi() || arg0->IsParameter());
    return call;
  }
  // Check if the string interpolation has only constant inputs.
  Value* num_elements = create_array->num_elements();
  if (!num_elements->BindsToConstant() ||
      !num_elements->BoundConstant().IsSmi()) {
    return call;
  }
  const intptr_t length = Smi::Cast(num_elements->BoundConstant()).Value();
  Thread* thread = Thread::Current();
  Zone* zone = thread->zone();
  GrowableHandlePtrArray<const String> pieces(zone, length);
  for (intptr_t i = 0; i < length; i++) {
    pieces.Add(Object::null_string());
  }

  for (Value::Iterator it(create_array->input_use_list()); !it.Done();
       it.Advance()) {
    auto current = it.Current()->instruction();
    if (current == call) {
      continue;
    }
    auto store = current->AsStoreIndexed();
    if (store == nullptr || !store->index()->BindsToConstant() ||
        !store->index()->BoundConstant().IsSmi()) {
      return call;
    }
    intptr_t store_index = Smi::Cast(store->index()->BoundConstant()).Value();
    ASSERT(store_index < length);
    const String& piece =
        EvaluateToString(flow_graph->zone(), store->value()->definition());
    if (!piece.IsNull()) {
      pieces.SetAt(store_index, piece);
    } else {
      return call;
    }
  }

  const String& concatenated =
      String::ZoneHandle(zone, Symbols::FromConcatAll(thread, pieces));
  return flow_graph->GetConstant(concatenated);
}

static Definition* CanonicalizeStringInterpolateSingle(StaticCallInstr* call,
                                                       FlowGraph* flow_graph) {
  auto arg0 = call->ArgumentValueAt(0)->definition();
  const auto& result = EvaluateToString(flow_graph->zone(), arg0);
  if (!result.IsNull()) {
    return flow_graph->GetConstant(String::ZoneHandle(
        flow_graph->zone(), Symbols::New(flow_graph->thread(), result)));
  }
  return call;
}

Definition* StaticCallInstr::Canonicalize(FlowGraph* flow_graph) {
  auto& compiler_state = CompilerState::Current();

  if (function().ptr() == compiler_state.StringBaseInterpolate().ptr()) {
    return CanonicalizeStringInterpolate(this, flow_graph);
  } else if (function().ptr() ==
             compiler_state.StringBaseInterpolateSingle().ptr()) {
    return CanonicalizeStringInterpolateSingle(this, flow_graph);
  }

  const auto kind = function().recognized_kind();

  if (kind != MethodRecognizer::kUnknown) {
    if (ArgumentCount() == 1) {
      const auto argument = ArgumentValueAt(0);
      if (argument->BindsToConstant()) {
        Object& result = Object::Handle();
        if (Evaluate(flow_graph, argument->BoundConstant(), &result)) {
          return flow_graph->TryCreateConstantReplacementFor(this, result);
        }
      }
    } else if (ArgumentCount() == 2) {
      const auto argument1 = ArgumentValueAt(0);
      const auto argument2 = ArgumentValueAt(1);
      if (argument1->BindsToConstant() && argument2->BindsToConstant()) {
        Object& result = Object::Handle();
        if (Evaluate(flow_graph, argument1->BoundConstant(),
                     argument2->BoundConstant(), &result)) {
          return flow_graph->TryCreateConstantReplacementFor(this, result);
        }
      }
    }
  }

  if (!compiler_state.is_aot()) {
    return this;
  }

  if (kind == MethodRecognizer::kObjectRuntimeType) {
    if (input_use_list() == NULL) {
      // This function has only environment uses. In precompiled mode it is
      // fine to remove it - because we will never deoptimize.
      return flow_graph->constant_dead();
    }
  }

  return this;
}

bool StaticCallInstr::Evaluate(FlowGraph* flow_graph,
                               const Object& argument,
                               Object* result) {
  const auto kind = function().recognized_kind();
  switch (kind) {
    case MethodRecognizer::kSmi_bitLength: {
      ASSERT(FirstArgIndex() == 0);
      if (argument.IsInteger()) {
        const Integer& value = Integer::Handle(
            flow_graph->zone(),
            Evaluator::BitLengthEvaluate(argument, representation(),
                                         flow_graph->thread()));
        if (!value.IsNull()) {
          *result = value.ptr();
          return true;
        }
      }
      break;
    }
    case MethodRecognizer::kStringBaseLength:
    case MethodRecognizer::kStringBaseIsEmpty: {
      ASSERT(FirstArgIndex() == 0);
      if (argument.IsString()) {
        const auto& str = String::Cast(argument);
        if (kind == MethodRecognizer::kStringBaseLength) {
          *result = Integer::New(str.Length());
        } else {
          *result = Bool::Get(str.Length() == 0).ptr();
          break;
        }
        return true;
      }
      break;
    }
    default:
      break;
  }
  return false;
}

bool StaticCallInstr::Evaluate(FlowGraph* flow_graph,
                               const Object& argument1,
                               const Object& argument2,
                               Object* result) {
  const auto kind = function().recognized_kind();
  switch (kind) {
    case MethodRecognizer::kOneByteString_equality:
    case MethodRecognizer::kTwoByteString_equality: {
      if (argument1.IsString() && argument2.IsString()) {
        *result =
            Bool::Get(String::Cast(argument1).Equals(String::Cast(argument2)))
                .ptr();
        return true;
      }
      break;
    }
    default:
      break;
  }
  return false;
}

LocationSummary* StaticCallInstr::MakeLocationSummary(Zone* zone,
                                                      bool optimizing) const {
  return MakeCallSummary(zone, this);
}

void StaticCallInstr::EmitNativeCode(FlowGraphCompiler* compiler) {
  Zone* zone = compiler->zone();
  const ICData* call_ic_data = NULL;
  if (!FLAG_propagate_ic_data || !compiler->is_optimizing() ||
      (ic_data() == NULL)) {
    const Array& arguments_descriptor =
        Array::Handle(zone, GetArgumentsDescriptor());
    const int num_args_checked =
        MethodRecognizer::NumArgsCheckedForStaticCall(function());
    call_ic_data = compiler->GetOrAddStaticCallICData(
        deopt_id(), function(), arguments_descriptor, num_args_checked,
        rebind_rule_);
  } else {
    call_ic_data = &ICData::ZoneHandle(ic_data()->ptr());
  }
  ArgumentsInfo args_info(type_args_len(), ArgumentCount(), ArgumentsSize(),
                          argument_names());
  compiler->GenerateStaticCall(deopt_id(), source(), function(), args_info,
                               locs(), *call_ic_data, rebind_rule_,
                               entry_kind());
  if (function().IsFactory()) {
    TypeUsageInfo* type_usage_info = compiler->thread()->type_usage_info();
    if (type_usage_info != nullptr) {
      const Class& klass = Class::Handle(function().Owner());
      RegisterTypeArgumentsUse(compiler->function(), type_usage_info, klass,
                               ArgumentAt(0));
    }
  }
}

intptr_t AssertAssignableInstr::statistics_tag() const {
  switch (kind_) {
    case kParameterCheck:
      return CombinedCodeStatistics::kTagAssertAssignableParameterCheck;
    case kInsertedByFrontend:
      return CombinedCodeStatistics::kTagAssertAssignableInsertedByFrontend;
    case kFromSource:
      return CombinedCodeStatistics::kTagAssertAssignableFromSource;
    case kUnknown:
      break;
  }

  return tag();
}

void AssertAssignableInstr::EmitNativeCode(FlowGraphCompiler* compiler) {
  compiler->GenerateAssertAssignable(value()->Type(), source(), deopt_id(),
                                     env(), dst_name(), locs());
  ASSERT(locs()->in(kInstancePos).reg() == locs()->out(0).reg());
}

LocationSummary* AssertSubtypeInstr::MakeLocationSummary(Zone* zone,
                                                         bool opt) const {
  const intptr_t kNumInputs = 5;
  const intptr_t kNumTemps = 0;
  LocationSummary* summary = new (zone)
      LocationSummary(zone, kNumInputs, kNumTemps, LocationSummary::kCall);
  summary->set_in(kInstantiatorTAVPos,
                  Location::RegisterLocation(
                      AssertSubtypeABI::kInstantiatorTypeArgumentsReg));
  summary->set_in(
      kFunctionTAVPos,
      Location::RegisterLocation(AssertSubtypeABI::kFunctionTypeArgumentsReg));
  summary->set_in(kSubTypePos,
                  Location::RegisterLocation(AssertSubtypeABI::kSubTypeReg));
  summary->set_in(kSuperTypePos,
                  Location::RegisterLocation(AssertSubtypeABI::kSuperTypeReg));
  summary->set_in(kDstNamePos,
                  Location::RegisterLocation(AssertSubtypeABI::kDstNameReg));
  return summary;
}

void AssertSubtypeInstr::EmitNativeCode(FlowGraphCompiler* compiler) {
  compiler->GenerateStubCall(source(), StubCode::AssertSubtype(),
                             UntaggedPcDescriptors::kOther, locs(), deopt_id(),
                             env());
}

LocationSummary* InstantiateTypeInstr::MakeLocationSummary(Zone* zone,
                                                           bool opt) const {
  const intptr_t kNumInputs = 2;
  const intptr_t kNumTemps = 0;
  LocationSummary* locs = new (zone)
      LocationSummary(zone, kNumInputs, kNumTemps, LocationSummary::kCall);
  locs->set_in(0, Location::RegisterLocation(
                      InstantiateTypeABI::kInstantiatorTypeArgumentsReg));
  locs->set_in(1, Location::RegisterLocation(
                      InstantiateTypeABI::kFunctionTypeArgumentsReg));
  locs->set_out(0,
                Location::RegisterLocation(InstantiateTypeABI::kResultTypeReg));
  return locs;
}

void InstantiateTypeInstr::EmitNativeCode(FlowGraphCompiler* compiler) {
  auto& stub = Code::ZoneHandle(StubCode::InstantiateType().ptr());
  if (type().IsTypeParameter()) {
    const auto& type_parameter = TypeParameter::Cast(type());
    const bool is_function_parameter = type_parameter.IsFunctionTypeParameter();

    switch (type_parameter.nullability()) {
      case Nullability::kNonNullable:
        stub = is_function_parameter
                   ? StubCode::InstantiateTypeNonNullableFunctionTypeParameter()
                         .ptr()
                   : StubCode::InstantiateTypeNonNullableClassTypeParameter()
                         .ptr();
        break;
      case Nullability::kNullable:
        stub =
            is_function_parameter
                ? StubCode::InstantiateTypeNullableFunctionTypeParameter().ptr()
                : StubCode::InstantiateTypeNullableClassTypeParameter().ptr();
        break;
      case Nullability::kLegacy:
        stub =
            is_function_parameter
                ? StubCode::InstantiateTypeLegacyFunctionTypeParameter().ptr()
                : StubCode::InstantiateTypeLegacyClassTypeParameter().ptr();
        break;
    }
  }
  __ LoadObject(InstantiateTypeABI::kTypeReg, type());
  compiler->GenerateStubCall(source(), stub, UntaggedPcDescriptors::kOther,
                             locs(), deopt_id(), env());
}

LocationSummary* InstantiateTypeArgumentsInstr::MakeLocationSummary(
    Zone* zone,
    bool opt) const {
  const intptr_t kNumInputs = 3;
  const intptr_t kNumTemps = 0;
  LocationSummary* locs = new (zone)
      LocationSummary(zone, kNumInputs, kNumTemps, LocationSummary::kCall);
  locs->set_in(0, Location::RegisterLocation(
                      InstantiationABI::kInstantiatorTypeArgumentsReg));
  locs->set_in(1, Location::RegisterLocation(
                      InstantiationABI::kFunctionTypeArgumentsReg));
  locs->set_in(2, Location::RegisterLocation(
                      InstantiationABI::kUninstantiatedTypeArgumentsReg));
  locs->set_out(
      0, Location::RegisterLocation(InstantiationABI::kResultTypeArgumentsReg));
  return locs;
}

void InstantiateTypeArgumentsInstr::EmitNativeCode(
    FlowGraphCompiler* compiler) {
  // We should never try and instantiate a TAV known at compile time to be null,
  // so we can use a null value below for the dynamic case.
  ASSERT(!type_arguments()->BindsToConstant() ||
         !type_arguments()->BoundConstant().IsNull());
  const auto& type_args =
      type_arguments()->BindsToConstant()
          ? TypeArguments::Cast(type_arguments()->BoundConstant())
          : Object::null_type_arguments();
  const intptr_t len = type_args.Length();
  const bool can_function_type_args_be_null =
      function_type_arguments()->CanBe(Object::null_object());

  compiler::Label type_arguments_instantiated;
  if (type_args.IsNull()) {
    // Currently we only create dynamic InstantiateTypeArguments instructions
    // in cases where we know the type argument is uninstantiated at runtime,
    // so there are no extra checks needed to call the stub successfully.
  } else if (type_args.IsRawWhenInstantiatedFromRaw(len) &&
             can_function_type_args_be_null) {
    // If both the instantiator and function type arguments are null and if the
    // type argument vector instantiated from null becomes a vector of dynamic,
    // then use null as the type arguments.
    compiler::Label non_null_type_args;
    __ LoadObject(InstantiationABI::kResultTypeArgumentsReg,
                  Object::null_object());
    __ CompareRegisters(InstantiationABI::kInstantiatorTypeArgumentsReg,
                        InstantiationABI::kResultTypeArgumentsReg);
    if (!function_type_arguments()->BindsToConstant()) {
      __ BranchIf(NOT_EQUAL, &non_null_type_args,
                  compiler::AssemblerBase::kNearJump);
      __ CompareRegisters(InstantiationABI::kFunctionTypeArgumentsReg,
                          InstantiationABI::kResultTypeArgumentsReg);
    }
    __ BranchIf(EQUAL, &type_arguments_instantiated,
                compiler::AssemblerBase::kNearJump);
    __ Bind(&non_null_type_args);
  }

  compiler->GenerateStubCall(source(), GetStub(), UntaggedPcDescriptors::kOther,
                             locs(), deopt_id(), env());
  __ Bind(&type_arguments_instantiated);
}

LocationSummary* DeoptimizeInstr::MakeLocationSummary(Zone* zone,
                                                      bool opt) const {
  return new (zone) LocationSummary(zone, 0, 0, LocationSummary::kNoCall);
}

void DeoptimizeInstr::EmitNativeCode(FlowGraphCompiler* compiler) {
  __ Jump(compiler->AddDeoptStub(deopt_id(), deopt_reason_));
}

void CheckClassInstr::EmitNativeCode(FlowGraphCompiler* compiler) {
  compiler::Label* deopt =
      compiler->AddDeoptStub(deopt_id(), ICData::kDeoptCheckClass,
                             licm_hoisted_ ? ICData::kHoisted : 0);
  if (IsNullCheck()) {
    EmitNullCheck(compiler, deopt);
    return;
  }

  ASSERT(!cids_.IsMonomorphic() || !cids_.HasClassId(kSmiCid));
  Register value = locs()->in(0).reg();
  Register temp = locs()->temp(0).reg();
  compiler::Label is_ok;

  __ BranchIfSmi(value, cids_.HasClassId(kSmiCid) ? &is_ok : deopt);

  __ LoadClassId(temp, value);

  if (IsBitTest()) {
    intptr_t min = cids_.ComputeLowestCid();
    intptr_t max = cids_.ComputeHighestCid();
    EmitBitTest(compiler, min, max, ComputeCidMask(), deopt);
  } else {
    const intptr_t num_checks = cids_.length();
    const bool use_near_jump = num_checks < 5;
    int bias = 0;
    for (intptr_t i = 0; i < num_checks; i++) {
      intptr_t cid_start = cids_[i].cid_start;
      intptr_t cid_end = cids_[i].cid_end;
      if (cid_start == kSmiCid && cid_end == kSmiCid) {
        continue;  // We already handled Smi above.
      }
      if (cid_start == kSmiCid) cid_start++;
      if (cid_end == kSmiCid) cid_end--;
      const bool is_last =
          (i == num_checks - 1) ||
          (i == num_checks - 2 && cids_[i + 1].cid_start == kSmiCid &&
           cids_[i + 1].cid_end == kSmiCid);
      bias = EmitCheckCid(compiler, bias, cid_start, cid_end, is_last, &is_ok,
                          deopt, use_near_jump);
    }
  }
  __ Bind(&is_ok);
}

LocationSummary* GenericCheckBoundInstr::MakeLocationSummary(Zone* zone,
                                                             bool opt) const {
  const intptr_t kNumInputs = 2;
  const intptr_t kNumTemps = 0;
  LocationSummary* locs = new (zone) LocationSummary(
      zone, kNumInputs, kNumTemps,
      UseSharedSlowPathStub(opt) ? LocationSummary::kCallOnSharedSlowPath
                                 : LocationSummary::kCallOnSlowPath);
  locs->set_in(kLengthPos,
               Location::RegisterLocation(RangeErrorABI::kLengthReg));
  locs->set_in(kIndexPos, Location::RegisterLocation(RangeErrorABI::kIndexReg));
  return locs;
}

void GenericCheckBoundInstr::EmitNativeCode(FlowGraphCompiler* compiler) {
  ASSERT(representation() == RequiredInputRepresentation(kIndexPos));
  ASSERT(representation() == RequiredInputRepresentation(kLengthPos));

  RangeErrorSlowPath* slow_path = new RangeErrorSlowPath(this);
  compiler->AddSlowPathCode(slow_path);
  Location length_loc = locs()->in(kLengthPos);
  Location index_loc = locs()->in(kIndexPos);
  Register length = length_loc.reg();
  Register index = index_loc.reg();
  const intptr_t index_cid = this->index()->Type()->ToCid();

  // The length comes from one of our variable-sized heap objects (e.g. typed
  // data array) and is therefore guaranteed to be in the positive Smi range.
  if (representation() == kTagged) {
    if (index_cid != kSmiCid) {
      __ BranchIfNotSmi(index, slow_path->entry_label());
    }
    __ CompareObjectRegisters(index, length);
  } else {
    ASSERT(representation() == kUnboxedInt64);
    __ CompareRegisters(index, length);
  }
  __ BranchIf(UNSIGNED_GREATER_EQUAL, slow_path->entry_label());
}

LocationSummary* CheckNullInstr::MakeLocationSummary(Zone* zone,
                                                     bool opt) const {
  const intptr_t kNumInputs = 1;
  const intptr_t kNumTemps = 0;
  LocationSummary* locs = new (zone) LocationSummary(
      zone, kNumInputs, kNumTemps,
      UseSharedSlowPathStub(opt) ? LocationSummary::kCallOnSharedSlowPath
                                 : LocationSummary::kCallOnSlowPath);
  locs->set_in(0, Location::RequiresRegister());
  return locs;
}

void CheckNullInstr::AddMetadataForRuntimeCall(CheckNullInstr* check_null,
                                               FlowGraphCompiler* compiler) {
  compiler->AddNullCheck(check_null->source(), check_null->function_name());
}

void BoxAllocationSlowPath::EmitNativeCode(FlowGraphCompiler* compiler) {
  if (compiler::Assembler::EmittingComments()) {
    __ Comment("%s slow path allocation of %s", instruction()->DebugName(),
               String::Handle(cls_.ScrubbedName()).ToCString());
  }
  __ Bind(entry_label());
  const auto& stub = Code::ZoneHandle(
      compiler->zone(), StubCode::GetAllocationStubForClass(cls_));

  LocationSummary* locs = instruction()->locs();

  locs->live_registers()->Remove(Location::RegisterLocation(result_));
  compiler->SaveLiveRegisters(locs);
  // Box allocation slow paths cannot lazy-deopt.
  ASSERT(!kAllocateMintRuntimeEntry.can_lazy_deopt() &&
         !kAllocateDoubleRuntimeEntry.can_lazy_deopt() &&
         !kAllocateFloat32x4RuntimeEntry.can_lazy_deopt() &&
         !kAllocateFloat64x2RuntimeEntry.can_lazy_deopt());
  compiler->GenerateNonLazyDeoptableStubCall(
      InstructionSource(),  // No token position.
      stub, UntaggedPcDescriptors::kOther, locs);
  __ MoveRegister(result_, AllocateBoxABI::kResultReg);
  compiler->RestoreLiveRegisters(locs);
  __ Jump(exit_label());
}

void BoxAllocationSlowPath::Allocate(FlowGraphCompiler* compiler,
                                     Instruction* instruction,
                                     const Class& cls,
                                     Register result,
                                     Register temp) {
  if (compiler->intrinsic_mode()) {
    __ TryAllocate(cls, compiler->intrinsic_slow_path_label(),
                   compiler::Assembler::kFarJump, result, temp);
  } else {
    auto slow_path = new BoxAllocationSlowPath(instruction, cls, result);
    compiler->AddSlowPathCode(slow_path);

    if (FLAG_inline_alloc && !FLAG_use_slow_path) {
      __ TryAllocate(cls, slow_path->entry_label(),
                     compiler::Assembler::kFarJump, result, temp);
    } else {
      __ Jump(slow_path->entry_label());
    }
    __ Bind(slow_path->exit_label());
  }
}

void DoubleToIntegerSlowPath::EmitNativeCode(FlowGraphCompiler* compiler) {
  __ Comment("DoubleToIntegerSlowPath");
  __ Bind(entry_label());

  LocationSummary* locs = instruction()->locs();
  locs->live_registers()->Remove(locs->out(0));

  compiler->SaveLiveRegisters(locs);

  auto slow_path_env =
      compiler->SlowPathEnvironmentFor(instruction(), /*num_slow_path_args=*/0);

  __ MoveUnboxedDouble(DoubleToIntegerStubABI::kInputReg, value_reg_);
  __ LoadImmediate(
      DoubleToIntegerStubABI::kRecognizedKindReg,
      compiler::target::ToRawSmi(instruction()->recognized_kind()));
  compiler->GenerateStubCall(instruction()->source(),
                             StubCode::DoubleToInteger(),
                             UntaggedPcDescriptors::kOther, locs,
                             instruction()->deopt_id(), slow_path_env);
  __ MoveRegister(instruction()->locs()->out(0).reg(),
                  DoubleToIntegerStubABI::kResultReg);
  compiler->RestoreLiveRegisters(instruction()->locs());
  __ Jump(exit_label());
}

void RangeErrorSlowPath::EmitSharedStubCall(FlowGraphCompiler* compiler,
                                            bool save_fpu_registers) {
#if defined(TARGET_ARCH_IA32)
  UNREACHABLE();
#else
  auto object_store = compiler->isolate_group()->object_store();
  const auto& stub = Code::ZoneHandle(
      compiler->zone(),
      save_fpu_registers
          ? object_store->range_error_stub_with_fpu_regs_stub()
          : object_store->range_error_stub_without_fpu_regs_stub());
  compiler->EmitCallToStub(stub);
#endif
}

void UnboxInstr::EmitLoadFromBoxWithDeopt(FlowGraphCompiler* compiler) {
  const intptr_t box_cid = BoxCid();
  ASSERT(box_cid != kSmiCid);  // Should never reach here with Smi-able ints.
  const Register box = locs()->in(0).reg();
  const Register temp =
      (locs()->temp_count() > 0) ? locs()->temp(0).reg() : kNoRegister;
  compiler::Label* deopt =
      compiler->AddDeoptStub(GetDeoptId(), ICData::kDeoptUnbox);
  compiler::Label is_smi;

  if ((value()->Type()->ToNullableCid() == box_cid) &&
      value()->Type()->is_nullable()) {
    __ CompareObject(box, Object::null_object());
    __ BranchIf(EQUAL, deopt);
  } else {
    __ BranchIfSmi(box, CanConvertSmi() ? &is_smi : deopt);
    __ CompareClassId(box, box_cid, temp);
    __ BranchIf(NOT_EQUAL, deopt);
  }

  EmitLoadFromBox(compiler);

  if (is_smi.IsLinked()) {
    compiler::Label done;
    __ Jump(&done, compiler::Assembler::kNearJump);
    __ Bind(&is_smi);
    EmitSmiConversion(compiler);
    __ Bind(&done);
  }
}

void UnboxInstr::EmitNativeCode(FlowGraphCompiler* compiler) {
  if (SpeculativeModeOfInputs() == kNotSpeculative) {
    if (BoxCid() == kSmiCid) {
      // Since the representation fits in a Smi, we can extract it directly.
      ASSERT_EQUAL(value()->Type()->ToCid(), kSmiCid);
      return EmitSmiConversion(compiler);
    }
    switch (representation()) {
      case kUnboxedDouble:
      case kUnboxedFloat:
      case kUnboxedFloat32x4:
      case kUnboxedFloat64x2:
      case kUnboxedInt32x4:
        EmitLoadFromBox(compiler);
        break;

      case kUnboxedInt32:
        EmitLoadInt32FromBoxOrSmi(compiler);
        break;

      case kUnboxedInt64: {
        if (value()->Type()->ToCid() == kSmiCid) {
          // Smi -> int64 conversion is more efficient than
          // handling arbitrary smi/mint.
          EmitSmiConversion(compiler);
        } else {
          EmitLoadInt64FromBoxOrSmi(compiler);
        }
        break;
      }
      default:
        UNREACHABLE();
        break;
    }
  } else {
    ASSERT(SpeculativeModeOfInputs() == kGuardInputs);
    const intptr_t value_cid = value()->Type()->ToCid();
    const intptr_t box_cid = BoxCid();

    if (box_cid == kSmiCid || (CanConvertSmi() && (value_cid == kSmiCid))) {
      ASSERT_EQUAL(value_cid, kSmiCid);
      EmitSmiConversion(compiler);
    } else if (representation() == kUnboxedInt32 && value()->Type()->IsInt()) {
      EmitLoadInt32FromBoxOrSmi(compiler);
    } else if (representation() == kUnboxedInt64 && value()->Type()->IsInt()) {
      EmitLoadInt64FromBoxOrSmi(compiler);
    } else if ((value_cid == box_cid) || !CanDeoptimize()) {
      EmitLoadFromBox(compiler);
    } else {
      EmitLoadFromBoxWithDeopt(compiler);
    }
  }
}

Environment* Environment::From(Zone* zone,
                               const GrowableArray<Definition*>& definitions,
                               intptr_t fixed_parameter_count,
                               intptr_t lazy_deopt_pruning_count,
                               const ParsedFunction& parsed_function) {
  Environment* env =
      new (zone) Environment(definitions.length(), fixed_parameter_count,
                             lazy_deopt_pruning_count, parsed_function, NULL);
  for (intptr_t i = 0; i < definitions.length(); ++i) {
    env->values_.Add(new (zone) Value(definitions[i]));
  }
  return env;
}

void Environment::PushValue(Value* value) {
  values_.Add(value);
}

Environment* Environment::DeepCopy(Zone* zone, intptr_t length) const {
  ASSERT(length <= values_.length());
  Environment* copy = new (zone) Environment(
      length, fixed_parameter_count_, LazyDeoptPruneCount(), parsed_function_,
      (outer_ == NULL) ? NULL : outer_->DeepCopy(zone));
  copy->SetDeoptId(DeoptIdBits::decode(bitfield_));
  copy->SetLazyDeoptToBeforeDeoptId(LazyDeoptToBeforeDeoptId());
  if (locations_ != NULL) {
    Location* new_locations = zone->Alloc<Location>(length);
    copy->set_locations(new_locations);
  }
  for (intptr_t i = 0; i < length; ++i) {
    copy->values_.Add(values_[i]->CopyWithType(zone));
    if (locations_ != NULL) {
      copy->locations_[i] = locations_[i].Copy();
    }
  }
  return copy;
}

// Copies the environment and updates the environment use lists.
void Environment::DeepCopyTo(Zone* zone, Instruction* instr) const {
  for (Environment::DeepIterator it(instr->env()); !it.Done(); it.Advance()) {
    it.CurrentValue()->RemoveFromUseList();
  }

  Environment* copy = DeepCopy(zone);
  instr->SetEnvironment(copy);
  for (Environment::DeepIterator it(copy); !it.Done(); it.Advance()) {
    Value* value = it.CurrentValue();
    value->definition()->AddEnvUse(value);
  }
}

void Environment::DeepCopyAfterTo(Zone* zone,
                                  Instruction* instr,
                                  intptr_t argc,
                                  Definition* dead,
                                  Definition* result) const {
  for (Environment::DeepIterator it(instr->env()); !it.Done(); it.Advance()) {
    it.CurrentValue()->RemoveFromUseList();
  }

  Environment* copy =
      DeepCopy(zone, values_.length() - argc - LazyDeoptPruneCount());
  copy->SetLazyDeoptPruneCount(0);
  for (intptr_t i = 0; i < argc; i++) {
    copy->values_.Add(new (zone) Value(dead));
  }
  copy->values_.Add(new (zone) Value(result));

  instr->SetEnvironment(copy);
  for (Environment::DeepIterator it(copy); !it.Done(); it.Advance()) {
    Value* value = it.CurrentValue();
    value->definition()->AddEnvUse(value);
  }
}

// Copies the environment as outer on an inlined instruction and updates the
// environment use lists.
void Environment::DeepCopyToOuter(Zone* zone,
                                  Instruction* instr,
                                  intptr_t outer_deopt_id) const {
  // Create a deep copy removing caller arguments from the environment.
  ASSERT(this != NULL);
  ASSERT(instr->env()->outer() == NULL);
  intptr_t argument_count = instr->env()->fixed_parameter_count();
  Environment* outer =
      DeepCopy(zone, values_.length() - argument_count - LazyDeoptPruneCount());
  outer->SetDeoptId(outer_deopt_id);
  outer->SetLazyDeoptPruneCount(0);
  instr->env()->outer_ = outer;
  intptr_t use_index = instr->env()->Length();  // Start index after inner.
  for (Environment::DeepIterator it(outer); !it.Done(); it.Advance()) {
    Value* value = it.CurrentValue();
    value->set_instruction(instr);
    value->set_use_index(use_index++);
    value->definition()->AddEnvUse(value);
  }
}

ComparisonInstr* DoubleTestOpInstr::CopyWithNewOperands(Value* new_left,
                                                        Value* new_right) {
  UNREACHABLE();
  return NULL;
}

ComparisonInstr* EqualityCompareInstr::CopyWithNewOperands(Value* new_left,
                                                           Value* new_right) {
  return new EqualityCompareInstr(source(), kind(), new_left, new_right,
                                  operation_cid(), deopt_id(), is_null_aware(),
                                  speculative_mode_);
}

ComparisonInstr* RelationalOpInstr::CopyWithNewOperands(Value* new_left,
                                                        Value* new_right) {
  return new RelationalOpInstr(source(), kind(), new_left, new_right,
                               operation_cid(), deopt_id(),
                               SpeculativeModeOfInputs());
}

ComparisonInstr* StrictCompareInstr::CopyWithNewOperands(Value* new_left,
                                                         Value* new_right) {
  return new StrictCompareInstr(source(), kind(), new_left, new_right,
                                needs_number_check(), DeoptId::kNone);
}

ComparisonInstr* TestSmiInstr::CopyWithNewOperands(Value* new_left,
                                                   Value* new_right) {
  return new TestSmiInstr(source(), kind(), new_left, new_right);
}

ComparisonInstr* TestCidsInstr::CopyWithNewOperands(Value* new_left,
                                                    Value* new_right) {
  return new TestCidsInstr(source(), kind(), new_left, cid_results(),
                           deopt_id());
}

bool TestCidsInstr::AttributesEqual(const Instruction& other) const {
  auto const other_instr = other.AsTestCids();
  if (!ComparisonInstr::AttributesEqual(other)) {
    return false;
  }
  if (cid_results().length() != other_instr->cid_results().length()) {
    return false;
  }
  for (intptr_t i = 0; i < cid_results().length(); i++) {
    if (cid_results()[i] != other_instr->cid_results()[i]) {
      return false;
    }
  }
  return true;
}

bool IfThenElseInstr::Supports(ComparisonInstr* comparison,
                               Value* v1,
                               Value* v2) {
  bool is_smi_result = v1->BindsToSmiConstant() && v2->BindsToSmiConstant();
  if (comparison->IsStrictCompare()) {
    // Strict comparison with number checks calls a stub and is not supported
    // by if-conversion.
    return is_smi_result &&
           !comparison->AsStrictCompare()->needs_number_check();
  }
  if (comparison->operation_cid() != kSmiCid) {
    // Non-smi comparisons are not supported by if-conversion.
    return false;
  }
  return is_smi_result;
}

bool PhiInstr::IsRedundant() const {
  ASSERT(InputCount() > 1);
  Definition* first = InputAt(0)->definition();
  for (intptr_t i = 1; i < InputCount(); ++i) {
    Definition* def = InputAt(i)->definition();
    if (def != first) return false;
  }
  return true;
}

Definition* PhiInstr::GetReplacementForRedundantPhi() const {
  Definition* first = InputAt(0)->definition();
  if (InputCount() == 1) {
    return first;
  }
  ASSERT(InputCount() > 1);
  Definition* first_origin = first->OriginalDefinition();
  bool look_for_redefinition = false;
  for (intptr_t i = 1; i < InputCount(); ++i) {
    Definition* def = InputAt(i)->definition();
    if ((def != first) && (def != this)) {
      Definition* origin = def->OriginalDefinition();
      if ((origin != first_origin) && (origin != this)) return nullptr;
      look_for_redefinition = true;
    }
  }
  if (look_for_redefinition) {
    // Find the most specific redefinition which is common for all inputs
    // (the longest common chain).
    Definition* redef = first;
    for (intptr_t i = 1, n = InputCount(); redef != first_origin && i < n;) {
      Value* value = InputAt(i);
      bool found = false;
      do {
        Definition* def = value->definition();
        if ((def == redef) || (def == this)) {
          found = true;
          break;
        }
        value = def->RedefinedValue();
      } while (value != nullptr);
      if (found) {
        ++i;
      } else {
        ASSERT(redef != first_origin);
        redef = redef->RedefinedValue()->definition();
      }
    }
    return redef;
  } else {
    return first;
  }
}

static bool AllInputsAreRedefinitions(PhiInstr* phi) {
  for (intptr_t i = 0; i < phi->InputCount(); i++) {
    if (phi->InputAt(i)->definition()->RedefinedValue() == nullptr) {
      return false;
    }
  }
  return true;
}

Definition* PhiInstr::Canonicalize(FlowGraph* flow_graph) {
  Definition* replacement = GetReplacementForRedundantPhi();
  if (replacement != nullptr && flow_graph->is_licm_allowed() &&
      AllInputsAreRedefinitions(this)) {
    // If we are replacing a Phi which has redefinitions as all of its inputs
    // then to maintain the redefinition chain we are going to insert a
    // redefinition. If any input is *not* a redefinition that means that
    // whatever properties were infered for a Phi also hold on a path
    // that does not pass through any redefinitions so there is no need
    // to redefine this value.
    auto zone = flow_graph->zone();
    auto redef = new (zone) RedefinitionInstr(new (zone) Value(replacement));
    flow_graph->InsertAfter(block(), redef, /*env=*/nullptr, FlowGraph::kValue);

    // Redefinition is not going to dominate the block entry itself, so we
    // have to handle environment uses at the block entry specially.
    Value* next_use;
    for (Value* use = env_use_list(); use != nullptr; use = next_use) {
      next_use = use->next_use();
      if (use->instruction() == block()) {
        use->RemoveFromUseList();
        use->set_definition(replacement);
        replacement->AddEnvUse(use);
      }
    }
    return redef;
  }

  return (replacement != nullptr) ? replacement : this;
}

// Removes current phi from graph and sets current to previous phi.
void PhiIterator::RemoveCurrentFromGraph() {
  Current()->UnuseAllInputs();
  (*phis_)[index_] = phis_->Last();
  phis_->RemoveLast();
  --index_;
}

Instruction* CheckConditionInstr::Canonicalize(FlowGraph* graph) {
  if (StrictCompareInstr* strict_compare = comparison()->AsStrictCompare()) {
    if ((InputAt(0)->definition()->OriginalDefinition() ==
         InputAt(1)->definition()->OriginalDefinition()) &&
        strict_compare->kind() == Token::kEQ_STRICT) {
      return nullptr;
    }
  }
  return this;
}

bool CheckArrayBoundInstr::IsFixedLengthArrayType(intptr_t cid) {
  return LoadFieldInstr::IsFixedLengthArrayCid(cid);
}

Definition* CheckBoundBase::Canonicalize(FlowGraph* flow_graph) {
  return IsRedundant() ? index()->definition() : this;
}

intptr_t CheckArrayBoundInstr::LengthOffsetFor(intptr_t class_id) {
  if (IsTypedDataClassId(class_id) || IsTypedDataViewClassId(class_id) ||
      IsExternalTypedDataClassId(class_id)) {
    return compiler::target::TypedDataBase::length_offset();
  }

  switch (class_id) {
    case kGrowableObjectArrayCid:
      return compiler::target::GrowableObjectArray::length_offset();
    case kOneByteStringCid:
    case kTwoByteStringCid:
      return compiler::target::String::length_offset();
    case kArrayCid:
    case kImmutableArrayCid:
      return compiler::target::Array::length_offset();
    default:
      UNREACHABLE();
      return -1;
  }
}

static AlignmentType StrengthenAlignment(intptr_t cid,
                                         AlignmentType alignment) {
  switch (cid) {
    case kTypedDataInt8ArrayCid:
    case kTypedDataUint8ArrayCid:
    case kTypedDataUint8ClampedArrayCid:
    case kExternalTypedDataUint8ArrayCid:
    case kExternalTypedDataUint8ClampedArrayCid:
    case kOneByteStringCid:
    case kExternalOneByteStringCid:
      // Don't need to worry about alignment for accessing bytes.
      return kAlignedAccess;
    case kTypedDataFloat64x2ArrayCid:
    case kTypedDataInt32x4ArrayCid:
    case kTypedDataFloat32x4ArrayCid:
      // TODO(rmacnak): Investigate alignment requirements of floating point
      // loads.
      return kAlignedAccess;
  }

  return alignment;
}

LoadIndexedInstr::LoadIndexedInstr(Value* array,
                                   Value* index,
                                   bool index_unboxed,
                                   intptr_t index_scale,
                                   intptr_t class_id,
                                   AlignmentType alignment,
                                   intptr_t deopt_id,
                                   const InstructionSource& source,
                                   CompileType* result_type)
    : TemplateDefinition(source, deopt_id),
      index_unboxed_(index_unboxed),
      index_scale_(index_scale),
      class_id_(class_id),
      alignment_(StrengthenAlignment(class_id, alignment)),
      token_pos_(source.token_pos),
      result_type_(result_type) {
  SetInputAt(0, array);
  SetInputAt(1, index);
}

Definition* LoadIndexedInstr::Canonicalize(FlowGraph* flow_graph) {
  auto Z = flow_graph->zone();
  if (auto box = index()->definition()->AsBoxInt64()) {
    // TODO(dartbug.com/39432): Make LoadIndexed fully suport unboxed indices.
    if (!box->ComputeCanDeoptimize() && compiler::target::kWordSize == 8) {
      auto load = new (Z) LoadIndexedInstr(
          array()->CopyWithType(Z), box->value()->CopyWithType(Z),
          /*index_unboxed=*/true, index_scale(), class_id(), alignment_,
          GetDeoptId(), source(), result_type_);
      flow_graph->InsertBefore(this, load, env(), FlowGraph::kValue);
      return load;
    }
  }
  return this;
}

Representation LoadIndexedInstr::RepresentationOfArrayElement(
    intptr_t array_cid) {
  switch (array_cid) {
    case kImmutableArrayCid:
    case kTypeArgumentsCid:
      return kTagged;
    case kExternalOneByteStringCid:
    case kExternalTwoByteStringCid:
      return kUnboxedIntPtr;
    default:
      return StoreIndexedInstr::RepresentationOfArrayElement(array_cid);
  }
}

StoreIndexedInstr::StoreIndexedInstr(Value* array,
                                     Value* index,
                                     Value* value,
                                     StoreBarrierType emit_store_barrier,
                                     bool index_unboxed,
                                     intptr_t index_scale,
                                     intptr_t class_id,
                                     AlignmentType alignment,
                                     intptr_t deopt_id,
                                     const InstructionSource& source,
                                     SpeculativeMode speculative_mode)
    : TemplateInstruction(source, deopt_id),
      emit_store_barrier_(emit_store_barrier),
      index_unboxed_(index_unboxed),
      index_scale_(index_scale),
      class_id_(class_id),
      alignment_(StrengthenAlignment(class_id, alignment)),
      token_pos_(source.token_pos),
      speculative_mode_(speculative_mode) {
  SetInputAt(kArrayPos, array);
  SetInputAt(kIndexPos, index);
  SetInputAt(kValuePos, value);
}

Instruction* StoreIndexedInstr::Canonicalize(FlowGraph* flow_graph) {
  auto Z = flow_graph->zone();
  if (auto box = index()->definition()->AsBoxInt64()) {
    // TODO(dartbug.com/39432): Make StoreIndexed fully suport unboxed indices.
    if (!box->ComputeCanDeoptimize() && compiler::target::kWordSize == 8) {
      auto store = new (Z) StoreIndexedInstr(
          array()->CopyWithType(Z), box->value()->CopyWithType(Z),
          value()->CopyWithType(Z), emit_store_barrier_,
          /*index_unboxed=*/true, index_scale(), class_id(), alignment_,
          GetDeoptId(), source(), speculative_mode_);
      flow_graph->InsertBefore(this, store, env(), FlowGraph::kEffect);
      return nullptr;
    }
  }
  return this;
}

Representation StoreIndexedInstr::RepresentationOfArrayElement(
    intptr_t array_cid) {
  switch (array_cid) {
    case kArrayCid:
      return kTagged;
    case kOneByteStringCid:
    case kTwoByteStringCid:
    case kTypedDataInt8ArrayCid:
    case kTypedDataInt16ArrayCid:
    case kTypedDataUint8ArrayCid:
    case kTypedDataUint8ClampedArrayCid:
    case kTypedDataUint16ArrayCid:
    case kExternalTypedDataUint8ArrayCid:
    case kExternalTypedDataUint8ClampedArrayCid:
      return kUnboxedIntPtr;
    case kTypedDataInt32ArrayCid:
      return kUnboxedInt32;
    case kTypedDataUint32ArrayCid:
      return kUnboxedUint32;
    case kTypedDataInt64ArrayCid:
    case kTypedDataUint64ArrayCid:
      return kUnboxedInt64;
    case kTypedDataFloat32ArrayCid:
    case kTypedDataFloat64ArrayCid:
      return kUnboxedDouble;
    case kTypedDataInt32x4ArrayCid:
      return kUnboxedInt32x4;
    case kTypedDataFloat32x4ArrayCid:
      return kUnboxedFloat32x4;
    case kTypedDataFloat64x2ArrayCid:
      return kUnboxedFloat64x2;
    default:
      UNREACHABLE();
      return kTagged;
  }
}

Representation StoreIndexedInstr::RequiredInputRepresentation(
    intptr_t idx) const {
  // Array can be a Dart object or a pointer to external data.
  if (idx == 0) return kNoRepresentation;  // Flexible input representation.
  if (idx == 1) {
    if (index_unboxed_) {
#if defined(TARGET_ARCH_IS_64_BIT)
      return kUnboxedInt64;
#else
      // TODO(dartbug.com/39432): kUnboxedInt32 || kUnboxedUint32 on 32-bit
      //  architectures.
      return kNoRepresentation;  // Index can be any unboxed representation.
#endif
    } else {
      return kTagged;  // Index is a smi.
    }
  }
  ASSERT(idx == 2);
  return RepresentationOfArrayElement(class_id());
}

bool Utf8ScanInstr::IsScanFlagsUnboxed() const {
  return scan_flags_field_.IsUnboxed();
}

InvokeMathCFunctionInstr::InvokeMathCFunctionInstr(
    ZoneGrowableArray<Value*>* inputs,
    intptr_t deopt_id,
    MethodRecognizer::Kind recognized_kind,
    const InstructionSource& source)
    : PureDefinition(source, deopt_id),
      inputs_(inputs),
      recognized_kind_(recognized_kind),
      token_pos_(source.token_pos) {
  ASSERT(inputs_->length() == ArgumentCountFor(recognized_kind_));
  for (intptr_t i = 0; i < inputs_->length(); ++i) {
    ASSERT((*inputs)[i] != NULL);
    (*inputs)[i]->set_instruction(this);
    (*inputs)[i]->set_use_index(i);
  }
}

intptr_t InvokeMathCFunctionInstr::ArgumentCountFor(
    MethodRecognizer::Kind kind) {
  switch (kind) {
    case MethodRecognizer::kDoubleTruncateToDouble:
    case MethodRecognizer::kDoubleFloorToDouble:
    case MethodRecognizer::kDoubleCeilToDouble:
    case MethodRecognizer::kDoubleRoundToDouble:
    case MethodRecognizer::kMathAtan:
    case MethodRecognizer::kMathTan:
    case MethodRecognizer::kMathAcos:
    case MethodRecognizer::kMathAsin:
    case MethodRecognizer::kMathSin:
    case MethodRecognizer::kMathCos:
    case MethodRecognizer::kMathExp:
    case MethodRecognizer::kMathLog:
      return 1;
    case MethodRecognizer::kDoubleMod:
    case MethodRecognizer::kMathDoublePow:
    case MethodRecognizer::kMathAtan2:
      return 2;
    default:
      UNREACHABLE();
  }
  return 0;
}

const RuntimeEntry& InvokeMathCFunctionInstr::TargetFunction() const {
  switch (recognized_kind_) {
    case MethodRecognizer::kDoubleTruncateToDouble:
      return kLibcTruncRuntimeEntry;
    case MethodRecognizer::kDoubleRoundToDouble:
      return kLibcRoundRuntimeEntry;
    case MethodRecognizer::kDoubleFloorToDouble:
      return kLibcFloorRuntimeEntry;
    case MethodRecognizer::kDoubleCeilToDouble:
      return kLibcCeilRuntimeEntry;
    case MethodRecognizer::kMathDoublePow:
      return kLibcPowRuntimeEntry;
    case MethodRecognizer::kDoubleMod:
      return kDartModuloRuntimeEntry;
    case MethodRecognizer::kMathTan:
      return kLibcTanRuntimeEntry;
    case MethodRecognizer::kMathAsin:
      return kLibcAsinRuntimeEntry;
    case MethodRecognizer::kMathSin:
      return kLibcSinRuntimeEntry;
    case MethodRecognizer::kMathCos:
      return kLibcCosRuntimeEntry;
    case MethodRecognizer::kMathAcos:
      return kLibcAcosRuntimeEntry;
    case MethodRecognizer::kMathAtan:
      return kLibcAtanRuntimeEntry;
    case MethodRecognizer::kMathAtan2:
      return kLibcAtan2RuntimeEntry;
    case MethodRecognizer::kMathExp:
      return kLibcExpRuntimeEntry;
    case MethodRecognizer::kMathLog:
      return kLibcLogRuntimeEntry;
    default:
      UNREACHABLE();
  }
  return kLibcPowRuntimeEntry;
}

const char* MathUnaryInstr::KindToCString(MathUnaryKind kind) {
  switch (kind) {
    case kIllegal:
      return "illegal";
    case kSqrt:
      return "sqrt";
    case kDoubleSquare:
      return "double-square";
  }
  UNREACHABLE();
  return "";
}

TruncDivModInstr::TruncDivModInstr(Value* lhs, Value* rhs, intptr_t deopt_id)
    : TemplateDefinition(deopt_id) {
  SetInputAt(0, lhs);
  SetInputAt(1, rhs);
}

intptr_t TruncDivModInstr::OutputIndexOf(Token::Kind token) {
  switch (token) {
    case Token::kTRUNCDIV:
      return 0;
    case Token::kMOD:
      return 1;
    default:
      UNIMPLEMENTED();
      return -1;
  }
}

LocationSummary* NativeCallInstr::MakeLocationSummary(Zone* zone,
                                                      bool optimizing) const {
  return MakeCallSummary(zone, this);
}

void NativeCallInstr::SetupNative() {
  if (link_lazily()) {
    // Resolution will happen during NativeEntry::LinkNativeCall.
    return;
  }

  Zone* zone = Thread::Current()->zone();
  const Class& cls = Class::Handle(zone, function().Owner());
  const Library& library = Library::Handle(zone, cls.library());

  Dart_NativeEntryResolver resolver = library.native_entry_resolver();
  bool is_bootstrap_native = Bootstrap::IsBootstrapResolver(resolver);
  set_is_bootstrap_native(is_bootstrap_native);

  const int num_params =
      NativeArguments::ParameterCountForResolution(function());
  bool auto_setup_scope = true;
  NativeFunction native_function = NativeEntry::ResolveNative(
      library, native_name(), num_params, &auto_setup_scope);
  if (native_function == NULL) {
    if (has_inlining_id()) {
      UNIMPLEMENTED();
    }
    Report::MessageF(Report::kError, Script::Handle(function().script()),
                     function().token_pos(), Report::AtLocation,
                     "native function '%s' (%" Pd " arguments) cannot be found",
                     native_name().ToCString(), function().NumParameters());
  }
  set_is_auto_scope(auto_setup_scope);
  set_native_c_function(native_function);
}

#if !defined(TARGET_ARCH_ARM) && !defined(TARGET_ARCH_ARM64) &&                \
    !defined(TARGET_ARCH_RISCV32) && !defined(TARGET_ARCH_RISCV64)

LocationSummary* BitCastInstr::MakeLocationSummary(Zone* zone, bool opt) const {
  UNREACHABLE();
}

void BitCastInstr::EmitNativeCode(FlowGraphCompiler* compiler) {
  UNREACHABLE();
}

#endif  // !defined(TARGET_ARCH_ARM) && !defined(TARGET_ARCH_ARM64) &&         \
        // !defined(TARGET_ARCH_RISCV32) && !defined(TARGET_ARCH_RISCV64)

Representation FfiCallInstr::RequiredInputRepresentation(intptr_t idx) const {
  if (idx < TargetAddressIndex()) {
    // All input handles are passed as Tagged values on the stack to
    // FfiCallInstr, which passes "handles", i.e. pointers, to these.
    if (marshaller_.IsHandle(marshaller_.ArgumentIndex(idx))) {
      return kTagged;
    }
    return marshaller_.RepInFfiCall(idx);
  } else if (idx == TargetAddressIndex()) {
    return kUnboxedFfiIntPtr;
  } else {
    ASSERT(idx == TypedDataIndex());
    return kTagged;
  }
}

#define Z zone_

LocationSummary* FfiCallInstr::MakeLocationSummaryInternal(
    Zone* zone,
    bool is_optimizing,
    const RegList temps) const {
  auto contains_call =
      is_leaf_ ? LocationSummary::kNativeLeafCall : LocationSummary::kCall;

  LocationSummary* summary = new (zone) LocationSummary(
      zone, /*num_inputs=*/InputCount(),
      /*num_temps=*/Utils::CountOneBitsWord(temps), contains_call);

  intptr_t reg_i = 0;
  for (intptr_t reg = 0; reg < kNumberOfCpuRegisters; reg++) {
    if ((temps & (1 << reg)) != 0) {
      summary->set_temp(reg_i,
                        Location::RegisterLocation(static_cast<Register>(reg)));
      reg_i++;
    }
  }

  summary->set_in(TargetAddressIndex(),
                  Location::RegisterLocation(
                      CallingConventions::kFirstNonArgumentRegister));
  for (intptr_t i = 0, n = marshaller_.NumDefinitions(); i < n; ++i) {
    summary->set_in(i, marshaller_.LocInFfiCall(i));
  }

  if (marshaller_.PassTypedData()) {
    summary->set_in(TypedDataIndex(), Location::Any());
    // We don't care about return location, but we need to pass a register.
    summary->set_out(
        0, Location::RegisterLocation(CallingConventions::kReturnReg));
  } else {
    summary->set_out(0, marshaller_.LocInFfiCall(compiler::ffi::kResultIndex));
  }

  return summary;
}

void FfiCallInstr::EmitParamMoves(FlowGraphCompiler* compiler,
                                  const Register saved_fp,
                                  const Register temp0,
                                  const Register temp1) {
  __ Comment("EmitParamMoves");

  // Moves for return pointer.
  const auto& return_location =
      marshaller_.Location(compiler::ffi::kResultIndex);
  if (return_location.IsPointerToMemory()) {
    __ Comment("return_location.IsPointerToMemory");
    const auto& pointer_location =
        return_location.AsPointerToMemory().pointer_location();
    const auto& pointer_register =
        pointer_location.IsRegisters()
            ? pointer_location.AsRegisters().reg_at(0)
            : temp0;
    __ MoveRegister(pointer_register, SPREG);
    __ AddImmediate(pointer_register, marshaller_.PassByPointerStackOffset(
                                          compiler::ffi::kResultIndex));

    if (pointer_location.IsStack()) {
      const auto& pointer_stack = pointer_location.AsStack();
      __ StoreMemoryValue(pointer_register, pointer_stack.base_register(),
                          pointer_stack.offset_in_bytes());
    }
  }

  // Moves for arguments.
  compiler::ffi::FrameRebase rebase(zone_, /*old_base=*/FPREG,
                                    /*new_base=*/saved_fp,
                                    /*stack_delta=*/0);
  intptr_t def_index = 0;
  for (intptr_t arg_index = 0; arg_index < marshaller_.num_args();
       arg_index++) {
    const intptr_t num_defs = marshaller_.NumDefinitions(arg_index);
    const auto& arg_target = marshaller_.Location(arg_index);
    __ Comment("arg_index %" Pd " arg_target %s", arg_index,
               arg_target.ToCString());

    // First deal with moving all individual definitions passed in to the
    // FfiCall to the right native location based on calling convention.
    for (intptr_t i = 0; i < num_defs; i++) {
      __ Comment("  def_index %" Pd, def_index);
      const Location origin = rebase.Rebase(locs()->in(def_index));
      const Representation origin_rep =
          RequiredInputRepresentation(def_index) == kTagged
              ? kUnboxedFfiIntPtr  // When arg_target.IsPointerToMemory().
              : RequiredInputRepresentation(def_index);

      // Find the native location where this individual definition should be
      // moved to.
      const auto& def_target =
          arg_target.payload_type().IsPrimitive() ? arg_target
          : arg_target.IsMultiple() ? *arg_target.AsMultiple().locations()[i]
          : arg_target.IsPointerToMemory()
              ? arg_target.AsPointerToMemory().pointer_location()
              : /*arg_target.IsStack()*/ arg_target.Split(zone_, num_defs, i);

      ConstantTemporaryAllocator temp_alloc(temp0);
      if (origin.IsConstant()) {
        // Can't occur because we currently don't inline FFI trampolines (see
        // http://dartbug.com/45055), which means all incomming arguments
        // originate from parameters and thus are non-constant.
        UNREACHABLE();
      }

      // Handles are passed into FfiCalls as Tagged values on the stack, and
      // then we pass pointers to these handles to the native function here.
      if (marshaller_.IsHandle(arg_index)) {
        ASSERT(compiler::target::LocalHandle::ptr_offset() == 0);
        ASSERT(compiler::target::LocalHandle::InstanceSize() ==
               compiler::target::kWordSize);
        ASSERT(num_defs == 1);
        ASSERT(origin.IsStackSlot());
        if (def_target.IsRegisters()) {
          __ AddImmediate(def_target.AsLocation().reg(), origin.base_reg(),
                          origin.stack_index() * compiler::target::kWordSize);
        } else {
          ASSERT(def_target.IsStack());
          const auto& target_stack = def_target.AsStack();
          __ AddImmediate(temp0, origin.base_reg(),
                          origin.stack_index() * compiler::target::kWordSize);
          __ StoreToOffset(temp0,
                           compiler::Address(target_stack.base_register(),
                                             target_stack.offset_in_bytes()));
        }
      } else {
#if defined(INCLUDE_IL_PRINTER)
        __ Comment("def_target %s <- origin %s %s", def_target.ToCString(),
                   origin.ToCString(), RepresentationToCString(origin_rep));
#endif  // defined(INCLUDE_IL_PRINTER)
#ifdef DEBUG
        // Stack arguments split are in word-size chunks. These chunks can copy
        // too much. However, that doesn't matter in practise because we process
        // the stack in order.
        // It only matters for the last chunk, it should not overwrite what was
        // already on the stack.
        if (def_target.IsStack()) {
          const auto& def_target_stack = def_target.AsStack();
          ASSERT(def_target_stack.offset_in_bytes() +
                     def_target.payload_type().SizeInBytes() <=
                 marshaller_.RequiredStackSpaceInBytes());
        }
#endif
        compiler->EmitMoveToNative(def_target, origin, origin_rep, &temp_alloc);
      }
      def_index++;
    }

    // Then make sure that any pointers passed through the calling convention
    // actually have a copy of the struct.
    // Note that the step above has already moved the pointer into the expected
    // native location.
    if (arg_target.IsPointerToMemory()) {
      __ Comment("arg_target.IsPointerToMemory");
      NoTemporaryAllocator temp_alloc;
      const auto& pointer_loc =
          arg_target.AsPointerToMemory().pointer_location();

      // TypedData/Pointer data pointed to in temp.
      const auto& dst = compiler::ffi::NativeRegistersLocation(
          zone_, pointer_loc.payload_type(), pointer_loc.container_type(),
          temp0);
      compiler->EmitNativeMove(dst, pointer_loc, &temp_alloc);
      __ LoadField(temp0,
                   compiler::FieldAddress(
                       temp0, compiler::target::PointerBase::data_offset()));

      // Copy chuncks.
      const intptr_t sp_offset =
          marshaller_.PassByPointerStackOffset(arg_index);
      // Struct size is rounded up to a multiple of target::kWordSize.
      // This is safe because we do the same rounding when we allocate the
      // space on the stack.
      for (intptr_t i = 0; i < arg_target.payload_type().SizeInBytes();
           i += compiler::target::kWordSize) {
        __ LoadMemoryValue(temp1, temp0, i);
        __ StoreMemoryValue(temp1, SPREG, i + sp_offset);
      }

      // Store the stack address in the argument location.
      __ MoveRegister(temp0, SPREG);
      __ AddImmediate(temp0, sp_offset);
      const auto& src = compiler::ffi::NativeRegistersLocation(
          zone_, pointer_loc.payload_type(), pointer_loc.container_type(),
          temp0);
      __ Comment("pointer_loc %s <- src %s", pointer_loc.ToCString(),
                 src.ToCString());
      compiler->EmitNativeMove(pointer_loc, src, &temp_alloc);
    }
  }

  __ Comment("EmitParamMovesEnd");
}

void FfiCallInstr::EmitReturnMoves(FlowGraphCompiler* compiler,
                                   const Register temp0,
                                   const Register temp1) {
  const auto& returnLocation =
      marshaller_.Location(compiler::ffi::kResultIndex);
  if (returnLocation.payload_type().IsVoid()) {
    return;
  }

  __ Comment("EmitReturnMoves");

  NoTemporaryAllocator no_temp;
  if (returnLocation.IsRegisters() || returnLocation.IsFpuRegisters()) {
    const auto& src = returnLocation;
    const Location dst_loc = locs()->out(0);
    const Representation dst_type = representation();
    compiler->EmitMoveFromNative(dst_loc, dst_type, src, &no_temp);
  } else if (returnLocation.IsPointerToMemory() ||
             returnLocation.IsMultiple()) {
    ASSERT(returnLocation.payload_type().IsCompound());
    ASSERT(marshaller_.PassTypedData());

    // Get the typed data pointer which we have pinned to a stack slot.
    const Location typed_data_loc = locs()->in(TypedDataIndex());
    if (typed_data_loc.IsStackSlot()) {
      ASSERT(typed_data_loc.base_reg() == FPREG);
      // If this is a leaf call there is no extra call frame to step through.
      if (is_leaf_) {
        __ LoadMemoryValue(temp0, FPREG, typed_data_loc.ToStackSlotOffset());
      } else {
        __ LoadMemoryValue(
            temp0, FPREG,
            kSavedCallerFpSlotFromFp * compiler::target::kWordSize);
        __ LoadMemoryValue(temp0, temp0, typed_data_loc.ToStackSlotOffset());
      }
    } else {
      compiler->EmitMove(Location::RegisterLocation(temp0), typed_data_loc,
                         &no_temp);
    }
    __ LoadField(temp0,
                 compiler::FieldAddress(
                     temp0, compiler::target::PointerBase::data_offset()));

    if (returnLocation.IsPointerToMemory()) {
      // Copy blocks from the stack location to TypedData.
      // Struct size is rounded up to a multiple of target::kWordSize.
      // This is safe because we do the same rounding when we allocate the
      // TypedData in IL.
      const intptr_t sp_offset =
          marshaller_.PassByPointerStackOffset(compiler::ffi::kResultIndex);
      for (intptr_t i = 0; i < marshaller_.TypedDataSizeInBytes();
           i += compiler::target::kWordSize) {
        __ LoadMemoryValue(temp1, SPREG, i + sp_offset);
        __ StoreMemoryValue(temp1, temp0, i);
      }
    } else {
      ASSERT(returnLocation.IsMultiple());
      // Copy to the struct from the native locations.
      const auto& multiple =
          marshaller_.Location(compiler::ffi::kResultIndex).AsMultiple();

      int offset_in_bytes = 0;
      for (int i = 0; i < multiple.locations().length(); i++) {
        const auto& src = *multiple.locations().At(i);
        const auto& dst = compiler::ffi::NativeStackLocation(
            src.payload_type(), src.container_type(), temp0, offset_in_bytes);
        compiler->EmitNativeMove(dst, src, &no_temp);
        offset_in_bytes += src.payload_type().SizeInBytes();
      }
    }
  } else {
    UNREACHABLE();
  }

  __ Comment("EmitReturnMovesEnd");
}

LocationSummary* RawStoreFieldInstr::MakeLocationSummary(
    Zone* zone,
    bool is_optimizing) const {
  LocationSummary* summary =
      new (zone) LocationSummary(zone, /*num_inputs=*/2,
                                 /*num_temps=*/0, LocationSummary::kNoCall);

  summary->set_in(kBase, Location::RequiresRegister());
  summary->set_in(kValue, Location::RequiresRegister());

  return summary;
}

Representation RawStoreFieldInstr::RequiredInputRepresentation(
    intptr_t idx) const {
  switch (idx) {
    case kBase:
      return kUntagged;
    case kValue:
      return kTagged;
    default:
      break;
  }
  UNREACHABLE();
}

void RawStoreFieldInstr::EmitNativeCode(FlowGraphCompiler* compiler) {
  const Register base_reg = locs()->in(kBase).reg();
  const Register value_reg = locs()->in(kValue).reg();
  compiler->assembler()->StoreMemoryValue(value_reg, base_reg, offset_);
}

const Code& ReturnInstr::GetReturnStub(FlowGraphCompiler* compiler) const {
  const Function& function = compiler->parsed_function().function();
  ASSERT(function.IsSuspendableFunction());
  if (function.IsCompactAsyncFunction()) {
    if (!value()->Type()->CanBeFuture()) {
      return Code::ZoneHandle(compiler->zone(),
                              compiler->isolate_group()
                                  ->object_store()
                                  ->return_async_not_future_stub());
    }
    return Code::ZoneHandle(
        compiler->zone(),
        compiler->isolate_group()->object_store()->return_async_stub());
  } else if (function.IsCompactAsyncStarFunction()) {
    return Code::ZoneHandle(
        compiler->zone(),
        compiler->isolate_group()->object_store()->return_async_star_stub());
  } else if (function.IsCompactSyncStarFunction()) {
    return Code::ZoneHandle(
        compiler->zone(),
        compiler->isolate_group()->object_store()->return_sync_star_stub());
  } else {
    UNREACHABLE();
  }
}

void NativeReturnInstr::EmitReturnMoves(FlowGraphCompiler* compiler) {
  const auto& dst1 = marshaller_.Location(compiler::ffi::kResultIndex);
  if (dst1.payload_type().IsVoid()) {
    return;
  }
  if (dst1.IsMultiple()) {
    Register typed_data_reg = locs()->in(0).reg();
    // Load the data pointer out of the TypedData/Pointer.
    __ LoadField(
        typed_data_reg,
        compiler::FieldAddress(typed_data_reg,
                               compiler::target::PointerBase::data_offset()));

    const auto& multiple = dst1.AsMultiple();
    int offset_in_bytes = 0;
    for (intptr_t i = 0; i < multiple.locations().length(); i++) {
      const auto& dst = *multiple.locations().At(i);
      ASSERT(!dst.IsRegisters() ||
             dst.AsRegisters().reg_at(0) != typed_data_reg);
      const auto& src = compiler::ffi::NativeStackLocation(
          dst.payload_type(), dst.container_type(), typed_data_reg,
          offset_in_bytes);
      NoTemporaryAllocator no_temp;
      compiler->EmitNativeMove(dst, src, &no_temp);
      offset_in_bytes += dst.payload_type().SizeInBytes();
    }
    return;
  }
  const auto& dst = dst1.IsPointerToMemory()
                        ? dst1.AsPointerToMemory().pointer_return_location()
                        : dst1;

  const Location src_loc = locs()->in(0);
  const Representation src_type = RequiredInputRepresentation(0);
  NoTemporaryAllocator no_temp;
  compiler->EmitMoveToNative(dst, src_loc, src_type, &no_temp);
}

LocationSummary* NativeReturnInstr::MakeLocationSummary(Zone* zone,
                                                        bool opt) const {
  const intptr_t kNumInputs = 1;
  const intptr_t kNumTemps = 0;
  LocationSummary* locs = new (zone)
      LocationSummary(zone, kNumInputs, kNumTemps, LocationSummary::kNoCall);
  ASSERT(marshaller_.NumReturnDefinitions() == 1);
  const auto& native_loc = marshaller_.Location(compiler::ffi::kResultIndex);
  const auto& native_return_loc =
      native_loc.IsPointerToMemory()
          ? native_loc.AsPointerToMemory().pointer_return_location()
          : native_loc;
  if (native_loc.IsMultiple()) {
    // We pass in a typed data for easy copying in machine code.
    // Can be any register which does not conflict with return registers.
    Register typed_data_reg = CallingConventions::kSecondNonArgumentRegister;
    ASSERT(typed_data_reg != CallingConventions::kReturnReg);
    ASSERT(typed_data_reg != CallingConventions::kSecondReturnReg);
    locs->set_in(0, Location::RegisterLocation(typed_data_reg));
  } else {
    locs->set_in(0, native_return_loc.AsLocation());
  }
  return locs;
}

LocationSummary* RecordCoverageInstr::MakeLocationSummary(Zone* zone,
                                                          bool opt) const {
  const intptr_t kNumInputs = 0;
  const intptr_t kNumTemps = 2;
  LocationSummary* locs = new (zone)
      LocationSummary(zone, kNumInputs, kNumTemps, LocationSummary::kNoCall);
  locs->set_temp(0, Location::RequiresRegister());
  locs->set_temp(1, Location::RequiresRegister());
  return locs;
}

void RecordCoverageInstr::EmitNativeCode(FlowGraphCompiler* compiler) {
  const auto array_temp = locs()->temp(0).reg();
  const auto value_temp = locs()->temp(1).reg();

  __ LoadObject(array_temp, coverage_array_);
  __ LoadImmediate(value_temp, Smi::RawValue(1));
  __ StoreFieldToOffset(value_temp, array_temp,
                        Array::element_offset(coverage_index_),
                        compiler::kObjectBytes);
}

#undef Z

Representation FfiCallInstr::representation() const {
  if (marshaller_.PassTypedData()) {
    // Don't care, we're discarding the value.
    return kTagged;
  }
  return marshaller_.RepInFfiCall(compiler::ffi::kResultIndex);
}

// TODO(http://dartbug.com/48543): integrate with register allocator directly.
DEFINE_BACKEND(LoadThread, (Register out)) {
  __ MoveRegister(out, THR);
}

LocationSummary* CCallInstr::MakeLocationSummaryInternal(
    Zone* zone,
    const RegList temps) const {
  LocationSummary* summary =
      new (zone) LocationSummary(zone, /*num_inputs=*/InputCount(),
                                 /*num_temps=*/Utils::CountOneBitsWord(temps),
                                 LocationSummary::kNativeLeafCall);

  intptr_t reg_i = 0;
  for (intptr_t reg = 0; reg < kNumberOfCpuRegisters; reg++) {
    if ((temps & (1 << reg)) != 0) {
      summary->set_temp(reg_i,
                        Location::RegisterLocation(static_cast<Register>(reg)));
      reg_i++;
    }
  }

  summary->set_in(TargetAddressIndex(),
                  Location::RegisterLocation(
                      CallingConventions::kFirstNonArgumentRegister));

  const auto& argument_locations =
      native_calling_convention_.argument_locations();
  for (intptr_t i = 0, n = argument_locations.length(); i < n; ++i) {
    const auto& argument_location = *argument_locations.At(i);
    if (argument_location.IsRegisters()) {
      const auto& reg_location = argument_location.AsRegisters();
      ASSERT(reg_location.num_regs() == 1);
      summary->set_in(i, reg_location.AsLocation());
    } else if (argument_location.IsFpuRegisters()) {
      UNIMPLEMENTED();
    } else if (argument_location.IsStack()) {
      summary->set_in(i, Location::Any());
    } else {
      UNIMPLEMENTED();
    }
  }
  const auto& return_location = native_calling_convention_.return_location();
  ASSERT(return_location.IsRegisters());
  summary->set_out(0, return_location.AsLocation());
  return summary;
}

CCallInstr::CCallInstr(
    Zone* zone,
    const compiler::ffi::NativeCallingConvention& native_calling_convention,
    InputsArray* inputs)
    : Definition(DeoptId::kNone),
      zone_(zone),
      native_calling_convention_(native_calling_convention),
      inputs_(inputs) {
#ifdef DEBUG
  const intptr_t num_inputs =
      native_calling_convention.argument_locations().length() + 1;
  ASSERT(num_inputs == inputs->length());
#endif
  for (intptr_t i = 0, n = inputs_->length(); i < n; ++i) {
    SetInputAt(i, (*inputs_)[i]);
  }
}

Representation CCallInstr::RequiredInputRepresentation(intptr_t idx) const {
  if (idx < native_calling_convention_.argument_locations().length()) {
    const auto& argument_type =
        native_calling_convention_.argument_locations().At(idx)->payload_type();
    ASSERT(argument_type.IsExpressibleAsRepresentation());
    return argument_type.AsRepresentation();
  }
  ASSERT(idx == TargetAddressIndex());
  return kUnboxedFfiIntPtr;
}

void CCallInstr::EmitParamMoves(FlowGraphCompiler* compiler,
                                Register saved_fp,
                                Register temp0) {
  if (native_calling_convention_.StackTopInBytes() == 0) {
    return;
  }

  ConstantTemporaryAllocator temp_alloc(temp0);
  compiler::ffi::FrameRebase rebase(zone_, /*old_base=*/FPREG,
                                    /*new_base=*/saved_fp,
                                    /*stack_delta=*/0);

  __ Comment("EmitParamMoves");
  const auto& argument_locations =
      native_calling_convention_.argument_locations();
  for (intptr_t i = 0, n = argument_locations.length(); i < n; ++i) {
    const auto& argument_location = *argument_locations.At(i);
    if (argument_location.IsRegisters()) {
      const auto& reg_location = argument_location.AsRegisters();
      ASSERT(reg_location.num_regs() == 1);
      const Location src_loc = rebase.Rebase(locs()->in(i));
      const Representation src_rep = RequiredInputRepresentation(i);
      compiler->EmitMoveToNative(argument_location, src_loc, src_rep,
                                 &temp_alloc);
    } else if (argument_location.IsFpuRegisters()) {
      UNIMPLEMENTED();
    } else if (argument_location.IsStack()) {
      const Location src_loc = rebase.Rebase(locs()->in(i));
      const Representation src_rep = RequiredInputRepresentation(i);
#if defined(INCLUDE_IL_PRINTER)
      __ Comment("Param %" Pd ": %s %s -> %s", i, src_loc.ToCString(),
                 RepresentationToCString(src_rep),
                 argument_location.ToCString());
#endif
      compiler->EmitMoveToNative(argument_location, src_loc, src_rep,
                                 &temp_alloc);
    } else {
      UNIMPLEMENTED();
    }
  }
  __ Comment("EmitParamMovesEnd");
}

Representation CCallInstr::representation() const {
  const auto& return_type =
      native_calling_convention_.return_location().payload_type();
  ASSERT(return_type.IsExpressibleAsRepresentation());
  return return_type.AsRepresentation();
}

// SIMD

SimdOpInstr::Kind SimdOpInstr::KindForOperator(MethodRecognizer::Kind kind) {
  switch (kind) {
    case MethodRecognizer::kFloat32x4Mul:
      return SimdOpInstr::kFloat32x4Mul;
    case MethodRecognizer::kFloat32x4Div:
      return SimdOpInstr::kFloat32x4Div;
    case MethodRecognizer::kFloat32x4Add:
      return SimdOpInstr::kFloat32x4Add;
    case MethodRecognizer::kFloat32x4Sub:
      return SimdOpInstr::kFloat32x4Sub;
    case MethodRecognizer::kFloat64x2Mul:
      return SimdOpInstr::kFloat64x2Mul;
    case MethodRecognizer::kFloat64x2Div:
      return SimdOpInstr::kFloat64x2Div;
    case MethodRecognizer::kFloat64x2Add:
      return SimdOpInstr::kFloat64x2Add;
    case MethodRecognizer::kFloat64x2Sub:
      return SimdOpInstr::kFloat64x2Sub;
    default:
      break;
  }
  UNREACHABLE();
  return SimdOpInstr::kIllegalSimdOp;
}

SimdOpInstr* SimdOpInstr::CreateFromCall(Zone* zone,
                                         MethodRecognizer::Kind kind,
                                         Definition* receiver,
                                         Instruction* call,
                                         intptr_t mask /* = 0 */) {
  SimdOpInstr* op;
  switch (kind) {
    case MethodRecognizer::kFloat32x4Mul:
    case MethodRecognizer::kFloat32x4Div:
    case MethodRecognizer::kFloat32x4Add:
    case MethodRecognizer::kFloat32x4Sub:
    case MethodRecognizer::kFloat64x2Mul:
    case MethodRecognizer::kFloat64x2Div:
    case MethodRecognizer::kFloat64x2Add:
    case MethodRecognizer::kFloat64x2Sub:
      op = new (zone) SimdOpInstr(KindForOperator(kind), call->deopt_id());
      break;
    default:
      op = new (zone) SimdOpInstr(KindForMethod(kind), call->deopt_id());
      break;
  }

  if (receiver != nullptr) {
    op->SetInputAt(0, new (zone) Value(receiver));
  }
  for (intptr_t i = (receiver != nullptr ? 1 : 0); i < op->InputCount(); i++) {
    op->SetInputAt(i, call->ArgumentValueAt(i)->CopyWithType(zone));
  }
  if (op->HasMask()) {
    op->set_mask(mask);
  }
  ASSERT(call->ArgumentCount() == (op->InputCount() + (op->HasMask() ? 1 : 0)));
  return op;
}

SimdOpInstr* SimdOpInstr::CreateFromFactoryCall(Zone* zone,
                                                MethodRecognizer::Kind kind,
                                                Instruction* call) {
  SimdOpInstr* op =
      new (zone) SimdOpInstr(KindForMethod(kind), call->deopt_id());
  for (intptr_t i = 0; i < op->InputCount(); i++) {
    // Note: ArgumentAt(0) is type arguments which we don't need.
    op->SetInputAt(i, call->ArgumentValueAt(i + 1)->CopyWithType(zone));
  }
  ASSERT(call->ArgumentCount() == (op->InputCount() + 1));
  return op;
}

SimdOpInstr::Kind SimdOpInstr::KindForOperator(intptr_t cid, Token::Kind op) {
  switch (cid) {
    case kFloat32x4Cid:
      switch (op) {
        case Token::kADD:
          return kFloat32x4Add;
        case Token::kSUB:
          return kFloat32x4Sub;
        case Token::kMUL:
          return kFloat32x4Mul;
        case Token::kDIV:
          return kFloat32x4Div;
        default:
          break;
      }
      break;

    case kFloat64x2Cid:
      switch (op) {
        case Token::kADD:
          return kFloat64x2Add;
        case Token::kSUB:
          return kFloat64x2Sub;
        case Token::kMUL:
          return kFloat64x2Mul;
        case Token::kDIV:
          return kFloat64x2Div;
        default:
          break;
      }
      break;

    case kInt32x4Cid:
      switch (op) {
        case Token::kADD:
          return kInt32x4Add;
        case Token::kSUB:
          return kInt32x4Sub;
        case Token::kBIT_AND:
          return kInt32x4BitAnd;
        case Token::kBIT_OR:
          return kInt32x4BitOr;
        case Token::kBIT_XOR:
          return kInt32x4BitXor;
        default:
          break;
      }
      break;
  }

  UNREACHABLE();
  return kIllegalSimdOp;
}

SimdOpInstr::Kind SimdOpInstr::KindForMethod(MethodRecognizer::Kind kind) {
  switch (kind) {
#define CASE_METHOD(Arity, Mask, Name, ...)                                    \
  case MethodRecognizer::k##Name:                                              \
    return k##Name;
#define CASE_BINARY_OP(Arity, Mask, Name, Args, Result)
    SIMD_OP_LIST(CASE_METHOD, CASE_BINARY_OP)
#undef CASE_METHOD
#undef CASE_BINARY_OP
    default:
      break;
  }

  FATAL1("Not a SIMD method: %s", MethodRecognizer::KindToCString(kind));
  return kIllegalSimdOp;
}

// Methods InputCount(), representation(), RequiredInputRepresentation() and
// HasMask() are using an array of SimdOpInfo structures representing all
// necessary information about the instruction.

struct SimdOpInfo {
  uint8_t arity;
  bool has_mask;
  Representation output;
  Representation inputs[4];
};

// Make representation from type name used by SIMD_OP_LIST.
#define REP(T) (kUnboxed##T)
static const Representation kUnboxedBool = kTagged;
static const Representation kUnboxedInt8 = kUnboxedInt32;

#define ENCODE_INPUTS_0()
#define ENCODE_INPUTS_1(In0) REP(In0)
#define ENCODE_INPUTS_2(In0, In1) REP(In0), REP(In1)
#define ENCODE_INPUTS_3(In0, In1, In2) REP(In0), REP(In1), REP(In2)
#define ENCODE_INPUTS_4(In0, In1, In2, In3)                                    \
  REP(In0), REP(In1), REP(In2), REP(In3)

// Helpers for correct interpretation of the Mask field in the SIMD_OP_LIST.
#define HAS_MASK true
#define HAS__ false

// Define the metadata array.
static const SimdOpInfo simd_op_information[] = {
#define CASE(Arity, Mask, Name, Args, Result)                                  \
  {Arity, HAS_##Mask, REP(Result), {PP_APPLY(ENCODE_INPUTS_##Arity, Args)}},
    SIMD_OP_LIST(CASE, CASE)
#undef CASE
};

// Undef all auxiliary macros.
#undef ENCODE_INFORMATION
#undef HAS__
#undef HAS_MASK
#undef ENCODE_INPUTS_0
#undef ENCODE_INPUTS_1
#undef ENCODE_INPUTS_2
#undef ENCODE_INPUTS_3
#undef ENCODE_INPUTS_4
#undef REP

intptr_t SimdOpInstr::InputCount() const {
  return simd_op_information[kind()].arity;
}

Representation SimdOpInstr::representation() const {
  return simd_op_information[kind()].output;
}

Representation SimdOpInstr::RequiredInputRepresentation(intptr_t idx) const {
  ASSERT(0 <= idx && idx < InputCount());
  return simd_op_information[kind()].inputs[idx];
}

bool SimdOpInstr::HasMask() const {
  return simd_op_information[kind()].has_mask;
}

LocationSummary* Call1ArgStubInstr::MakeLocationSummary(Zone* zone,
                                                        bool opt) const {
  const intptr_t kNumInputs = 1;
  const intptr_t kNumTemps = 0;
  LocationSummary* locs = new (zone)
      LocationSummary(zone, kNumInputs, kNumTemps, LocationSummary::kCall);
  switch (stub_id_) {
    case StubId::kCloneSuspendState:
      locs->set_in(
          0, Location::RegisterLocation(CloneSuspendStateStubABI::kSourceReg));
      break;
    case StubId::kInitAsync:
    case StubId::kInitAsyncStar:
    case StubId::kInitSyncStar:
      locs->set_in(0, Location::RegisterLocation(
                          InitSuspendableFunctionStubABI::kTypeArgsReg));
      break;
  }
  locs->set_out(0, Location::RegisterLocation(CallingConventions::kReturnReg));
  return locs;
}

void Call1ArgStubInstr::EmitNativeCode(FlowGraphCompiler* compiler) {
  ObjectStore* object_store = compiler->isolate_group()->object_store();
  Code& stub = Code::ZoneHandle(compiler->zone());
  switch (stub_id_) {
    case StubId::kCloneSuspendState:
      stub = object_store->clone_suspend_state_stub();
      break;
    case StubId::kInitAsync:
      stub = object_store->init_async_stub();
      break;
    case StubId::kInitAsyncStar:
      stub = object_store->init_async_star_stub();
      break;
    case StubId::kInitSyncStar:
      stub = object_store->init_sync_star_stub();
      break;
  }
  compiler->GenerateStubCall(source(), stub, UntaggedPcDescriptors::kOther,
                             locs(), deopt_id(), env());
}

LocationSummary* SuspendInstr::MakeLocationSummary(Zone* zone, bool opt) const {
  const intptr_t kNumInputs = 1;
  const intptr_t kNumTemps = 0;
  LocationSummary* locs = new (zone)
      LocationSummary(zone, kNumInputs, kNumTemps, LocationSummary::kCall);
  locs->set_in(0, Location::RegisterLocation(SuspendStubABI::kArgumentReg));
  locs->set_out(0, Location::RegisterLocation(CallingConventions::kReturnReg));
  return locs;
}

void SuspendInstr::EmitNativeCode(FlowGraphCompiler* compiler) {
  // Use deopt_id as a yield index.
  compiler->EmitYieldPositionMetadata(source(), deopt_id());

  ObjectStore* object_store = compiler->isolate_group()->object_store();
  Code& stub = Code::ZoneHandle(compiler->zone());
  switch (stub_id_) {
    case StubId::kAwait:
      stub = object_store->await_stub();
      break;
    case StubId::kYieldAsyncStar:
      stub = object_store->yield_async_star_stub();
      break;
    case StubId::kYieldSyncStar:
      stub = object_store->yield_sync_star_stub();
      break;
  }
  compiler->GenerateStubCall(source(), stub, UntaggedPcDescriptors::kOther,
                             locs(), deopt_id(), env());

#if defined(TARGET_ARCH_X64) || defined(TARGET_ARCH_IA32)
  // On x86 (X64 and IA32) mismatch between calls and returns
  // significantly regresses performance. So suspend stub
  // does not return directly to the caller. Instead, a small
  // epilogue is generated right after the call to suspend stub,
  // and resume stub adjusts resume PC to skip this epilogue.
  const intptr_t start = compiler->assembler()->CodeSize();
  __ LeaveFrame();
  __ ret();
  RELEASE_ASSERT(compiler->assembler()->CodeSize() - start ==
                 SuspendStubABI::kResumePcDistance);
  compiler->EmitCallsiteMetadata(source(), resume_deopt_id(),
                                 UntaggedPcDescriptors::kOther, locs(), env());
#endif
}

#undef __

}  // namespace dart<|MERGE_RESOLUTION|>--- conflicted
+++ resolved
@@ -2405,15 +2405,12 @@
             shift_with_range->set_shift_range(
                 new Range(RangeBoundary::FromConstant(shift_amount),
                           RangeBoundary::FromConstant(shift_amount)));
-<<<<<<< HEAD
-=======
           }
           if (!MayThrow()) {
             ASSERT(!shift->MayThrow());
           }
           if (!CanDeoptimize()) {
             ASSERT(!shift->CanDeoptimize());
->>>>>>> 15944496
           }
           flow_graph->InsertBefore(this, shift, env(), FlowGraph::kValue);
           return shift;
