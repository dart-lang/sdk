--- conflicted
+++ resolved
@@ -1119,118 +1119,6 @@
 }
 
 
-<<<<<<< HEAD
-SequenceNode* Parser::ParseStaticInitializer(const Function& func) {
-  TRACE_PARSER("ParseStaticInitializer");
-  ParamList params;
-  ASSERT(func.num_fixed_parameters() == 0);  // static.
-  ASSERT(!func.HasOptionalParameters());
-  ASSERT(AbstractType::Handle(I, func.result_type()).IsResolved());
-
-  // Build local scope for function and populate with the formal parameters.
-  OpenFunctionBlock(func);
-  AddFormalParamsToScope(&params, current_block_->scope);
-
-  // Move forward to the start of the initializer expression.
-  intptr_t ident_pos = TokenPos();
-  ExpectIdentifier("identifier expected");
-  ExpectToken(Token::kASSIGN);
-  intptr_t token_pos = TokenPos();
-
-  // Synthesize a try-catch block to wrap the initializer expression.
-  LocalVariable* context_var =
-      current_block_->scope->LocalLookupVariable(Symbols::SavedTryContextVar());
-  if (context_var == NULL) {
-    context_var = new(I) LocalVariable(
-        token_pos,
-        Symbols::SavedTryContextVar(),
-        Type::ZoneHandle(I, Type::DynamicType()));
-    current_block_->scope->AddVariable(context_var);
-  }
-  LocalVariable* catch_excp_var =
-      current_block_->scope->LocalLookupVariable(Symbols::ExceptionVar());
-  if (catch_excp_var == NULL) {
-    catch_excp_var = new (I) LocalVariable(
-        token_pos,
-        Symbols::ExceptionVar(),
-        Type::ZoneHandle(I, Type::DynamicType()));
-    current_block_->scope->AddVariable(catch_excp_var);
-  }
-  LocalVariable* catch_trace_var =
-      current_block_->scope->LocalLookupVariable(Symbols::StackTraceVar());
-  if (catch_trace_var == NULL) {
-    catch_trace_var = new (I) LocalVariable(
-        token_pos,
-        Symbols::StackTraceVar(),
-        Type::ZoneHandle(I, Type::DynamicType()));
-    current_block_->scope->AddVariable(catch_trace_var);
-  }
-
-  OpenBlock();  // Start try block.
-  AstNode* expr = ParseExpr(kAllowConst, kConsumeCascades);
-  const Field& field = Field::ZoneHandle(I, func.saved_static_field());
-  ASSERT(!field.is_const());
-  if (FLAG_enable_type_checks) {
-    expr = new AssignableNode(
-        field.token_pos(),
-        expr,
-        AbstractType::ZoneHandle(I, field.type()),
-        String::ZoneHandle(I, field.name()));
-  }
-  StoreStaticFieldNode* store = new StoreStaticFieldNode(field.token_pos(),
-                                                         field,
-                                                         expr);
-  current_block_->statements->Add(store);
-  SequenceNode* try_block = CloseBlock();  // End try block.
-
-  OpenBlock();  // Start catch handler list.
-  OpenBlock();  // Start catch clause.
-  AstNode* compare_transition_sentinel = new ComparisonNode(
-      token_pos,
-      Token::kEQ_STRICT,
-      new LoadStaticFieldNode(ident_pos, field),
-      new LiteralNode(field.token_pos(), Object::transition_sentinel()));
-
-  SequenceNode* store_null = new SequenceNode(token_pos, NULL);
-  store_null->Add(new StoreStaticFieldNode(
-      field.token_pos(),
-      field,
-      new LiteralNode(token_pos, Instance::ZoneHandle(I))));
-  AstNode* transition_sentinel_check =
-      new IfNode(token_pos, compare_transition_sentinel, store_null, NULL);
-  current_block_->statements->Add(transition_sentinel_check);
-
-  current_block_->statements->Add(
-      new ThrowNode(token_pos,
-                    new LoadLocalNode(token_pos, catch_excp_var),
-                    new LoadLocalNode(token_pos, catch_trace_var)));
-  SequenceNode* catch_clause = CloseBlock();  // End catch clause.
-
-  current_block_->statements->Add(catch_clause);
-  SequenceNode* catch_handler_list = CloseBlock();  // End catch handler list.
-  CatchClauseNode* catch_block =
-      new CatchClauseNode(token_pos,
-                          catch_handler_list,
-                          Array::ZoneHandle(I, Object::empty_array().raw()),
-                          context_var,
-                          catch_excp_var,
-                          catch_trace_var,
-                          CatchClauseNode::kInvalidTryIndex,
-                          false);  // No stack trace needed.
-
-  AstNode* try_catch_node = new TryCatchNode(token_pos,
-                                             try_block,
-                                             context_var,
-                                             catch_block,
-                                             NULL,  // No finally block.
-                                             AllocateTryIndex());
-  current_block_->statements->Add(try_catch_node);
-  return CloseBlock();
-}
-
-
-=======
->>>>>>> 658ba06a
 // Create AstNodes for an implicit instance getter method:
 //   LoadLocalNode 0 ('this');
 //   LoadInstanceFieldNode (field_name);
