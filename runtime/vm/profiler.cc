--- conflicted
+++ resolved
@@ -304,12 +304,6 @@
   Sample* sample = nullptr;
   if (block != nullptr) {
     sample = block->ReserveSample();
-    if (sample != nullptr && block->is_full()) {
-      // TODO(bkonyi): remove once streaming is re-enabled.
-      // https://github.com/dart-lang/sdk/issues/46825
-      block->evictable_ = true;
-      FreeBlock(block);
-    }
   }
   if (sample != nullptr) {
     return sample;
@@ -337,17 +331,10 @@
   }
   next->set_is_allocation_block(allocation_sample);
 
-<<<<<<< HEAD
-  can_process_block_.store(true);
-  // TODO(bkonyi): re-enable after block streaming is fixed.
-  // See https://github.com/dart-lang/sdk/issues/46825
-  // isolate->mutator_thread()->ScheduleInterrupts(Thread::kVMInterrupt);
-=======
   bool scheduled = can_process_block_.exchange(true);
   if (!scheduled) {
     isolate->mutator_thread()->ScheduleInterrupts(Thread::kVMInterrupt);
   }
->>>>>>> d6fa0d68
   return ReserveSampleImpl(isolate, allocation_sample);
 }
 
