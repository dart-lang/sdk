--- conflicted
+++ resolved
@@ -62,12 +62,8 @@
     app = this;
     _registerPages();
     Analytics.initialize();
-<<<<<<< HEAD
-    locationManager._init(this);
-=======
     // Visit the current page.
     locationManager._visit();
->>>>>>> 005befeb
   }
 
   void removePauseEvents(Isolate isolate) {
