# Dart SDK breaking change process

The present document describes the Dart SDK philosophy for compatibility, and
process for breaking changes.

## Dart compatibility and philosophy

Generally the Dart team strives to not make breaking changes, and to preserve
compatibility of all Dart programs across stable Dart SDK releases. However, on
occasion, we believe that breaking changes are needed, or justified:

* Security: To resolve a security issue in the specification or implementation.

* Unspecified behavior: Programs that depend on unspecified behavior may break
  as such behavior is specified and implemented.

* Implementation bugs: If the implementation deviates unintentionally from the
  specification, programs may break as we rectify the implementation.

* Evolution: If we deem that there is a very large benefit to changing current
  behavior, we may choose to do so after careful consideration of the associated
  impact of the change.

## Scope of compatibility

It is not practical to offer compatability to programs that do not follow
best practices. Thus, the breaking change process assumes that programs
abide by the following basic conditions:

* Must contain no static analysis **errors**.

* Must not rely on a certain runtime **error** being thrown (in other words, 
  a new SDK might throw fewer errors than an old SDK).

* Must access libraries via the public API (for example, must not reach into
  the internals of a package located in the `/src/` directory).

* Must not rely on an [experiment flag](flags.md).

* Must not circumvent clear restrictions documented in the public API
  documentation (for example, must not mixin a class clearly documented as
  not intended to be used as a mixin).

Compatibility is only considered between stable releases (i.e. releases from the
[Dart stable
channel](https://www.dartlang.org/tools/sdk/archive#stable-channel)).

## Breaking change notification

Anyone wishing to make a breaking change to Dart is expected to perform the
following steps.  It is expected that all of these steps are followed prior
to a change being released in a dev channel release.

### Step 1: Announcement

* Create an issue in the Dart SDK issue tracker labelled
  `breaking-change-request` containing the following:

  * The intended change in behavior.

  * The justification/rationale for making the change.

  * The expected impact of this change.

  * Clear steps for mitigating the change.

[TODO: Link to an issue template for this]

<<<<<<< HEAD
* Email Dart Announce (`announce@dartlang.org`):
=======
* Email `announce@dartlang.org, flutter-announce@googlegroups.com` :
>>>>>>> 9aea5536

  * Subject: 'Breaking change [bug ID]: [short summary]'

  * Very short summary of the intended change

  * Link to the above mentioned issue

  * A request that developers may leave comments in the linked issue, if this
    breaking change poses a severe problem.

* Once you have sent the announce email, please let `aadilmaan@google.com` know
as he will help drive the request through approval review process.

### Step 2: Approval

If there is a general agreement that the benefit of the change outweighs the
cost of the change, a set of Dart SDK approvers will approve the change.
Adequate time must be allowed after step 1, at a minimum 24 hours during the
work week for smaller impact changes, and proportionally longer for higher
impact changes.
### Step 3: Execution

If approved, the change may be made.

After the breaking change had been made, the person who made the change must:

* Resolve the breaking change issue and make a note that the change has landed

* Make a note in the [Dart SDK changelog](`changelog.md`) detailing the change.
  This must be prefixed `** Breaking change:`.

* Reply to the original announcement email, and make a note that the change is
  being implemented.

If not approved, or if the requestor decides to not pursue the change, the
requestor must:

* Reply to the original announcement email, and make a note that the change is
  has been rejected, with a quick summary of the rationale for that.
## Unexpected breaking changes & roll-back requests

If a developer notices a breaking change has been made in the dev or stable
channels, and this change impacts a program that abides to the above defined
scope of compatibility, and for which either:

  * No breaking change was announced, or

  * The impact of the change was significantly larger than described in the
    breaking change announcement

, then they may file a 'request for roll-back' using the following steps:

* Create an issue in the Dart SDK issue tracker labelled
  `roll-back-request` containing the following:

  * If applicable, a link to the associated breaking change request issue

  * A clear description of the actual impact, and if applicable a description of
    how this differs from the expected impact.

  * A link to the program that was affected, or another program that illustrated
    the same effect.

[TODO: Link to an issue template for this]

Upon receiving such an issue the Dart SDK team will either:

  * Roll-back the change, or

  * Make a quick corrective action to correct the change, or

  * Detail how the change in their opinion does not warrant a roll-back.

If a breaking change is rolled-back, in addition:

  * The breaking change request issue should be reopened

### Roll-backs following unexpected changes

If a roll-back occurs after what should have been a breaking change, the
originator of the change is expected to follow the breaking change process to
move forward.

If a roll-back occurs after a breaking change, but where the impact was larger
than anticipated, then the impacted party is expected to make a best effort to
quickly rectify their program to either not be affected by the breaking change,
or in some other way offer the originator a clear timeline for when the breaking
change can be landed.
<|MERGE_RESOLUTION|>--- conflicted
+++ resolved
@@ -66,11 +66,7 @@
 
 [TODO: Link to an issue template for this]
 
-<<<<<<< HEAD
 * Email Dart Announce (`announce@dartlang.org`):
-=======
-* Email `announce@dartlang.org, flutter-announce@googlegroups.com` :
->>>>>>> 9aea5536
 
   * Subject: 'Breaking change [bug ID]: [short summary]'
 
