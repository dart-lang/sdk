--- conflicted
+++ resolved
@@ -381,18 +381,7 @@
     {
       "name": "meta",
       "rootUri": "../pkg/meta",
-<<<<<<< HEAD
-      "packageUri": "lib/",
-      "languageVersion": "2.8"
-    },
-    {
-      "name": "metatest",
-      "rootUri": "../third_party/pkg/metatest",
-      "packageUri": "lib/",
-      "languageVersion": "1.8"
-=======
       "packageUri": "lib/"
->>>>>>> 516ad5ce
     },
     {
       "name": "mime",
