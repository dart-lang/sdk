// Copyright (c) 2012, the Dart project authors.  Please see the AUTHORS file
// for details. All rights reserved. Use of this source code is governed by a
// BSD-style license that can be found in the LICENSE file.

library hosted_source;

import 'dart:async';
import 'dart:io' as io;
import 'dart:json' as json;
import 'dart:uri';

// TODO(nweiz): Make this import better.
import '../../pkg/http/lib/http.dart' as http;
import '../../pkg/path/lib/path.dart' as path;

import 'http.dart';
import 'io.dart';
import 'log.dart' as log;
import 'package.dart';
import 'pubspec.dart';
import 'source.dart';
import 'source_registry.dart';
import 'utils.dart';
import 'version.dart';

/// A package source that installs packages from a package hosting site that
/// uses the same API as pub.dartlang.org.
class HostedSource extends Source {
  final name = "hosted";
  final shouldCache = true;

  /// Downloads a list of all versions of a package that are available from the
  /// site.
  Future<List<Version>> getVersions(String name, description) {
    var url = _makeUrl(description,
        (server, package) => "$server/packages/$package.json");

    log.io("Get versions from $url.");
    return httpClient.read(url).then((body) {
      var doc = json.parse(body);
      return doc['versions']
          .map((version) => new Version.parse(version))
          .toList();
    }).catchError((ex) {
      var parsed = _parseDescription(description);
      _throwFriendlyError(ex, parsed.first, parsed.last);
    });
  }

  /// Downloads and parses the pubspec for a specific version of a package that
  /// is available from the site.
  Future<Pubspec> describe(PackageId id) {
    var url = _makeVersionUrl(id, (server, package, version) =>
        "$server/packages/$package/versions/$version.yaml");

<<<<<<< HEAD
    return httpClient.read(fullUrl).then((yaml) {
=======
    log.io("Describe package at $url.");
    return httpClient.read(url).then((yaml) {
>>>>>>> 0f8df99a
      return new Pubspec.parse(null, yaml, systemCache.sources);
    }).catchError((ex) {
      var parsed = _parseDescription(id.description);
      _throwFriendlyError(ex, id, parsed.last);
    });
  }

  /// Downloads a package from the site and unpacks it.
  Future<bool> install(PackageId id, String destPath) {
    return defer(() {
      var url = _makeVersionUrl(id, (server, package, version) =>
          "$server/packages/$package/versions/$version.tar.gz");
      log.io("Install package from $url.");

      log.message('Downloading $id...');

      // Download and extract the archive to a temp directory.
      var tempDir = systemCache.createTempDir();
      return httpClient.send(new http.Request("GET", url))
          .then((response) => response.stream)
          .then((stream) {
        return timeout(extractTarGz(stream, tempDir), HTTP_TIMEOUT,
            'fetching URL "$url"');
      }).then((_) {
        // Now that the install has succeeded, move it to the real location in
        // the cache. This ensures that we don't leave half-busted ghost
        // directories in the user's pub cache if an install fails.
        return renameDir(tempDir, destPath);
      }).then((_) => true);
    });
  }

  /// The system cache directory for the hosted source contains subdirectories
  /// for each separate repository URL that's used on the system. Each of these
  /// subdirectories then contains a subdirectory for each package installed
  /// from that site.
  Future<String> systemCacheDirectory(PackageId id) {
    var parsed = _parseDescription(id.description);
    var url = parsed.last.replaceAll(new RegExp(r"^https?://"), "");
    var urlDir = replace(url, new RegExp(r'[<>:"\\/|?*%]'), (match) {
      return '%${match[0].charCodeAt(0)}';
    });

    return new Future.immediate(
        path.join(systemCacheRoot, urlDir, "${parsed.first}-${id.version}"));
  }

  String packageName(description) => _parseDescription(description).first;

  bool descriptionsEqual(description1, description2) =>
      _parseDescription(description1) == _parseDescription(description2);

  /// Ensures that [description] is a valid hosted package description.
  ///
  /// There are two valid formats. A plain string refers to a package with the
  /// given name from the default host, while a map with keys "name" and "url"
  /// refers to a package with the given name from the host at the given URL.
  dynamic parseDescription(String containingPath, description,
                           {bool fromLockFile: false}) {
    _parseDescription(description);
    return description;
  }

  /// When an error occurs trying to read something about [package] from [url],
  /// this tries to translate into a more user friendly error message. Always
  /// throws an error, either the original one or a better one.
  void _throwFriendlyError(AsyncError asyncError, package, url) {
    if (asyncError.error is PubHttpException &&
        asyncError.error.response.statusCode == 404) {
      throw 'Could not find package "$package" at $url.';
    }

    if (asyncError.error is TimeoutException) {
      throw 'Timed out trying to find package "$package" at $url.';
    }

    if (asyncError.error is io.SocketIOException) {
      throw 'Got socket error trying to find package "$package" at $url.\n'
          '${asyncError.error.osError}';
    }

    // Otherwise re-throw the original exception.
    throw asyncError;
  }

}

/// The URL of the default package repository.
final _defaultUrl = "https://pub.dartlang.org";

/// Parses [description] into its server and package name components, then
/// converts that to a Uri given [pattern]. Ensures the package name is
/// properly URL encoded.
Uri _makeUrl(description, String pattern(String server, String package)) {
  var parsed = _parseDescription(description);
  var server = parsed.last;
  var package = encodeUriComponent(parsed.first);
  return new Uri(pattern(server, package));
}

/// Parses [id] into its server, package name, and version components, then
/// converts that to a Uri given [pattern]. Ensures the package name is
/// properly URL encoded.
Uri _makeVersionUrl(PackageId id,
    String pattern(String server, String package, String version)) {
  var parsed = _parseDescription(id.description);
  var server = parsed.last;
  var package = encodeUriComponent(parsed.first);
  var version = encodeUriComponent(id.version.toString());
  return new Uri(pattern(server, package, version));
}

/// Parses the description for a package.
///
/// If the package parses correctly, this returns a (name, url) pair. If not,
/// this throws a descriptive FormatException.
Pair<String, String> _parseDescription(description) {
  if (description is String) {
    return new Pair<String, String>(description, _defaultUrl);
  }

  if (description is! Map) {
    throw new FormatException(
        "The description must be a package name or map.");
  }

  if (!description.containsKey("name")) {
    throw new FormatException(
    "The description map must contain a 'name' key.");
  }

  var name = description["name"];
  if (name is! String) {
    throw new FormatException("The 'name' key must have a string value.");
  }

  var url = description.containsKey("url") ? description["url"] : _defaultUrl;
  return new Pair<String, String>(name, url);
}<|MERGE_RESOLUTION|>--- conflicted
+++ resolved
@@ -53,12 +53,8 @@
     var url = _makeVersionUrl(id, (server, package, version) =>
         "$server/packages/$package/versions/$version.yaml");
 
-<<<<<<< HEAD
-    return httpClient.read(fullUrl).then((yaml) {
-=======
     log.io("Describe package at $url.");
     return httpClient.read(url).then((yaml) {
->>>>>>> 0f8df99a
       return new Pubspec.parse(null, yaml, systemCache.sources);
     }).catchError((ex) {
       var parsed = _parseDescription(id.description);
