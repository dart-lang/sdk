# This file is used by tools/utils.py to generate version strings.
# The numbers are changed as follows:
#
#  * New release cycle has begun (i.e. stable release was just made):
#     - increase MINOR by 1
#     - set "PATCH 0"
#     - set "PRERELEASE 0"
#     - set "PRERELEASE_PATCH 0"
#
#  * Doing a push-to-trunk from bleeding_edge:
#    (The first push-to-trunk in the release cycle will set PRERELEASE to 0)
#     - increase PRERELEASE by 1
#     - set "PRERELEASE_PATCH 0"
#
#  * Doing a cherry-pick to trunk:
#     - increase PRERELEASE_PATCH by 1
#
#  * Making a stable release (i.e. new stable branch):
#     - set "PRERELEASE 0"
#     - set "PRERELEASE_PATCH 0"
#    The new stable release version will sort higher than the prereleases.
#
#  * Making cherry-picks to stable channel
#     - increase PATCH by 1
#
#  * Making a change to the ABI:
#     - increase ABI_VERSION by 1
#
#  * Deprecating an old ABI version:
#     - increase OLDEST_SUPPORTED_ABI_VERSION to the version that is supported.
#
CHANNEL dev
MAJOR 2
MINOR 7
PATCH 0
<<<<<<< HEAD
PRERELEASE 8
PRERELEASE_PATCH 2
ABI_VERSION 19
OLDEST_SUPPORTED_ABI_VERSION 18
=======
PRERELEASE 0
PRERELEASE_PATCH 0
ABI_VERSION 21
OLDEST_SUPPORTED_ABI_VERSION 19
>>>>>>> 28cc4594
<|MERGE_RESOLUTION|>--- conflicted
+++ resolved
@@ -33,14 +33,7 @@
 MAJOR 2
 MINOR 7
 PATCH 0
-<<<<<<< HEAD
-PRERELEASE 8
-PRERELEASE_PATCH 2
-ABI_VERSION 19
-OLDEST_SUPPORTED_ABI_VERSION 18
-=======
 PRERELEASE 0
 PRERELEASE_PATCH 0
 ABI_VERSION 21
-OLDEST_SUPPORTED_ABI_VERSION 19
->>>>>>> 28cc4594
+OLDEST_SUPPORTED_ABI_VERSION 19