--- conflicted
+++ resolved
@@ -33,14 +33,7 @@
 MAJOR 2
 MINOR 2
 PATCH 1
-<<<<<<< HEAD
-PRERELEASE 3
-PRERELEASE_PATCH 1
-ABI_VERSION 1
-OLDEST_SUPPORTED_ABI_VERSION 0
-=======
-PRERELEASE 0
+PRERELEASE 4
 PRERELEASE_PATCH 0
 ABI_VERSION 2
-OLDEST_SUPPORTED_ABI_VERSION 1
->>>>>>> 523e3789
+OLDEST_SUPPORTED_ABI_VERSION 1