--- conflicted
+++ resolved
@@ -27,10 +27,5 @@
 MAJOR 3
 MINOR 8
 PATCH 0
-<<<<<<< HEAD
-PRERELEASE 323
-PRERELEASE_PATCH 3
-=======
 PRERELEASE 70
-PRERELEASE_PATCH 0
->>>>>>> 548dcc7a
+PRERELEASE_PATCH 1