# This file is used by tools/utils.py to generate version strings.
# The numbers are changed as follows:
#
#  * New release cycle has begun (i.e. stable release was just made):
#     - increase MINOR by 1
#     - set "PATCH 0"
#     - set "PRERELEASE 0"
#     - set "PRERELEASE_PATCH 0"
#
#  * Doing a push-to-trunk from bleeding_edge:
#    (The first push-to-trunk in the release cycle will set PRERELEASE to 0)
#     - increase PRERELEASE by 1
#     - set "PRERELEASE_PATCH 0"
#
#  * Doing a cherry-pick to trunk:
#     - increase PRERELEASE_PATCH by 1
#
#  * Making a stable release (i.e. new stable branch):
#     - set "PRERELEASE 0"
#     - set "PRERELEASE_PATCH 0"
#    The new stable release version will sort higher than the prereleases.
#
#  * Making cherry-picks to stable channel
#     - increase PATCH by 1
#
CHANNEL beta
MAJOR 2
MINOR 18
PATCH 0
<<<<<<< HEAD
PRERELEASE 165
PRERELEASE_PATCH 1
=======
PRERELEASE 271
PRERELEASE_PATCH 0
>>>>>>> 654db247
<|MERGE_RESOLUTION|>--- conflicted
+++ resolved
@@ -27,10 +27,5 @@
 MAJOR 2
 MINOR 18
 PATCH 0
-<<<<<<< HEAD
-PRERELEASE 165
-PRERELEASE_PATCH 1
-=======
 PRERELEASE 271
-PRERELEASE_PATCH 0
->>>>>>> 654db247
+PRERELEASE_PATCH 1