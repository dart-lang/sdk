--- conflicted
+++ resolved
@@ -27,10 +27,5 @@
 MAJOR 2
 MINOR 17
 PATCH 0
-<<<<<<< HEAD
-PRERELEASE 69
-PRERELEASE_PATCH 2
-=======
 PRERELEASE 182
-PRERELEASE_PATCH 0
->>>>>>> 4fbe27c0
+PRERELEASE_PATCH 1