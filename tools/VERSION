# This file is used by tools/utils.py to generate version strings.
# The numbers are changed as follows:
#
#  * New release cycle has begun (i.e. stable release was just made):
#     - increase MINOR by 1
#     - set "PATCH 0"
#     - set "PRERELEASE 0"
#     - set "PRERELEASE_PATCH 0"
#
#  * Doing a push-to-trunk from bleeding_edge:
#    (The first push-to-trunk in the release cycle will set PRERELEASE to 0)
#     - increase PRERELEASE by 1
#     - set "PRERELEASE_PATCH 0"
#
#  * Doing a cherry-pick to trunk:
#     - increase PRERELEASE_PATCH by 1
#
#  * Making a stable release (i.e. new stable branch):
#     - set "PRERELEASE 0"
#     - set "PRERELEASE_PATCH 0"
#    The new stable release version will sort higher than the prereleases.
#
#  * Making cherry-picks to stable channel
#     - increase PATCH by 1
#
CHANNEL beta
MAJOR 3
MINOR 4
PATCH 0
<<<<<<< HEAD
PRERELEASE 279
PRERELEASE_PATCH 3
=======
PRERELEASE 99
PRERELEASE_PATCH 0
>>>>>>> 5a5d4c26
<|MERGE_RESOLUTION|>--- conflicted
+++ resolved
@@ -27,10 +27,5 @@
 MAJOR 3
 MINOR 4
 PATCH 0
-<<<<<<< HEAD
-PRERELEASE 279
-PRERELEASE_PATCH 3
-=======
 PRERELEASE 99
-PRERELEASE_PATCH 0
->>>>>>> 5a5d4c26
+PRERELEASE_PATCH 1