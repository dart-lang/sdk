--- conflicted
+++ resolved
@@ -27,10 +27,5 @@
 MAJOR 2
 MINOR 14
 PATCH 0
-<<<<<<< HEAD
-PRERELEASE 301
-PRERELEASE_PATCH 2
-=======
 PRERELEASE 377
-PRERELEASE_PATCH 0
->>>>>>> 96fdaff9
+PRERELEASE_PATCH 1