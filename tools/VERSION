# This file is used by tools/utils.py to generate version strings.
# The numbers are changed as follows:
#
#  * New release cycle has begun (i.e. stable release was just made):
#     - increase MINOR by 1
#     - set "PATCH 0"
#     - set "PRERELEASE 0"
#     - set "PRERELEASE_PATCH 0"
#
#  * Doing a push-to-trunk from bleeding_edge:
#    (The first push-to-trunk in the release cycle will set PRERELEASE to 0)
#     - increase PRERELEASE by 1
#     - set "PRERELEASE_PATCH 0"
#
#  * Doing a cherry-pick to trunk:
#     - increase PRERELEASE_PATCH by 1
#
#  * Making a stable release (i.e. new stable branch):
#     - set "PRERELEASE 0"
#     - set "PRERELEASE_PATCH 0"
#    The new stable release version will sort higher than the prereleases.
#
#  * Making cherry-picks to stable channel
#     - increase PATCH by 1
#
CHANNEL stable
MAJOR 3
<<<<<<< HEAD
MINOR 3
PATCH 4
PRERELEASE 0
PRERELEASE_PATCH 0
=======
MINOR 4
PATCH 0
PRERELEASE 282
PRERELEASE_PATCH 4
>>>>>>> e56cb479
<|MERGE_RESOLUTION|>--- conflicted
+++ resolved
@@ -25,14 +25,7 @@
 #
 CHANNEL stable
 MAJOR 3
-<<<<<<< HEAD
-MINOR 3
-PATCH 4
-PRERELEASE 0
-PRERELEASE_PATCH 0
-=======
 MINOR 4
 PATCH 0
-PRERELEASE 282
-PRERELEASE_PATCH 4
->>>>>>> e56cb479
+PRERELEASE 0
+PRERELEASE_PATCH 0