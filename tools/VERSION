--- conflicted
+++ resolved
@@ -23,15 +23,9 @@
 #  * Making cherry-picks to stable channel
 #     - increase PATCH by 1
 #
-<<<<<<< HEAD
 CHANNEL dev
-MAJOR 1
-MINOR 25
-=======
-CHANNEL be
 MAJOR 2
 MINOR 0
->>>>>>> 2aef206f
 PATCH 0
-PRERELEASE 16
-PRERELEASE_PATCH 4+PRERELEASE 0
+PRERELEASE_PATCH 0