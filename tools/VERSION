--- conflicted
+++ resolved
@@ -27,10 +27,5 @@
 MAJOR 3
 MINOR 3
 PATCH 0
-<<<<<<< HEAD
-PRERELEASE 91
-PRERELEASE_PATCH 1
-=======
 PRERELEASE 174
-PRERELEASE_PATCH 0
->>>>>>> d24e4354
+PRERELEASE_PATCH 1