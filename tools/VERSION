--- conflicted
+++ resolved
@@ -25,15 +25,7 @@
 #
 CHANNEL stable
 MAJOR 2
-<<<<<<< HEAD
-MINOR 18
-PATCH 7
-PRERELEASE 0
-PRERELEASE_PATCH 0
-# re-release
-=======
 MINOR 19
 PATCH 0
-PRERELEASE 444
-PRERELEASE_PATCH 6
->>>>>>> 964e859d
+PRERELEASE 0
+PRERELEASE_PATCH 0