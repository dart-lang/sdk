# This file is used by tools/utils.py to generate version strings.
# The numbers are changed as follows:
#
#  * New release cycle has begun (i.e. stable release was just made):
#     - increase MINOR by 1
#     - set "PATCH 0"
#     - set "PRERELEASE 0"
#     - set "PRERELEASE_PATCH 0"
#
#  * Doing a push-to-trunk from bleeding_edge:
#    (The first push-to-trunk in the release cycle will set PRERELEASE to 0)
#     - increase PRERELEASE by 1
#     - set "PRERELEASE_PATCH 0"
#
#  * Doing a cherry-pick to trunk:
#     - increase PRERELEASE_PATCH by 1
#
#  * Making a stable release (i.e. new stable branch):
#     - set "PRERELEASE 0"
#     - set "PRERELEASE_PATCH 0"
#    The new stable release version will sort higher than the prereleases.
#
#  * Making cherry-picks to stable channel
#     - increase PATCH by 1
#
#  * Making a change to the ABI:
#     - increase ABI_VERSION by 1
#
#  * Deprecating an old ABI version:
#     - increase OLDEST_SUPPORTED_ABI_VERSION to the version that is supported.
#
CHANNEL dev
MAJOR 2
MINOR 2
PATCH 1
<<<<<<< HEAD
PRERELEASE 2
PRERELEASE_PATCH 1
ABI_VERSION 0
=======
PRERELEASE 0
PRERELEASE_PATCH 0
ABI_VERSION 1
>>>>>>> 3a93cf94
OLDEST_SUPPORTED_ABI_VERSION 0<|MERGE_RESOLUTION|>--- conflicted
+++ resolved
@@ -33,13 +33,7 @@
 MAJOR 2
 MINOR 2
 PATCH 1
-<<<<<<< HEAD
-PRERELEASE 2
-PRERELEASE_PATCH 1
-ABI_VERSION 0
-=======
-PRERELEASE 0
+PRERELEASE 3
 PRERELEASE_PATCH 0
 ABI_VERSION 1
->>>>>>> 3a93cf94
 OLDEST_SUPPORTED_ABI_VERSION 0