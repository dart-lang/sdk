--- conflicted
+++ resolved
@@ -27,10 +27,5 @@
 MAJOR 2
 MINOR 17
 PATCH 0
-<<<<<<< HEAD
-PRERELEASE 134
-PRERELEASE_PATCH 6
-=======
 PRERELEASE 69
-PRERELEASE_PATCH 0
->>>>>>> 64532ff7
+PRERELEASE_PATCH 1