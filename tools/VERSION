--- conflicted
+++ resolved
@@ -27,10 +27,5 @@
 MAJOR 3
 MINOR 3
 PATCH 0
-<<<<<<< HEAD
-PRERELEASE 174
-PRERELEASE_PATCH 3
-=======
 PRERELEASE 279
-PRERELEASE_PATCH 0
->>>>>>> 7f2523c2
+PRERELEASE_PATCH 1