# This file is used by tools/utils.py to generate version strings.
# The numbers are changed as follows:
#
#  * New release cycle has begun (i.e. stable release was just made):
#     - increase MINOR by 1
#     - set "PATCH 0"
#     - set "PRERELEASE 0"
#     - set "PRERELEASE_PATCH 0"
#
#  * Doing a push-to-trunk from bleeding_edge:
#    (The first push-to-trunk in the release cycle will set PRERELEASE to 0)
#     - increase PRERELEASE by 1
#     - set "PRERELEASE_PATCH 0"
#
#  * Doing a cherry-pick to trunk:
#     - increase PRERELEASE_PATCH by 1
#
#  * Making a stable release (i.e. new stable branch):
#     - set "PRERELEASE 0"
#     - set "PRERELEASE_PATCH 0"
#    The new stable release version will sort higher than the prereleases.
#
#  * Making cherry-picks to stable channel
#     - increase PATCH by 1
#
CHANNEL beta
MAJOR 3
MINOR 7
PATCH 0
<<<<<<< HEAD
PRERELEASE 209
PRERELEASE_PATCH 1
=======
PRERELEASE 313
PRERELEASE_PATCH 0
>>>>>>> 3202683f
<|MERGE_RESOLUTION|>--- conflicted
+++ resolved
@@ -27,10 +27,5 @@
 MAJOR 3
 MINOR 7
 PATCH 0
-<<<<<<< HEAD
-PRERELEASE 209
-PRERELEASE_PATCH 1
-=======
 PRERELEASE 313
-PRERELEASE_PATCH 0
->>>>>>> 3202683f
+PRERELEASE_PATCH 1