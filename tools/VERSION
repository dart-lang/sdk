# This file is used by tools/utils.py to generate version strings.
# The numbers are changed as follows:
#
#  * New release cycle has begun (i.e. stable release was just made):
#     - increase MINOR by 1
#     - set "PATCH 0"
#     - set "PRERELEASE 0"
#     - set "PRERELEASE_PATCH 0"
#
#  * Doing a push-to-trunk from bleeding_edge:
#    (The first push-to-trunk in the release cycle will set PRERELEASE to 0)
#     - increase PRERELEASE by 1
#     - set "PRERELEASE_PATCH 0"
#
#  * Doing a cherry-pick to trunk:
#     - increase PRERELEASE_PATCH by 1
#
#  * Making a stable release (i.e. new stable branch):
#     - set "PRERELEASE 0"
#     - set "PRERELEASE_PATCH 0"
#    The new stable release version will sort higher than the prereleases.
#
#  * Making cherry-picks to stable channel
#     - increase PATCH by 1
#
CHANNEL stable
MAJOR 3
<<<<<<< HEAD
MINOR 6
PATCH 2
PRERELEASE 0
PRERELEASE_PATCH 0
=======
MINOR 7
PATCH 0
PRERELEASE 323
PRERELEASE_PATCH 3
>>>>>>> f1c05228
<|MERGE_RESOLUTION|>--- conflicted
+++ resolved
@@ -25,14 +25,7 @@
 #
 CHANNEL stable
 MAJOR 3
-<<<<<<< HEAD
-MINOR 6
-PATCH 2
-PRERELEASE 0
-PRERELEASE_PATCH 0
-=======
 MINOR 7
 PATCH 0
-PRERELEASE 323
-PRERELEASE_PATCH 3
->>>>>>> f1c05228
+PRERELEASE 0
+PRERELEASE_PATCH 0