# This file is used by tools/utils.py to generate version strings.
# The numbers are changed as follows:
#
#  * New release cycle has begun (i.e. stable release was just made):
#     - increase MINOR by 1
#     - set "PATCH 0"
#     - set "PRERELEASE 0"
#     - set "PRERELEASE_PATCH 0"
#
#  * Doing a push-to-trunk from bleeding_edge:
#    (The first push-to-trunk in the release cycle will set PRERELEASE to 0)
#     - increase PRERELEASE by 1
#     - set "PRERELEASE_PATCH 0"
#
#  * Doing a cherry-pick to trunk:
#     - increase PRERELEASE_PATCH by 1
#
#  * Making a stable release (i.e. new stable branch):
#     - set "PRERELEASE 0"
#     - set "PRERELEASE_PATCH 0"
#    The new stable release version will sort higher than the prereleases.
#
#  * Making cherry-picks to stable channel
#     - increase PATCH by 1
#
<<<<<<< HEAD
CHANNEL dev
=======
CHANNEL main
>>>>>>> 84404136
MAJOR 3
MINOR 3
PATCH 0
PRERELEASE 125
PRERELEASE_PATCH 0<|MERGE_RESOLUTION|>--- conflicted
+++ resolved
@@ -23,13 +23,9 @@
 #  * Making cherry-picks to stable channel
 #     - increase PATCH by 1
 #
-<<<<<<< HEAD
 CHANNEL dev
-=======
-CHANNEL main
->>>>>>> 84404136
 MAJOR 3
 MINOR 3
 PATCH 0
-PRERELEASE 125
+PRERELEASE 126
 PRERELEASE_PATCH 0