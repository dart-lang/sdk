# This file is used by tools/utils.py to generate version strings.
# The numbers are changed as follows:
#
#  * New release cycle has begun (i.e. stable release was just made):
#     - increase MINOR by 1
#     - set "PATCH 0"
#     - set "PRERELEASE 0"
#     - set "PRERELEASE_PATCH 0"
#
#  * Doing a push-to-trunk from bleeding_edge:
#    (The first push-to-trunk in the release cycle will set PRERELEASE to 0)
#     - increase PRERELEASE by 1
#     - set "PRERELEASE_PATCH 0"
#
#  * Doing a cherry-pick to trunk:
#     - increase PRERELEASE_PATCH by 1
#
#  * Making a stable release (i.e. new stable branch):
#     - set "PRERELEASE 0"
#     - set "PRERELEASE_PATCH 0"
#    The new stable release version will sort higher than the prereleases.
#
#  * Making cherry-picks to stable channel
#     - increase PATCH by 1
#
CHANNEL beta
MAJOR 3
MINOR 10
PATCH 0
<<<<<<< HEAD
PRERELEASE 75
PRERELEASE_PATCH 2
=======
PRERELEASE 162
PRERELEASE_PATCH 0
>>>>>>> ab3d0c6d
<|MERGE_RESOLUTION|>--- conflicted
+++ resolved
@@ -27,10 +27,5 @@
 MAJOR 3
 MINOR 10
 PATCH 0
-<<<<<<< HEAD
-PRERELEASE 75
-PRERELEASE_PATCH 2
-=======
 PRERELEASE 162
-PRERELEASE_PATCH 0
->>>>>>> ab3d0c6d
+PRERELEASE_PATCH 1