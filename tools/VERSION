# This file is used by tools/utils.py to generate version strings.
# The numbers are changed as follows:
#
#  * New release cycle has begun (i.e. stable release was just made):
#     - increase MINOR by 1
#     - set "PATCH 0"
#     - set "PRERELEASE 0"
#     - set "PRERELEASE_PATCH 0"
#
#  * Doing a push-to-trunk from bleeding_edge:
#    (The first push-to-trunk in the release cycle will set PRERELEASE to 0)
#     - increase PRERELEASE by 1
#     - set "PRERELEASE_PATCH 0"
#
#  * Doing a cherry-pick to trunk:
#     - increase PRERELEASE_PATCH by 1
#
#  * Making a stable release (i.e. new stable branch):
#     - set "PRERELEASE 0"
#     - set "PRERELEASE_PATCH 0"
#    The new stable release version will sort higher than the prereleases.
#
#  * Making cherry-picks to stable channel
#     - increase PATCH by 1
#
CHANNEL beta
MAJOR 3
MINOR 10
PATCH 0
<<<<<<< HEAD
PRERELEASE 162
PRERELEASE_PATCH 1
=======
PRERELEASE 290
PRERELEASE_PATCH 0
>>>>>>> f77158b1
<|MERGE_RESOLUTION|>--- conflicted
+++ resolved
@@ -27,10 +27,5 @@
 MAJOR 3
 MINOR 10
 PATCH 0
-<<<<<<< HEAD
-PRERELEASE 162
-PRERELEASE_PATCH 1
-=======
 PRERELEASE 290
-PRERELEASE_PATCH 0
->>>>>>> f77158b1
+PRERELEASE_PATCH 1