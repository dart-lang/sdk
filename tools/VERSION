--- conflicted
+++ resolved
@@ -27,10 +27,5 @@
 MAJOR 1
 MINOR 24
 PATCH 0
-<<<<<<< HEAD
 PRERELEASE 0
-PRERELEASE_PATCH 0
-=======
-PRERELEASE 6
-PRERELEASE_PATCH 9
->>>>>>> 59305d07
+PRERELEASE_PATCH 0