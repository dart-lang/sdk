--- conflicted
+++ resolved
@@ -27,10 +27,5 @@
 MAJOR 3
 MINOR 8
 PATCH 0
-<<<<<<< HEAD
-PRERELEASE 171
-PRERELEASE_PATCH 2
-=======
 PRERELEASE 278
-PRERELEASE_PATCH 0
->>>>>>> 4677b7e2
+PRERELEASE_PATCH 1