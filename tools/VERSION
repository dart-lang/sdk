# This file is used by tools/utils.py to generate version strings.
# The numbers are changed as follows:
#
#  * New release cycle has begun (i.e. stable release was just made):
#     - increase MINOR by 1
#     - set "PATCH 0"
#     - set "PRERELEASE 0"
#     - set "PRERELEASE_PATCH 0"
#
#  * Doing a push-to-trunk from bleeding_edge:
#    (The first push-to-trunk in the release cycle will set PRERELEASE to 0)
#     - increase PRERELEASE by 1
#     - set "PRERELEASE_PATCH 0"
#
#  * Doing a cherry-pick to trunk:
#     - increase PRERELEASE_PATCH by 1
#
#  * Making a stable release (i.e. new stable branch):
#     - set "PRERELEASE 0"
#     - set "PRERELEASE_PATCH 0"
#    The new stable release version will sort higher than the prereleases.
#
#  * Making cherry-picks to stable channel
#     - increase PATCH by 1
#
CHANNEL beta
MAJOR 3
MINOR 0
PATCH 0
<<<<<<< HEAD
PRERELEASE 218
PRERELEASE_PATCH 1
=======
PRERELEASE 290
PRERELEASE_PATCH 0
>>>>>>> b1016d8f
<|MERGE_RESOLUTION|>--- conflicted
+++ resolved
@@ -27,10 +27,5 @@
 MAJOR 3
 MINOR 0
 PATCH 0
-<<<<<<< HEAD
-PRERELEASE 218
-PRERELEASE_PATCH 1
-=======
 PRERELEASE 290
-PRERELEASE_PATCH 0
->>>>>>> b1016d8f
+PRERELEASE_PATCH 1