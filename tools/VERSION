# This file is used by tools/utils.py to generate version strings.
# The numbers are changed as follows:
#
#  * New release cycle has begun (i.e. stable release was just made):
#     - increase MINOR by 1
#     - set "PATCH 0"
#     - set "PRERELEASE 0"
#     - set "PRERELEASE_PATCH 0"
#
#  * Doing a push-to-trunk from bleeding_edge:
#    (The first push-to-trunk in the release cycle will set PRERELEASE to 0)
#     - increase PRERELEASE by 1
#     - set "PRERELEASE_PATCH 0"
#
#  * Doing a cherry-pick to trunk:
#     - increase PRERELEASE_PATCH by 1
#
#  * Making a stable release (i.e. new stable branch):
#     - set "PRERELEASE 0"
#     - set "PRERELEASE_PATCH 0"
#    The new stable release version will sort higher than the prereleases.
#
#  * Making cherry-picks to stable channel
#     - increase PATCH by 1
#
CHANNEL beta
MAJOR 3
MINOR 9
PATCH 0
<<<<<<< HEAD
PRERELEASE 100
PRERELEASE_PATCH 2
=======
PRERELEASE 196
PRERELEASE_PATCH 0
>>>>>>> 23917440
<|MERGE_RESOLUTION|>--- conflicted
+++ resolved
@@ -27,10 +27,5 @@
 MAJOR 3
 MINOR 9
 PATCH 0
-<<<<<<< HEAD
-PRERELEASE 100
-PRERELEASE_PATCH 2
-=======
 PRERELEASE 196
-PRERELEASE_PATCH 0
->>>>>>> 23917440
+PRERELEASE_PATCH 1