# This file is used by tools/utils.py to generate version strings.
# The numbers are changed as follows:
#
#  * New release cycle has begun (i.e. stable release was just made):
#     - increase MINOR by 1
#     - set "PATCH 0"
#     - set "PRERELEASE 0"
#     - set "PRERELEASE_PATCH 0"
#
#  * Doing a push-to-trunk from bleeding_edge:
#    (The first push-to-trunk in the release cycle will set PRERELEASE to 0)
#     - increase PRERELEASE by 1
#     - set "PRERELEASE_PATCH 0"
#
#  * Doing a cherry-pick to trunk:
#     - increase PRERELEASE_PATCH by 1
#
#  * Making a stable release (i.e. new stable branch):
#     - set "PRERELEASE 0"
#     - set "PRERELEASE_PATCH 0"
#    The new stable release version will sort higher than the prereleases.
#
#  * Making cherry-picks to stable channel
#     - increase PATCH by 1
#
CHANNEL beta
MAJOR 3
MINOR 9
PATCH 0
<<<<<<< HEAD
PRERELEASE 278
PRERELEASE_PATCH 4
=======
PRERELEASE 100
PRERELEASE_PATCH 0
>>>>>>> 33c2c988
<|MERGE_RESOLUTION|>--- conflicted
+++ resolved
@@ -27,10 +27,5 @@
 MAJOR 3
 MINOR 9
 PATCH 0
-<<<<<<< HEAD
-PRERELEASE 278
-PRERELEASE_PATCH 4
-=======
 PRERELEASE 100
-PRERELEASE_PATCH 0
->>>>>>> 33c2c988
+PRERELEASE_PATCH 1