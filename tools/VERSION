--- conflicted
+++ resolved
@@ -27,10 +27,5 @@
 MAJOR 3
 MINOR 1
 PATCH 0
-<<<<<<< HEAD
-PRERELEASE 63
-PRERELEASE_PATCH 1
-=======
 PRERELEASE 163
-PRERELEASE_PATCH 0
->>>>>>> 3d4d29d8
+PRERELEASE_PATCH 1