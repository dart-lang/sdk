// Copyright (c) 2020, the Dart project authors.  Please see the AUTHORS file
// for details. All rights reserved. Use of this source code is governed by a
// BSD-style license that can be found in the LICENSE file.

/// Generates the repo's ".dart_tool/package_config.json" file.
library;

import 'dart:convert';
import 'dart:io';

// Important! Do not add package: imports to this file.
// Do not add relative deps for libraries that themselves use package deps.
// This tool runs before the .dart_tool/package_config.json file is created, so
// can not itself use package references.

final repoRoot = dirname(dirname(fromUri(Platform.script)));

void main(List<String> args) {
  final fluteExists =
      Directory(join(repoRoot, platform('third_party/flute'))).existsSync();

  var packageDirs = [
    ...listSubdirectories(platform('pkg')),
    ...listSubdirectories(platform('third_party/pkg')),
    if (fluteExists) ...listSubdirectories(platform('third_party/flute')),
    platform('pkg/vm_service/test/test_package'),
    platform('runtime/observatory'),
    platform('runtime/observatory/tests/service/observatory_test_package'),
    platform('runtime/tools/heapsnapshot'),
    platform('sdk/lib/_internal/sdk_library_metadata'),
    platform('third_party/devtools/devtools_shared'),
    platform('tools/package_deps'),
  ];

  var cfePackageDirs = [
    platform('pkg/front_end/testcases'),
  ];

  var feAnalyzerSharedPackageDirs = [
    platform('pkg/_fe_analyzer_shared/test/exhaustiveness/data'),
    platform('pkg/_fe_analyzer_shared/test/flow_analysis/assigned_variables'),
    platform('pkg/_fe_analyzer_shared/test/flow_analysis/definite_assignment'),
    platform(
        'pkg/_fe_analyzer_shared/test/flow_analysis/definite_unassignment'),
    platform('pkg/_fe_analyzer_shared/test/flow_analysis/nullability'),
    platform('pkg/_fe_analyzer_shared/test/flow_analysis/reachability'),
    platform('pkg/_fe_analyzer_shared/test/flow_analysis/type_promotion'),
    platform('pkg/_fe_analyzer_shared/test/flow_analysis/why_not_promoted'),
    platform('pkg/_fe_analyzer_shared/test/inheritance'),
  ];

  var frontendServerPackageDirs = [
    platform('pkg/frontend_server/test/fixtures'),
  ];

  var pkgVmPackageDirs = [
    platform('pkg/vm/testcases'),
  ];

  var sampleDirs = listSubdirectories(platform('samples')).toList();

  // Validate that all the given directories exist.
  var hasMissingDirectories = false;
  for (var path in [
    ...packageDirs,
    ...cfePackageDirs,
    ...feAnalyzerSharedPackageDirs,
    ...pkgVmPackageDirs,
    ...sampleDirs,
  ]) {
    if (!Directory(join(repoRoot, path)).existsSync()) {
      stderr.writeln("Unable to locate directory: '$path'.");
      hasMissingDirectories = true;
    }
  }

  if (hasMissingDirectories) {
    exit(1);
  }

  var packages = <Package>[
    ...makePackageConfigs(packageDirs),
    ...makeCfePackageConfigs(cfePackageDirs),
    ...makeFeAnalyzerSharedPackageConfigs(feAnalyzerSharedPackageDirs),
    ...makeFrontendServerPackageConfigs(frontendServerPackageDirs),
    ...makePkgVmPackageConfigs(pkgVmPackageDirs),
    ...makePackageConfigs(sampleDirs),
  ];
  packages.sort((a, b) => a.name.compareTo(b.name));

<<<<<<< HEAD
=======
  // Remove specific packages.
  final packagesToRemove = {
    // If we're not using flute (i.e., this is a standard checkout), do not
    // include package:characters in the generated package config file. Contact
    // athom@ or ensure that license requirements are met before using this
    // dependency in other parts of the Dart SDK.
    if (!fluteExists) 'characters',
  };

  packages.removeWhere((p) {
    return packagesToRemove.contains(p.name);
  });

>>>>>>> a2a9428e
  // Check for duplicate packages - the same package sourced from multiple
  // repositories.
  final uniqueNames = packages.map((p) => p.name).toSet();

  var hasDuplicatePackages = false;

  for (var name in uniqueNames) {
    var matches = packages.where((p) => p.name == name).toList();
    if (matches.length > 1) {
      final inMonorepos = matches.where((p) => p.inMonorepo).toList();

      if (inMonorepos.length == 1) {
        // De-duplicating package 'name' - select just the monorepo version.
        packages.removeWhere((p) {
          return p.name == name && !p.inMonorepo;
        });
      } else {
        print('Duplicates found for package:$name');
        for (var package in matches) {
          print('  ${package.rootUri}');
        }

        hasDuplicatePackages = true;
      }
    }
  }

  if (hasDuplicatePackages) {
    exit(1);
  }

  var configFile = File(join(repoRoot, '.dart_tool', 'package_config.json'));
  var packageConfig = PackageConfig(
    packages,
    extraData: {
      'copyright': [
        'Copyright (c) 2020, the Dart project authors. Please see the AUTHORS ',
        'file for details. All rights reserved. Use of this source code is ',
        'governed by a BSD-style license that can be found in the LICENSE file.',
      ],
      'comment': [
        'Package configuration for all packages in pkg/ and third_party/pkg/',
      ],
    },
  );
  writeIfDifferent(configFile, packageConfig.generateJson('..'));
}

/// Writes the given [contents] string to [file] if the contents are different
/// than what's currently in the file.
///
/// This updates the file to the given contents, while preserving the file
/// timestamp if there are no changes.
void writeIfDifferent(File file, String contents) {
  if (!file.existsSync() || file.readAsStringSync() != contents) {
    file.writeAsStringSync(contents);
  }
}

/// Generates package configurations for each package in [packageDirs].
Iterable<Package> makePackageConfigs(List<String> packageDirs) sync* {
  for (var packageDir in packageDirs) {
    var name = pubspecName(packageDir);
    var version = pubspecLanguageVersion(packageDir);
    var hasLibDirectory =
        Directory(join(repoRoot, packageDir, 'lib')).existsSync();

    yield Package(
      name: name,
      rootUri: packageDir,
      packageUri: hasLibDirectory ? 'lib/' : null,
      languageVersion: version,
    );
  }
}

/// Generates package configurations for the special pseudo-packages.
Iterable<Package> makeSpecialPackageConfigs(
    String packageNamePrefix, List<String> packageDirs) sync* {
  // TODO: Remove the use of '.nonexisting/'.
  for (var packageDir in packageDirs) {
    yield Package(
      name: '${packageNamePrefix}_${basename(packageDir)}',
      rootUri: packageDir,
      packageUri: '.nonexisting/',
    );
  }
}

/// Generates package configurations for the special pseudo-packages used by the
/// CFE unit tests (`pkg/front_end/test/unit_test_suites.dart`).
Iterable<Package> makeCfePackageConfigs(List<String> packageDirs) =>
    makeSpecialPackageConfigs('front_end', packageDirs);

/// Generates package configurations for the special pseudo-packages used by the
/// _fe_analyzer_shared id tests.
Iterable<Package> makeFeAnalyzerSharedPackageConfigs(
        List<String> packageDirs) =>
    makeSpecialPackageConfigs('_fe_analyzer_shared', packageDirs);

/// Generates package configurations for the special pseudo-packages used by the
/// frontend_server tests.
Iterable<Package> makeFrontendServerPackageConfigs(List<String> packageDirs) =>
    makeSpecialPackageConfigs('frontend_server', packageDirs);

/// Generates package configurations for the special pseudo-packages used by the
/// pkg/vm unit tests (`pkg/vm/test`).
Iterable<Package> makePkgVmPackageConfigs(List<String> packageDirs) =>
    makeSpecialPackageConfigs('pkg_vm', packageDirs);

/// Finds the paths of the subdirectories of [parentPath] that contain pubspecs.
///
/// This method recurses until it finds a pubspec.yaml file.
Iterable<String> listSubdirectories(String parentPath) sync* {
  final parent = Directory(join(repoRoot, parentPath));

  for (var child in parent.listSync().whereType<Directory>()) {
    var name = basename(child.path);

    // Don't recurse into dot directories.
    if (name.startsWith('.')) continue;

    final pubspecFile = File(join(child.path, 'pubspec.yaml'));
    if (pubspecFile.existsSync() && !isWorkspacePubspec(pubspecFile)) {
      // Stop recursing when we find a pubspec file (and that pubspec does not
      // define a pub workspace).
      yield join(parentPath, name);
    } else {
      yield* listSubdirectories(join(parentPath, name));
    }
  }
}

final versionRE = RegExp(r"(?:\^|>=)(\d+\.\d+)");

/// Parses the package name in the pubspec for [packageDir].
String pubspecName(String packageDir) {
  var pubspecFile = File(join(repoRoot, packageDir, 'pubspec.yaml'));

  if (!pubspecFile.existsSync()) {
    print('Error: Missing pubspec for $packageDir');
    exit(1);
  }

  var contents = pubspecFile.readAsLinesSync();
  if (!contents.any((line) => line.contains('name: '))) {
    print('Error: Pubspec for $packageDir has no name.');
    exit(1);
  }

  var name = contents.firstWhere((line) => line.contains('name: '));
  return name.trim().substring('name:'.length).trim();
}

/// Returns whether the given pubspec defines a workspace.
bool isWorkspacePubspec(File pubspecFile) {
  if (!pubspecFile.existsSync()) {
    print('Error: Missing pubspec for ${pubspecFile.path}');
    exit(1);
  }

  var contents = pubspecFile.readAsLinesSync();
  return contents.any((line) => line.startsWith('workspace:'));
}

/// Infers the language version from the SDK constraint in the pubspec for
/// [packageDir].
///
/// The version is returned in the form `major.minor`.
String pubspecLanguageVersion(String packageDir) {
  var pubspecFile = File(join(repoRoot, packageDir, 'pubspec.yaml'));

  if (!pubspecFile.existsSync()) {
    print('Error: Missing pubspec for $packageDir');
    exit(1);
  }

  var contents = pubspecFile.readAsLinesSync();
  if (!contents.any((line) => line.contains('sdk: '))) {
    print('Error: Pubspec for $packageDir has no SDK constraint.');
    exit(1);
  }

  // Handle either "sdk: >=2.14.0 <3.0.0" or "sdk: ^2.3.0".
  var sdkConstraint = contents.firstWhere((line) => line.contains('sdk: '));
  sdkConstraint = sdkConstraint.trim().substring('sdk:'.length).trim();
  if (sdkConstraint.startsWith('"') || sdkConstraint.startsWith("'")) {
    sdkConstraint = sdkConstraint.substring(1, sdkConstraint.length - 2);
  }

  var match = versionRE.firstMatch(sdkConstraint);
  if (match == null) {
    print("Error: unknown version range for $packageDir: '$sdkConstraint'.");
    exit(1);
  }
  return match[1]!;
}

class Package {
  final String name;
  final String rootUri;
  final String? packageUri;
  final String? languageVersion;

  Package({
    required this.name,
    required this.rootUri,
    this.packageUri,
    this.languageVersion,
  });

  /// Whether this package lives in a monorepo.
  bool get inMonorepo {
    // By convention (and for our purposes), a monorepo package lives in a
    // `pkgs` directory.
    final paths = posix(rootUri).split('/');
    return paths.length >= 2 && paths[paths.length - 2] == 'pkgs';
  }

  Map<String, Object?> toMap(String relativeTo) {
    return {
      'name': name,
      'rootUri': posix(join(relativeTo, rootUri)),
      if (packageUri != null) 'packageUri': posix(packageUri!),
      if (languageVersion != null) 'languageVersion': languageVersion,
    };
  }
}

class PackageConfig {
  final List<Package> packages;
  final Map<String, Object?>? extraData;

  PackageConfig(this.packages, {this.extraData});

  String generateJson(String relativeTo) {
    var config = <String, Object?>{};
    if (extraData != null) {
      for (var key in extraData!.keys) {
        config[key] = extraData![key];
      }
    }
    config['configVersion'] = 2;
    config['generator'] = 'tools/generate_package_config.dart';
    config['packages'] =
        packages.map((package) => package.toMap(relativeTo)).toList();
    var jsonString = JsonEncoder.withIndent('  ').convert(config);
    return '$jsonString\n';
  }
}

// Below are some (very simplified) versions of the package:path functions.

final String _separator = Platform.pathSeparator;

String dirname(String s) {
  return s.substring(0, s.lastIndexOf(_separator));
}

String join(String s1, String s2, [String? s3]) {
  if (s3 != null) {
    return join(join(s1, s2), s3);
  } else {
    return s1.endsWith(_separator) ? '$s1$s2' : '$s1$_separator$s2';
  }
}

String basename(String s) {
  while (s.endsWith(_separator)) {
    s = s.substring(0, s.length - 1);
  }
  return s.substring(s.lastIndexOf(_separator) + 1);
}

String fromUri(Uri uri) => uri.toFilePath();

/// Given a platform path, return a posix one.
String posix(String s) =>
    Platform.isWindows ? s.replaceAll(_separator, '/') : s;

/// Given a posix path, return a platform one.
String platform(String s) =>
    Platform.isWindows ? s.replaceAll('/', _separator) : s;<|MERGE_RESOLUTION|>--- conflicted
+++ resolved
@@ -88,8 +88,6 @@
   ];
   packages.sort((a, b) => a.name.compareTo(b.name));
 
-<<<<<<< HEAD
-=======
   // Remove specific packages.
   final packagesToRemove = {
     // If we're not using flute (i.e., this is a standard checkout), do not
@@ -103,7 +101,6 @@
     return packagesToRemove.contains(p.name);
   });
 
->>>>>>> a2a9428e
   // Check for duplicate packages - the same package sourced from multiple
   // repositories.
   final uniqueNames = packages.map((p) => p.name).toSet();
