--- conflicted
+++ resolved
@@ -23,8 +23,5 @@
 Trigger mirroring of github repository
 Trigger mirroring of github repository
 Force build after DEPS format revert
-<<<<<<< HEAD
 Testing PRs again
-=======
-Force build while trybots are broken, to check builders for brokenness.
->>>>>>> d7ea3647
+Force build while trybots are broken, to check builders for brokenness.