--- conflicted
+++ resolved
@@ -1,9 +1,5 @@
 name: analyzer
-<<<<<<< HEAD
-version: 0.26.1+16
-=======
 version: 0.26.2+1
->>>>>>> d9397d8a
 author: Dart Team <misc@dartlang.org>
 description: Static analyzer for Dart.
 homepage: http://www.dartlang.org
