--- conflicted
+++ resolved
@@ -172,8 +172,6 @@
     correctionMessage: "Remove all plugins following the first, '{0}'.",
   );
 
-<<<<<<< HEAD
-=======
   ///  An error code indicating a specified include file includes itself recursively.
   ///
   ///  Parameters:
@@ -212,7 +210,6 @@
     correctionMessage: "Replace '{0}' with '{1}'.",
   );
 
->>>>>>> 93acdbd4
   ///  An error code indicating that strong-mode: false is has been removed.
   static const AnalysisOptionsWarningCode SPEC_MODE_REMOVED =
       AnalysisOptionsWarningCode(
