--- conflicted
+++ resolved
@@ -57,11 +57,7 @@
   final FlowAnalysisResult result;
 
   /// The current flow, when resolving a function body, or `null` otherwise.
-<<<<<<< HEAD
-  FlowAnalysis<Statement, CollectionElement, VariableElement, DartType> flow;
-=======
-  FlowAnalysis<Statement, Expression, PromotableElement, DartType> flow;
->>>>>>> 998f1efb
+  FlowAnalysis<Statement, CollectionElement, PromotableElement, DartType> flow;
 
   int _blockFunctionBodyLevel = 0;
 
@@ -167,12 +163,8 @@
     if (_blockFunctionBodyLevel > 1) {
       assert(flow != null);
     } else {
-<<<<<<< HEAD
-      flow =
-          FlowAnalysis<Statement, CollectionElement, VariableElement, DartType>(
-=======
-      flow = FlowAnalysis<Statement, Expression, PromotableElement, DartType>(
->>>>>>> 998f1efb
+      flow = FlowAnalysis<Statement, CollectionElement, PromotableElement,
+          DartType>(
         _nodeOperations,
         _typeOperations,
         AnalyzerFunctionBodyAccess(node),
