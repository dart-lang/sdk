// Copyright (c) 2016, the Dart project authors.  Please see the AUTHORS file
// for details. All rights reserved. Use of this source code is governed by a
// BSD-style license that can be found in the LICENSE file.

import 'dart:async';
import 'dart:collection';
import 'dart:typed_data';

import 'package:analyzer/dart/analysis/analysis_context.dart' as api;
import 'package:analyzer/dart/analysis/declared_variables.dart';
import 'package:analyzer/dart/analysis/results.dart';
import 'package:analyzer/dart/analysis/session.dart';
import 'package:analyzer/dart/ast/ast.dart';
import 'package:analyzer/dart/element/element.dart' show LibraryElement;
import 'package:analyzer/error/error.dart';
import 'package:analyzer/error/listener.dart';
import 'package:analyzer/exception/exception.dart';
import 'package:analyzer/file_system/file_system.dart';
import 'package:analyzer/src/context/context_root.dart';
import 'package:analyzer/src/dart/analysis/byte_store.dart';
import 'package:analyzer/src/dart/analysis/file_state.dart';
import 'package:analyzer/src/dart/analysis/file_tracker.dart';
import 'package:analyzer/src/dart/analysis/index.dart';
import 'package:analyzer/src/dart/analysis/library_analyzer.dart';
import 'package:analyzer/src/dart/analysis/library_context.dart';
import 'package:analyzer/src/dart/analysis/performance_logger.dart';
import 'package:analyzer/src/dart/analysis/results.dart';
import 'package:analyzer/src/dart/analysis/search.dart';
import 'package:analyzer/src/dart/analysis/session.dart';
import 'package:analyzer/src/dart/analysis/status.dart';
import 'package:analyzer/src/dart/analysis/top_level_declaration.dart';
import 'package:analyzer/src/error/codes.dart';
import 'package:analyzer/src/generated/engine.dart'
    show
        AnalysisContext,
        AnalysisEngine,
        AnalysisOptions,
        AnalysisOptionsImpl,
        PerformanceStatistics;
import 'package:analyzer/src/generated/resolver.dart';
import 'package:analyzer/src/generated/source.dart';
import 'package:analyzer/src/generated/utilities_general.dart';
import 'package:analyzer/src/lint/registry.dart' as linter;
import 'package:analyzer/src/summary/api_signature.dart';
import 'package:analyzer/src/summary/format.dart';
import 'package:analyzer/src/summary/idl.dart';
import 'package:analyzer/src/summary/package_bundle_reader.dart';
import 'package:meta/meta.dart';

/**
 * TODO(scheglov) We could use generalized Function in [AnalysisDriverTestView],
 * but this breaks `AnalysisContext` and code generation. So, for now let's
 * work around them, and rewrite generators to [AnalysisDriver].
 */
typedef Future<void> WorkToWaitAfterComputingResult(String path);

/**
 * This class computes [AnalysisResult]s for Dart files.
 *
 * Let the set of "explicitly analyzed files" denote the set of paths that have
 * been passed to [addFile] but not subsequently passed to [removeFile]. Let
 * the "current analysis results" denote the map from the set of explicitly
 * analyzed files to the most recent [AnalysisResult] delivered to [results]
 * for each file. Let the "current file state" represent a map from file path
 * to the file contents most recently read from that file, or fetched from the
 * content cache (considering all possible possible file paths, regardless of
 * whether they're in the set of explicitly analyzed files). Let the
 * "analysis state" be either "analyzing" or "idle".
 *
 * (These are theoretical constructs; they may not necessarily reflect data
 * structures maintained explicitly by the driver).
 *
 * Then we make the following guarantees:
 *
 *    - Whenever the analysis state is idle, the current analysis results are
 *      consistent with the current file state.
 *
 *    - A call to [addFile] or [changeFile] causes the analysis state to
 *      transition to "analyzing", and schedules the contents of the given
 *      files to be read into the current file state prior to the next time
 *      the analysis state transitions back to "idle".
 *
 *    - If at any time the client stops making calls to [addFile], [changeFile],
 *      and [removeFile], the analysis state will eventually transition back to
 *      "idle" after a finite amount of processing.
 *
 * As a result of these guarantees, a client may ensure that the analysis
 * results are "eventually consistent" with the file system by simply calling
 * [changeFile] any time the contents of a file on the file system have changed.
 *
 * TODO(scheglov) Clean up the list of implicitly analyzed files.
 */
class AnalysisDriver implements AnalysisDriverGeneric {
  /**
   * The version of data format, should be incremented on every format change.
   */
  static const int DATA_VERSION = 76;

  /**
   * The number of exception contexts allowed to write. Once this field is
   * zero, we stop writing any new exception contexts in this process.
   */
  static int allowedNumberOfContextsToWrite = 10;

  /**
   * The scheduler that schedules analysis work in this, and possibly other
   * analysis drivers.
   */
  final AnalysisDriverScheduler _scheduler;

  /**
   * The logger to write performed operations and performance to.
   */
  final PerformanceLog _logger;

  /**
   * The resource provider for working with files.
   */
  final ResourceProvider _resourceProvider;

  /**
   * The byte storage to get and put serialized data.
   *
   * It can be shared with other [AnalysisDriver]s.
   */
  final ByteStore _byteStore;

  /**
   * The optional store with externally provided unlinked and corresponding
   * linked summaries. These summaries are always added to the store for any
   * file analysis.
   */
  final SummaryDataStore _externalSummaries;

  /**
   * This [ContentCache] is consulted for a file content before reading
   * the content from the file.
   */
  final FileContentOverlay _contentOverlay;

  /**
   * The analysis options to analyze with.
   */
  AnalysisOptionsImpl _analysisOptions;

  /**
   * The [SourceFactory] is used to resolve URIs to paths and restore URIs
   * from file paths.
   */
  SourceFactory _sourceFactory;

  /**
   * The declared environment variables.
   */
  DeclaredVariables declaredVariables = new DeclaredVariables();

  /**
   * Information about the context root being analyzed by this driver.
   */
  final ContextRoot contextRoot;

  /**
   * The analysis context that created this driver / session.
   */
  api.AnalysisContext analysisContext;

  /**
   * The salt to mix into all hashes used as keys for unlinked data.
   */
  final Uint32List _unlinkedSalt =
      new Uint32List(2 + AnalysisOptionsImpl.unlinkedSignatureLength);

  /**
   * The salt to mix into all hashes used as keys for linked data.
   */
  final Uint32List _linkedSalt =
      new Uint32List(2 + AnalysisOptions.signatureLength);

  /**
   * The set of priority files, that should be analyzed sooner.
   */
  final _priorityFiles = new LinkedHashSet<String>();

  /**
   * The mapping from the files for which analysis was requested using
   * [getResult] to the [Completer]s to report the result.
   */
  final _requestedFiles = <String, List<Completer<ResolvedUnitResult>>>{};

  /**
   * The mapping from the files for which analysis was requested using
   * [getResolvedLibrary] to the [Completer]s to report the result.
   */
  final _requestedLibraries =
      <String, List<Completer<ResolvedLibraryResult>>>{};

  /**
   * The task that discovers available files.  If this field is not `null`,
   * and the task is not completed, it should be performed and completed
   * before any name searching task.
   */
  _DiscoverAvailableFilesTask _discoverAvailableFilesTask;

  /**
   * The list of tasks to compute files defining a class member name.
   */
  final _definingClassMemberNameTasks = <_FilesDefiningClassMemberNameTask>[];

  /**
   * The list of tasks to compute files referencing a name.
   */
  final _referencingNameTasks = <_FilesReferencingNameTask>[];

  /**
   * The list of tasks to compute top-level declarations of a name.
   */
  final _topLevelNameDeclarationsTasks = <_TopLevelNameDeclarationsTask>[];

  /**
   * The mapping from the files for which the index was requested using
   * [getIndex] to the [Completer]s to report the result.
   */
  final _indexRequestedFiles =
      <String, List<Completer<AnalysisDriverUnitIndex>>>{};

  /**
   * The mapping from the files for which the unit element key was requested
   * using [getUnitElementSignature] to the [Completer]s to report the result.
   */
  final _unitElementSignatureFiles = <String, List<Completer<String>>>{};

  /**
   * The mapping from the files for which the unit element key was requested
   * using [getUnitElementSignature], and which were found to be parts without
   * known libraries, to the [Completer]s to report the result.
   */
  final _unitElementSignatureParts = <String, List<Completer<String>>>{};

  /**
   * The mapping from the files for which the unit element was requested using
   * [getUnitElement] to the [Completer]s to report the result.
   */
  final _unitElementRequestedFiles =
      <String, List<Completer<UnitElementResult>>>{};

  /**
   * The mapping from the files for which the unit element was requested using
   * [getUnitElement], and which were found to be parts without known libraries,
   * to the [Completer]s to report the result.
   */
  final _unitElementRequestedParts =
      <String, List<Completer<UnitElementResult>>>{};

  /**
   * The mapping from the files for which analysis was requested using
   * [getResult], and which were found to be parts without known libraries,
   * to the [Completer]s to report the result.
   */
  final _requestedParts = <String, List<Completer<ResolvedUnitResult>>>{};

  /**
   * The set of part files that are currently scheduled for analysis.
   */
  final _partsToAnalyze = new LinkedHashSet<String>();

  /**
   * The controller for the [results] stream.
   */
  final _resultController = new StreamController<ResolvedUnitResult>();

  /**
   * The stream that will be written to when analysis results are produced.
   */
  Stream<ResolvedUnitResult> _onResults;

  /**
   * Resolution signatures of the most recently produced results for files.
   */
  final Map<String, String> _lastProducedSignatures = {};

  /**
   * Cached results for [_priorityFiles].
   */
  final Map<String, ResolvedUnitResult> _priorityResults = {};

  /**
   * The controller for the [exceptions] stream.
   */
  final StreamController<ExceptionResult> _exceptionController =
      new StreamController<ExceptionResult>();

  /**
   * The instance of the [Search] helper.
   */
  Search _search;

  AnalysisDriverTestView _testView;

  FileSystemState _fsState;

  /**
   * The [FileTracker] used by this driver.
   */
  FileTracker _fileTracker;

  /**
   * When this flag is set to `true`, the set of analyzed files must not change,
   * and all [AnalysisResult]s are cached infinitely.
   *
   * The flag is intended to be used for non-interactive clients, like DDC,
   * which start a new analysis session, load a set of files, resolve all of
   * them, process the resolved units, and then throw away that whole session.
   *
   * The key problem that this flag is solving is that the driver analyzes the
   * whole library when the result for a unit of the library is requested. So,
   * when the client requests sequentially the defining unit, then the first
   * part, then the second part, the driver has to perform analysis of the
   * library three times and every time throw away all the units except the one
   * which was requested. With this flag set to `true`, the driver can analyze
   * once and cache all the resolved units.
   */
  final bool disableChangesAndCacheAllResults;

  /**
   * Whether resolved units should be indexed.
   */
  final bool enableIndex;

  /**
   * The cache to use with [disableChangesAndCacheAllResults].
   */
  final Map<String, AnalysisResult> _allCachedResults = {};

  /**
   * The current analysis session.
   */
  AnalysisSessionImpl _currentSession;

  /**
   * The current library context, consistent with the [_currentSession].
   *
   * TODO(scheglov) We probably should tie it into the session.
   */
  LibraryContext _libraryContext;

  /**
   * Create a new instance of [AnalysisDriver].
   *
   * The given [SourceFactory] is cloned to ensure that it does not contain a
   * reference to a [AnalysisContext] in which it could have been used.
   */
  AnalysisDriver(
      this._scheduler,
      PerformanceLog logger,
      this._resourceProvider,
      this._byteStore,
      this._contentOverlay,
      this.contextRoot,
      SourceFactory sourceFactory,
      this._analysisOptions,
      {this.disableChangesAndCacheAllResults: false,
      this.enableIndex: false,
      SummaryDataStore externalSummaries})
      : _logger = logger,
        _sourceFactory = sourceFactory.clone(),
        _externalSummaries = externalSummaries {
    _createNewSession();
    _onResults = _resultController.stream.asBroadcastStream();
    _testView = new AnalysisDriverTestView(this);
    _createFileTracker();
    _scheduler.add(this);
    _search = new Search(this);
  }

  /**
   * Return the set of files explicitly added to analysis using [addFile].
   */
  Set<String> get addedFiles => _fileTracker.addedFiles;

  /**
   * Return the analysis options used to control analysis.
   */
  AnalysisOptions get analysisOptions => _analysisOptions;

  /**
   * Return the current analysis session.
   */
  AnalysisSession get currentSession => _currentSession;

  /**
   * Return the stream that produces [ExceptionResult]s.
   */
  Stream<ExceptionResult> get exceptions => _exceptionController.stream;

  /**
   * The current file system state.
   */
  FileSystemState get fsState => _fsState;

  @override
  bool get hasFilesToAnalyze {
    return _fileTracker.hasChangedFiles ||
        _requestedFiles.isNotEmpty ||
        _requestedParts.isNotEmpty ||
        _fileTracker.hasPendingFiles ||
        _partsToAnalyze.isNotEmpty;
  }

  /**
   * Return the set of files that are known at this moment. This set does not
   * always include all added files or all implicitly used file. If a file has
   * not been processed yet, it might be missing.
   */
  Set<String> get knownFiles => _fsState.knownFilePaths;

  /**
   * Return the path of the folder at the root of the context.
   */
  String get name => contextRoot?.root ?? '';

  /**
   * Return the number of files scheduled for analysis.
   */
  int get numberOfFilesToAnalyze => _fileTracker.numberOfPendingFiles;

  /**
   * Return the list of files that the driver should try to analyze sooner.
   */
  List<String> get priorityFiles => _priorityFiles.toList(growable: false);

  @override
  void set priorityFiles(List<String> priorityPaths) {
    _priorityResults.keys
        .toSet()
        .difference(priorityPaths.toSet())
        .forEach(_priorityResults.remove);
    _priorityFiles.clear();
    _priorityFiles.addAll(priorityPaths);
    _scheduler.notify(this);
  }

  /**
   * Return the [ResourceProvider] that is used to access the file system.
   */
  ResourceProvider get resourceProvider => _resourceProvider;

  /**
   * Return the [Stream] that produces [AnalysisResult]s for added files.
   *
   * Note that the stream supports only one single subscriber.
   *
   * Analysis starts when the [AnalysisDriverScheduler] is started and the
   * driver is added to it. The analysis state transitions to "analyzing" and
   * an analysis result is produced for every added file prior to the next time
   * the analysis state transitions to "idle".
   *
   * At least one analysis result is produced for every file passed to
   * [addFile] or [changeFile] prior to the next time the analysis state
   * transitions to "idle", unless the file is later removed from analysis
   * using [removeFile]. Analysis results for other files are produced only if
   * the changes affect analysis results of other files.
   *
   * More than one result might be produced for the same file, even if the
   * client does not change the state of the files.
   *
   * Results might be produced even for files that have never been added
   * using [addFile], for example when [getResult] was called for a file.
   */
  Stream<ResolvedUnitResult> get results => _onResults;

  /**
   * Return the search support for the driver.
   */
  Search get search => _search;

  /**
   * Return the source factory used to resolve URIs to paths and restore URIs
   * from file paths.
   */
  SourceFactory get sourceFactory => _sourceFactory;

  @visibleForTesting
  AnalysisDriverTestView get test => _testView;

  @override
  AnalysisDriverPriority get workPriority {
    if (_requestedFiles.isNotEmpty) {
      return AnalysisDriverPriority.interactive;
    }
    if (_requestedLibraries.isNotEmpty) {
      return AnalysisDriverPriority.interactive;
    }
    if (_discoverAvailableFilesTask != null &&
        !_discoverAvailableFilesTask.isCompleted) {
      return AnalysisDriverPriority.interactive;
    }
    if (_definingClassMemberNameTasks.isNotEmpty ||
        _referencingNameTasks.isNotEmpty) {
      return AnalysisDriverPriority.interactive;
    }
    if (_indexRequestedFiles.isNotEmpty) {
      return AnalysisDriverPriority.interactive;
    }
    if (_unitElementSignatureFiles.isNotEmpty) {
      return AnalysisDriverPriority.interactive;
    }
    if (_unitElementRequestedFiles.isNotEmpty) {
      return AnalysisDriverPriority.interactive;
    }
    if (_topLevelNameDeclarationsTasks.isNotEmpty) {
      return AnalysisDriverPriority.interactive;
    }
    if (_priorityFiles.isNotEmpty) {
      for (String path in _priorityFiles) {
        if (_fileTracker.isFilePending(path)) {
          return AnalysisDriverPriority.priority;
        }
      }
    }
    if (_fileTracker.hasChangedFiles) {
      return AnalysisDriverPriority.changedFiles;
    }
    if (_fileTracker.hasPendingChangedFiles) {
      return AnalysisDriverPriority.generalChanged;
    }
    if (_fileTracker.hasPendingImportFiles) {
      return AnalysisDriverPriority.generalImportChanged;
    }
    if (_fileTracker.hasPendingErrorFiles) {
      return AnalysisDriverPriority.generalWithErrors;
    }
    if (_fileTracker.hasPendingFiles) {
      return AnalysisDriverPriority.general;
    }
    if (_requestedParts.isNotEmpty ||
        _partsToAnalyze.isNotEmpty ||
        _unitElementSignatureParts.isNotEmpty ||
        _unitElementRequestedParts.isNotEmpty) {
      return AnalysisDriverPriority.general;
    }
    _libraryContext = null;
    return AnalysisDriverPriority.nothing;
  }

  @override
  void addFile(String path) {
    _throwIfNotAbsolutePath(path);
    if (!_fsState.hasUri(path)) {
      return;
    }
    if (AnalysisEngine.isDartFileName(path)) {
      _fileTracker.addFile(path);
      // If the file is known, it has already been read, even if it did not
      // exist. Now we are notified that the file exists, so we need to
      // re-read it and make sure that we invalidate signature of the files
      // that reference it.
      if (_fsState.knownFilePaths.contains(path)) {
        _changeFile(path);
      }
    }
  }

  /**
   * The file with the given [path] might have changed - updated, added or
   * removed. Or not, we don't know. Or it might have, but then changed back.
   *
   * The [path] must be absolute and normalized.
   *
   * The [path] can be any file - explicitly or implicitly analyzed, or neither.
   *
   * Causes the analysis state to transition to "analyzing" (if it is not in
   * that state already). Schedules the file contents for [path] to be read
   * into the current file state prior to the next time the analysis state
   * transitions to "idle".
   *
   * Invocation of this method will not prevent a [Future] returned from
   * [getResult] from completing with a result, but the result is not
   * guaranteed to be consistent with the new current file state after this
   * [changeFile] invocation.
   */
  void changeFile(String path) {
    _throwIfNotAbsolutePath(path);
    _throwIfChangesAreNotAllowed();
    _changeFile(path);
  }

  /**
   * Some state on which analysis depends has changed, so the driver needs to be
   * re-configured with the new state.
   *
   * At least one of the optional parameters should be provided, but only those
   * that represent state that has actually changed need be provided.
   */
  void configure(
      {AnalysisOptions analysisOptions, SourceFactory sourceFactory}) {
    if (analysisOptions != null) {
      _analysisOptions = analysisOptions;
    }
    if (sourceFactory != null) {
      _sourceFactory = sourceFactory;
    }
    Iterable<String> addedFiles = _fileTracker.addedFiles;
    _createFileTracker();
    _fileTracker.addFiles(addedFiles);
  }

  /**
   * Return a [Future] that completes when discovery of all files that are
   * potentially available is done, so that they are included in [knownFiles].
   */
  Future<void> discoverAvailableFiles() {
    if (_discoverAvailableFilesTask != null &&
        _discoverAvailableFilesTask.isCompleted) {
      return new Future.value();
    }
    _discoverAvailableFiles();
    _scheduler.notify(this);
    return _discoverAvailableFilesTask.completer.future;
  }

  @override
  void dispose() {
    _scheduler.remove(this);
  }

  /**
   * Return the cached [ResolvedUnitResult] for the Dart file with the given
   * [path]. If there is no cached result, return `null`. Usually only results
   * of priority files are cached.
   *
   * The [path] must be absolute and normalized.
   *
   * The [path] can be any file - explicitly or implicitly analyzed, or neither.
   */
  ResolvedUnitResult getCachedResult(String path) {
    _throwIfNotAbsolutePath(path);
    ResolvedUnitResult result = _priorityResults[path];
    if (disableChangesAndCacheAllResults) {
      result ??= _allCachedResults[path];
    }
    return result;
  }

  /**
   * Return a [Future] that completes with the [ErrorsResult] for the Dart
   * file with the given [path]. If the file is not a Dart file or cannot
   * be analyzed, the [Future] completes with `null`.
   *
   * The [path] must be absolute and normalized.
   *
   * This method does not use analysis priorities, and must not be used in
   * interactive analysis, such as Analysis Server or its plugins.
   */
  Future<ErrorsResult> getErrors(String path) async {
    // TODO(brianwilkerson) Determine whether this await is necessary.
    await null;
    _throwIfNotAbsolutePath(path);

    // Ask the analysis result without unit, so return cached errors.
    // If no cached analysis result, it will be computed.
    ResolvedUnitResult analysisResult = _computeAnalysisResult(path);

    // If not computed yet, because a part file without a known library,
    // we have to compute the full analysis result, with the unit.
    analysisResult ??= await getResult(path);
    if (analysisResult == null) {
      return null;
    }

    return new ErrorsResultImpl(currentSession, path, analysisResult.uri,
        analysisResult.lineInfo, analysisResult.isPart, analysisResult.errors);
  }

  /**
   * Return a [Future] that completes with the list of added files that
   * define a class member with the given [name].
   */
  Future<List<String>> getFilesDefiningClassMemberName(String name) {
    _discoverAvailableFiles();
    var task = new _FilesDefiningClassMemberNameTask(this, name);
    _definingClassMemberNameTasks.add(task);
    _scheduler.notify(this);
    return task.completer.future;
  }

  /**
   * Return a [Future] that completes with the list of known files that
   * reference the given external [name].
   */
  Future<List<String>> getFilesReferencingName(String name) {
    _discoverAvailableFiles();
    var task = new _FilesReferencingNameTask(this, name);
    _referencingNameTasks.add(task);
    _scheduler.notify(this);
    return task.completer.future;
  }

  /**
   * Return the [FileResult] for the Dart file with the given [path].
   *
   * The [path] must be absolute and normalized.
   */
  FileResult getFileSync(String path) {
    _throwIfNotAbsolutePath(path);
    FileState file = _fileTracker.verifyApiSignature(path);
    return new FileResultImpl(
        _currentSession, path, file.uri, file.lineInfo, file.isPart);
  }

  /**
   * Return a [Future] that completes with the [AnalysisDriverUnitIndex] for
   * the file with the given [path], or with `null` if the file cannot be
   * analyzed.
   */
  Future<AnalysisDriverUnitIndex> getIndex(String path) {
    _throwIfNotAbsolutePath(path);
    if (!enableIndex) {
      throw new ArgumentError('Indexing is not enabled.');
    }
    if (!_fsState.hasUri(path)) {
      return new Future.value();
    }
    var completer = new Completer<AnalysisDriverUnitIndex>();
    _indexRequestedFiles
        .putIfAbsent(path, () => <Completer<AnalysisDriverUnitIndex>>[])
        .add(completer);
    _scheduler.notify(this);
    return completer.future;
  }

  /**
   * Return a [Future] that completes with the [LibraryElement] for the given
   * [uri], which is either resynthesized from the provided external summary
   * store, or built for a file to which the given [uri] is resolved.
   *
   * Throw [ArgumentError] if the [uri] corresponds to a part.
   */
  Future<LibraryElement> getLibraryByUri(String uri) async {
    var uriObj = Uri.parse(uri);
    var file = _fsState.getFileForUri(uriObj);

    if (_externalSummaries != null &&
        _externalSummaries.unlinkedMap.containsKey(uri)) {
      if (!_externalSummaries.linkedMap.containsKey(uri)) {
        throw ArgumentError('$uri is not a library.');
      }
      return _createLibraryContext(file).getLibraryElement(file);
    }

    if (file.isPart) {
      throw ArgumentError('$uri is not a library.');
    }

    UnitElementResult unitResult = await getUnitElement(file.path);
    return unitResult.element.library;
  }

  /**
   * Return a [ParsedLibraryResult] for the library with the given [path].
   *
   * The [path] must be absolute and normalized.
   */
  ParsedLibraryResult getParsedLibrary(String path) {
    FileState file = _fileTracker.verifyApiSignature(path);

    if (file.isPart) {
      throw ArgumentError('Is a part: $path');
    }

    var units = <ParsedUnitResult>[];
    for (var unitFile in file.libraryFiles) {
      var unitPath = unitFile.path;
      if (unitPath != null) {
        var unitResult = parseFileSync(unitPath);
        units.add(unitResult);
      }
    }

    return ParsedLibraryResultImpl(currentSession, path, file.uri, units);
  }

  /**
   * Return a [Future] that completes with a [ResolvedLibraryResult] for the
   * Dart library file with the given [path].  If the file is not a Dart file
   * or cannot be analyzed, the [Future] completes with `null`.
   *
   * Throw [ArgumentError] if the given [path] is not the defining compilation
   * unit for a library (that is, is a part of a library).
   *
   * The [path] must be absolute and normalized.
   *
   * The [path] can be any file - explicitly or implicitly analyzed, or neither.
   *
   * Invocation of this method causes the analysis state to transition to
   * "analyzing" (if it is not in that state already), the driver will produce
   * the resolution result for it, which is consistent with the current file
   * state (including new states of the files previously reported using
   * [changeFile]), prior to the next time the analysis state transitions
   * to "idle".
   */
  Future<ResolvedLibraryResult> getResolvedLibrary(String path) {
    _throwIfNotAbsolutePath(path);
    if (!_fsState.hasUri(path)) {
      return new Future.value();
    }

    FileState file = _fileTracker.verifyApiSignature(path);
    if (file.isPart) {
      throw ArgumentError('Is a part: $path');
    }

    // Schedule analysis.
    var completer = new Completer<ResolvedLibraryResult>();
    _requestedLibraries
        .putIfAbsent(path, () => <Completer<ResolvedLibraryResult>>[])
        .add(completer);
    _scheduler.notify(this);
    return completer.future;
  }

  ApiSignature getResolvedUnitKeyByPath(String path) {
    _throwIfNotAbsolutePath(path);
    ApiSignature signature = getUnitKeyByPath(path);
    var file = fsState.getFileForPath(path);
    signature.addString(file.contentHash);
    return signature;
  }

  /**
   * Return a [Future] that completes with a [ResolvedUnitResult] for the Dart
   * file with the given [path]. If the file is not a Dart file or cannot
   * be analyzed, the [Future] completes with `null`.
   *
   * The [path] must be absolute and normalized.
   *
   * The [path] can be any file - explicitly or implicitly analyzed, or neither.
   *
   * If the driver has the cached analysis result for the file, it is returned.
   * If [sendCachedToStream] is `true`, then the result is also reported into
   * the [results] stream, just as if it were freshly computed.
   *
   * Otherwise causes the analysis state to transition to "analyzing" (if it is
   * not in that state already), the driver will produce the analysis result for
   * it, which is consistent with the current file state (including new states
   * of the files previously reported using [changeFile]), prior to the next
   * time the analysis state transitions to "idle".
   */
  Future<ResolvedUnitResult> getResult(String path,
      {bool sendCachedToStream: false}) {
    _throwIfNotAbsolutePath(path);
    if (!_fsState.hasUri(path)) {
      return new Future.value();
    }

    // Return the cached result.
    {
      ResolvedUnitResult result = getCachedResult(path);
      if (result != null) {
        if (sendCachedToStream) {
          _resultController.add(result);
        }
        return new Future.value(result);
      }
    }

    // Schedule analysis.
    var completer = new Completer<ResolvedUnitResult>();
    _requestedFiles
        .putIfAbsent(path, () => <Completer<ResolvedUnitResult>>[])
        .add(completer);
    _scheduler.notify(this);
    return completer.future;
  }

  /**
   * Return a [Future] that completes with the [SourceKind] for the Dart
   * file with the given [path]. If the file is not a Dart file or cannot
   * be analyzed, the [Future] completes with `null`.
   *
   * The [path] must be absolute and normalized.
   */
  Future<SourceKind> getSourceKind(String path) async {
    // TODO(brianwilkerson) Determine whether this await is necessary.
    await null;
    _throwIfNotAbsolutePath(path);
    if (AnalysisEngine.isDartFileName(path)) {
      FileState file = _fsState.getFileForPath(path);
      return file.isPart ? SourceKind.PART : SourceKind.LIBRARY;
    }
    return null;
  }

  /**
   * Return a [Future] that completes with top-level declarations with the
   * given [name] in all known libraries.
   */
  Future<List<TopLevelDeclarationInSource>> getTopLevelNameDeclarations(
      String name) {
    _discoverAvailableFiles();
    var task = new _TopLevelNameDeclarationsTask(this, name);
    _topLevelNameDeclarationsTasks.add(task);
    _scheduler.notify(this);
    return task.completer.future;
  }

  /**
   * Return a [Future] that completes with the [UnitElementResult] for the
   * file with the given [path], or with `null` if the file cannot be analyzed.
   */
  Future<UnitElementResult> getUnitElement(String path) {
    _throwIfNotAbsolutePath(path);
    if (!_fsState.hasUri(path)) {
      return new Future.value();
    }
    var completer = new Completer<UnitElementResult>();
    _unitElementRequestedFiles
        .putIfAbsent(path, () => <Completer<UnitElementResult>>[])
        .add(completer);
    _scheduler.notify(this);
    return completer.future;
  }

  /**
   * Return a [Future] that completes with the signature for the
   * [UnitElementResult] for the file with the given [path], or with `null` if
   * the file cannot be analyzed.
   *
   * The signature is based the APIs of the files of the library (including
   * the file itself) of the requested file and the transitive closure of files
   * imported and exported by the library.
   */
  Future<String> getUnitElementSignature(String path) {
    _throwIfNotAbsolutePath(path);
    if (!_fsState.hasUri(path)) {
      return new Future.value();
    }
    var completer = new Completer<String>();
    _unitElementSignatureFiles
        .putIfAbsent(path, () => <Completer<String>>[])
        .add(completer);
    _scheduler.notify(this);
    return completer.future;
  }

  ApiSignature getUnitKeyByPath(String path) {
    _throwIfNotAbsolutePath(path);
    var file = fsState.getFileForPath(path);
    ApiSignature signature = new ApiSignature();
    signature.addUint32List(_linkedSalt);
    signature.addString(file.transitiveSignature);
    return signature;
  }

  /**
   * Return `true` is the file with the given absolute [uri] is a library,
   * or `false` if it is a part. More specifically, return `true` if the file
   * is not known to be a part.
   *
   * Correspondingly, return `true` if the [uri] does not correspond to a file,
   * for any reason, e.g. the file does not exist, or the [uri] cannot be
   * resolved to a file path, or the [uri] is invalid, e.g. a `package:` URI
   * without a package name. In these cases we cannot prove that the file is
   * not a part, so it must be a library.
   */
  bool isLibraryByUri(Uri uri) {
    if (_externalSummaries != null) {
      var uriStr = uri.toString();
      if (_externalSummaries.unlinkedMap[uriStr] != null) {
        return _externalSummaries.linkedMap.containsKey(uriStr);
      }
    }
    return !_fsState.getFileForUri(uri).isPart;
  }

  /**
<<<<<<< HEAD
   * Return a [Future] that completes with a [ParsedUnitResult] for the file
=======
   * Return a [Future] that completes with a [ParseResult] for the file
>>>>>>> ddbe2219
   * with the given [path].
   *
   * The [path] must be absolute and normalized.
   *
   * The [path] can be any file - explicitly or implicitly analyzed, or neither.
   *
   * The parsing is performed in the method itself, and the result is not
   * produced through the [results] stream (just because it is not a fully
   * resolved unit).
   */
  Future<ParsedUnitResult> parseFile(String path) async {
    // TODO(brianwilkerson) Determine whether this await is necessary.
    await null;
    return parseFileSync(path);
  }

  /**
   * Return a [ParsedUnitResult] for the file with the given [path].
   *
   * The [path] must be absolute and normalized.
   *
   * The [path] can be any file - explicitly or implicitly analyzed, or neither.
   *
   * The parsing is performed in the method itself, and the result is not
   * produced through the [results] stream (just because it is not a fully
   * resolved unit).
   */
  ParsedUnitResult parseFileSync(String path) {
    _throwIfNotAbsolutePath(path);
    FileState file = _fileTracker.verifyApiSignature(path);
    RecordingErrorListener listener = new RecordingErrorListener();
    CompilationUnit unit = file.parse(listener);
    return new ParsedUnitResultImpl(currentSession, file.path, file.uri,
        file.content, file.lineInfo, file.isPart, unit, listener.errors);
  }

  @override
  Future<Null> performWork() async {
    // TODO(brianwilkerson) Determine whether this await is necessary.
    await null;
    if (_fileTracker.verifyChangedFilesIfNeeded()) {
      return;
    }

    // Analyze a requested file.
    if (_requestedFiles.isNotEmpty) {
      String path = _requestedFiles.keys.first;
      try {
        AnalysisResult result = _computeAnalysisResult(path, withUnit: true);
        // If a part without a library, delay its analysis.
        if (result == null) {
          _requestedParts
              .putIfAbsent(path, () => [])
              .addAll(_requestedFiles.remove(path));
          return;
        }
        // Notify the completers.
        _requestedFiles.remove(path).forEach((completer) {
          completer.complete(result);
        });
        // Remove from to be analyzed and produce it now.
        _fileTracker.fileWasAnalyzed(path);
        _resultController.add(result);
      } catch (exception, stackTrace) {
        _fileTracker.fileWasAnalyzed(path);
        _requestedFiles.remove(path).forEach((completer) {
          completer.completeError(exception, stackTrace);
        });
      }
      return;
    }

    // Analyze a requested library.
    if (_requestedLibraries.isNotEmpty) {
      String path = _requestedLibraries.keys.first;
      try {
        var result = _computeResolvedLibrary(path);
        _requestedLibraries.remove(path).forEach((completer) {
          completer.complete(result);
        });
      } catch (exception, stackTrace) {
        _requestedLibraries.remove(path).forEach((completer) {
          completer.completeError(exception, stackTrace);
        });
      }
      return;
    }

    // Process an index request.
    if (_indexRequestedFiles.isNotEmpty) {
      String path = _indexRequestedFiles.keys.first;
      AnalysisDriverUnitIndex index = _computeIndex(path);
      _indexRequestedFiles.remove(path).forEach((completer) {
        completer.complete(index);
      });
      return;
    }

    // Process a unit element key request.
    if (_unitElementSignatureFiles.isNotEmpty) {
      String path = _unitElementSignatureFiles.keys.first;
      String signature = _computeUnitElementSignature(path);
      var completers = _unitElementSignatureFiles.remove(path);
      if (signature != null) {
        completers.forEach((completer) {
          completer.complete(signature);
        });
      } else {
        _unitElementSignatureParts
            .putIfAbsent(path, () => [])
            .addAll(completers);
      }
      return;
    }

    // Process a unit element request.
    if (_unitElementRequestedFiles.isNotEmpty) {
      String path = _unitElementRequestedFiles.keys.first;
      UnitElementResult result = _computeUnitElement(path);
      var completers = _unitElementRequestedFiles.remove(path);
      if (result != null) {
        completers.forEach((completer) {
          completer.complete(result);
        });
      } else {
        _unitElementRequestedParts
            .putIfAbsent(path, () => [])
            .addAll(completers);
      }
      return;
    }

    // Discover available files.
    if (_discoverAvailableFilesTask != null &&
        !_discoverAvailableFilesTask.isCompleted) {
      _discoverAvailableFilesTask.perform();
      return;
    }

    // Compute files defining a name.
    if (_definingClassMemberNameTasks.isNotEmpty) {
      _FilesDefiningClassMemberNameTask task =
          _definingClassMemberNameTasks.first;
      bool isDone = task.perform();
      if (isDone) {
        _definingClassMemberNameTasks.remove(task);
      }
      return;
    }

    // Compute files referencing a name.
    if (_referencingNameTasks.isNotEmpty) {
      _FilesReferencingNameTask task = _referencingNameTasks.first;
      bool isDone = task.perform();
      if (isDone) {
        _referencingNameTasks.remove(task);
      }
      return;
    }

    // Compute top-level declarations.
    if (_topLevelNameDeclarationsTasks.isNotEmpty) {
      _TopLevelNameDeclarationsTask task = _topLevelNameDeclarationsTasks.first;
      bool isDone = task.perform();
      if (isDone) {
        _topLevelNameDeclarationsTasks.remove(task);
      }
      return;
    }

    // Analyze a priority file.
    if (_priorityFiles.isNotEmpty) {
      for (String path in _priorityFiles) {
        if (_fileTracker.isFilePending(path)) {
          try {
            AnalysisResult result =
                _computeAnalysisResult(path, withUnit: true);
            if (result == null) {
              _partsToAnalyze.add(path);
            } else {
              _resultController.add(result);
            }
          } catch (exception, stackTrace) {
            _reportException(path, exception, stackTrace);
          } finally {
            _fileTracker.fileWasAnalyzed(path);
          }
          return;
        }
      }
    }

    // Analyze a general file.
    if (_fileTracker.hasPendingFiles) {
      String path = _fileTracker.anyPendingFile;
      try {
        AnalysisResult result = _computeAnalysisResult(path,
            withUnit: false, skipIfSameSignature: true);
        if (result == null) {
          _partsToAnalyze.add(path);
        } else if (result == AnalysisResult._UNCHANGED) {
          // We found that the set of errors is the same as we produced the
          // last time, so we don't need to produce it again now.
        } else {
          _resultController.add(result);
          _lastProducedSignatures[result.path] = result._signature;
        }
      } catch (exception, stackTrace) {
        _reportException(path, exception, stackTrace);
      } finally {
        _fileTracker.fileWasAnalyzed(path);
      }
      return;
    }

    // Analyze a requested part file.
    if (_requestedParts.isNotEmpty) {
      String path = _requestedParts.keys.first;
      try {
        AnalysisResult result = _computeAnalysisResult(path,
            withUnit: true, asIsIfPartWithoutLibrary: true);
        // Notify the completers.
        _requestedParts.remove(path).forEach((completer) {
          completer.complete(result);
        });
        // Remove from to be analyzed and produce it now.
        _partsToAnalyze.remove(path);
        _resultController.add(result);
      } catch (exception, stackTrace) {
        _partsToAnalyze.remove(path);
        _requestedParts.remove(path).forEach((completer) {
          completer.completeError(exception, stackTrace);
        });
      }
      return;
    }

    // Analyze a general part.
    if (_partsToAnalyze.isNotEmpty) {
      String path = _partsToAnalyze.first;
      _partsToAnalyze.remove(path);
      try {
        AnalysisResult result = _computeAnalysisResult(path,
            withUnit: _priorityFiles.contains(path),
            asIsIfPartWithoutLibrary: true);
        _resultController.add(result);
      } catch (exception, stackTrace) {
        _reportException(path, exception, stackTrace);
      }
      return;
    }

    // Process a unit element signature request for a part.
    if (_unitElementSignatureParts.isNotEmpty) {
      String path = _unitElementSignatureParts.keys.first;
      String signature =
          _computeUnitElementSignature(path, asIsIfPartWithoutLibrary: true);
      _unitElementSignatureParts.remove(path).forEach((completer) {
        completer.complete(signature);
      });
      return;
    }

    // Process a unit element request for a part.
    if (_unitElementRequestedParts.isNotEmpty) {
      String path = _unitElementRequestedParts.keys.first;
      UnitElementResult result =
          _computeUnitElement(path, asIsIfPartWithoutLibrary: true);
      _unitElementRequestedParts.remove(path).forEach((completer) {
        completer.complete(result);
      });
      return;
    }
  }

  /**
   * Remove the file with the given [path] from the list of files to analyze.
   *
   * The [path] must be absolute and normalized.
   *
   * The results of analysis of the file might still be produced by the
   * [results] stream. The driver will try to stop producing these results,
   * but does not guarantee this.
   */
  void removeFile(String path) {
    _throwIfNotAbsolutePath(path);
    _throwIfChangesAreNotAllowed();
    _fileTracker.removeFile(path);
    _libraryContext = null;
    _priorityResults.clear();
  }

  /**
   * Implementation for [changeFile].
   */
  void _changeFile(String path) {
    _fileTracker.changeFile(path);
    _libraryContext = null;
    _priorityResults.clear();
  }

  /**
   * Handles a notification from the [FileTracker] that there has been a change
   * of state.
   */
  void _changeHook() {
    _createNewSession();
    _libraryContext = null;
    _priorityResults.clear();
    _scheduler.notify(this);
  }

  /**
   * Return the cached or newly computed analysis result of the file with the
   * given [path].
   *
   * The result will have the fully resolved unit and will always be newly
   * compute only if [withUnit] is `true`.
   *
   * Return `null` if the file is a part of an unknown library, so cannot be
   * analyzed yet. But [asIsIfPartWithoutLibrary] is `true`, then the file is
   * analyzed anyway, even without a library.
   *
   * Return [AnalysisResult._UNCHANGED] if [skipIfSameSignature] is `true` and
   * the resolved signature of the file in its library is the same as the one
   * that was the most recently produced to the client.
   */
  AnalysisResult _computeAnalysisResult(String path,
      {bool withUnit: false,
      bool asIsIfPartWithoutLibrary: false,
      bool skipIfSameSignature: false}) {
    FileState file = _fsState.getFileForPath(path);

    // Prepare the library - the file itself, or the known library.
    FileState library = file.isPart ? file.library : file;
    if (library == null) {
      if (asIsIfPartWithoutLibrary) {
        library = file;
      } else {
        return null;
      }
    }

    // Prepare the signature and key.
    String signature = _getResolvedUnitSignature(library, file);
    String key = _getResolvedUnitKey(signature);

    // Skip reading if the signature, so errors, are the same as the last time.
    if (skipIfSameSignature) {
      assert(!withUnit);
      if (_lastProducedSignatures[path] == signature) {
        return AnalysisResult._UNCHANGED;
      }
    }

    // If we don't need the fully resolved unit, check for the cached result.
    if (!withUnit) {
      List<int> bytes = DriverPerformance.cache.makeCurrentWhile(() {
        return _byteStore.get(key);
      });
      if (bytes != null) {
        return _getAnalysisResultFromBytes(file, signature, bytes);
      }
    }

    // We need the fully resolved unit, or the result is not cached.
    return _logger.run('Compute analysis result for $path', () {
      try {
        _testView.numOfAnalyzedLibraries++;

        if (!_fsState.getFileForUri(Uri.parse('dart:core')).exists) {
          return _newMissingDartLibraryResult(file, 'dart:core');
        }
        if (!_fsState.getFileForUri(Uri.parse('dart:async')).exists) {
          return _newMissingDartLibraryResult(file, 'dart:async');
        }
        var libraryContext = _createLibraryContext(library);

        LibraryAnalyzer analyzer = new LibraryAnalyzer(
            analysisOptions,
            declaredVariables,
            sourceFactory,
            libraryContext.isLibraryUri,
            libraryContext.analysisContext,
            libraryContext.resynthesizer,
            libraryContext.inheritanceManager,
            library);
        Map<FileState, UnitAnalysisResult> results = analyzer.analyze();

        List<int> bytes;
        CompilationUnit resolvedUnit;
        for (FileState unitFile in results.keys) {
          UnitAnalysisResult unitResult = results[unitFile];
          List<int> unitBytes =
              _serializeResolvedUnit(unitResult.unit, unitResult.errors);
          String unitSignature = _getResolvedUnitSignature(library, unitFile);
          String unitKey = _getResolvedUnitKey(unitSignature);
          _byteStore.put(unitKey, unitBytes);
          if (unitFile == file) {
            bytes = unitBytes;
            resolvedUnit = unitResult.unit;
          }
          if (disableChangesAndCacheAllResults) {
            AnalysisResult result = _getAnalysisResultFromBytes(
                unitFile, unitSignature, unitBytes,
                content: unitFile.content, resolvedUnit: unitResult.unit);
            _allCachedResults[unitFile.path] = result;
          }
        }

        // Return the result, full or partial.
        _logger.writeln('Computed new analysis result.');
        AnalysisResult result = _getAnalysisResultFromBytes(
            file, signature, bytes,
            content: withUnit ? file.content : null,
            resolvedUnit: withUnit ? resolvedUnit : null);
        if (withUnit && _priorityFiles.contains(path)) {
          _priorityResults[path] = result;
        }
        return result;
      } catch (exception, stackTrace) {
        String contextKey =
            _storeExceptionContext(path, library, exception, stackTrace);
        throw new _ExceptionState(exception, stackTrace, contextKey);
      }
    });
  }

  AnalysisDriverUnitIndex _computeIndex(String path) {
    AnalysisResult analysisResult = _computeAnalysisResult(path,
        withUnit: false, asIsIfPartWithoutLibrary: true);
    return analysisResult._index;
  }

  /**
   * Return the newly computed resolution result of the library with the
   * given [path].
   */
  ResolvedLibraryResultImpl _computeResolvedLibrary(String path) {
    FileState library = _fsState.getFileForPath(path);

    return _logger.run('Compute resolved library $path', () {
      _testView.numOfAnalyzedLibraries++;
      var libraryContext = _createLibraryContext(library);

      LibraryAnalyzer analyzer = new LibraryAnalyzer(
          analysisOptions,
          declaredVariables,
          sourceFactory,
          libraryContext.isLibraryUri,
          libraryContext.analysisContext,
          libraryContext.resynthesizer,
          libraryContext.inheritanceManager,
          library);
      Map<FileState, UnitAnalysisResult> unitResults = analyzer.analyze();
      var resolvedUnits = <ResolvedUnitResult>[];

      for (var unitFile in unitResults.keys) {
        if (unitFile.path != null) {
          var unitResult = unitResults[unitFile];
          resolvedUnits.add(
            new AnalysisResult(
              currentSession,
              _sourceFactory,
              unitFile.path,
              unitFile.uri,
              unitFile.exists,
              unitFile.content,
              unitFile.lineInfo,
              unitFile.isPart,
              null,
              unitResult.unit,
              unitResult.errors,
              null,
            ),
          );
        }
      }

      return new ResolvedLibraryResultImpl(
        currentSession,
        library.path,
        library.uri,
        resolvedUnits.first.libraryElement,
        libraryContext.typeProvider,
        resolvedUnits,
      );
    });
  }

  UnitElementResult _computeUnitElement(String path,
      {bool asIsIfPartWithoutLibrary: false}) {
    FileState file = _fsState.getFileForPath(path);

    // Prepare the library - the file itself, or the known library.
    FileState library = file.isPart ? file.library : file;
    if (library == null) {
      if (asIsIfPartWithoutLibrary) {
        library = file;
      } else {
        return null;
      }
    }

    var libraryContext = _createLibraryContext(library);
    var element = libraryContext.computeUnitElement(library, file);
    return new UnitElementResultImpl(
        currentSession, path, file.uri, library.transitiveSignature, element);
  }

  String _computeUnitElementSignature(String path,
      {bool asIsIfPartWithoutLibrary: false}) {
    FileState file = _fsState.getFileForPath(path);

    // Prepare the library - the file itself, or the known library.
    FileState library = file.isPart ? file.library : file;
    if (library == null) {
      if (asIsIfPartWithoutLibrary) {
        library = file;
      } else {
        return null;
      }
    }

    return library.transitiveSignature;
  }

  /**
   * Creates new [FileSystemState] and [FileTracker] objects.
   *
   * This is used both on initial construction and whenever the configuration
   * changes.
   */
  void _createFileTracker() {
    _fillSalt();
    _fsState = new FileSystemState(
      _logger,
      _byteStore,
      _contentOverlay,
      _resourceProvider,
      sourceFactory,
      analysisOptions,
      _unlinkedSalt,
      _linkedSalt,
      externalSummaries: _externalSummaries,
    );
    _fileTracker = new FileTracker(_logger, _fsState, _changeHook);
  }

  /**
   * Return the context in which the [library] should be analyzed.
   */
  LibraryContext _createLibraryContext(FileState library) {
    if (_libraryContext != null) {
      if (_libraryContext.pack()) {
        _libraryContext = null;
      }
    }

    if (_libraryContext == null) {
      _libraryContext = new LibraryContext(
        session: currentSession,
        logger: _logger,
        fsState: fsState,
        byteStore: _byteStore,
        analysisOptions: _analysisOptions,
        declaredVariables: declaredVariables,
        sourceFactory: _sourceFactory,
        externalSummaries: _externalSummaries,
        targetLibrary: library,
      );
    } else {
      _libraryContext.load(library);
    }
    return _libraryContext;
  }

  /**
   * Create a new analysis session, so invalidating the current one.
   */
  void _createNewSession() {
    _currentSession = new AnalysisSessionImpl(this);
  }

  /**
   * If this has not been done yet, schedule discovery of all files that are
   * potentially available, so that they are included in [knownFiles].
   */
  void _discoverAvailableFiles() {
    _discoverAvailableFilesTask ??= new _DiscoverAvailableFilesTask(this);
  }

  /**
   * Fill [_unlinkedSalt] and [_linkedSalt] with data.
   */
  void _fillSalt() {
    _unlinkedSalt[0] = DATA_VERSION;
    _unlinkedSalt[1] = enableIndex ? 1 : 0;
    _unlinkedSalt.setAll(2, _analysisOptions.unlinkedSignature);

    _linkedSalt[0] = DATA_VERSION;
    _linkedSalt[1] = enableIndex ? 1 : 0;
    _linkedSalt.setAll(2, _analysisOptions.signature);
  }

  /**
   * Load the [AnalysisResult] for the given [file] from the [bytes]. Set
   * optional [content] and [resolvedUnit].
   */
  AnalysisResult _getAnalysisResultFromBytes(
      FileState file, String signature, List<int> bytes,
      {String content, CompilationUnit resolvedUnit}) {
    var unit = new AnalysisDriverResolvedUnit.fromBuffer(bytes);
    List<AnalysisError> errors = _getErrorsFromSerialized(file, unit.errors);
    _updateHasErrorOrWarningFlag(file, errors);
    return new AnalysisResult(
        currentSession,
        _sourceFactory,
        file.path,
        file.uri,
        file.exists,
        content,
        file.lineInfo,
        file.isPart,
        signature,
        resolvedUnit,
        errors,
        unit.index);
  }

  /**
   * Return [AnalysisError]s for the given [serialized] errors.
   */
  List<AnalysisError> _getErrorsFromSerialized(
      FileState file, List<AnalysisDriverUnitError> serialized) {
    List<AnalysisError> errors = <AnalysisError>[];
    for (AnalysisDriverUnitError error in serialized) {
      String errorName = error.uniqueName;
      ErrorCode errorCode =
          errorCodeByUniqueName(errorName) ?? _lintCodeByUniqueName(errorName);
      if (errorCode == null) {
        // This could fail because the error code is no longer defined, or, in
        // the case of a lint rule, if the lint rule has been disabled since the
        // errors were written.
        AnalysisEngine.instance.instrumentationService
            .logError('No error code for "$error" in "$file"');
      } else {
        errors.add(new AnalysisError.forValues(
            file.source,
            error.offset,
            error.length,
            errorCode,
            error.message,
            error.correction.isEmpty ? null : error.correction));
      }
    }
    return errors;
  }

  /**
   * Return the key to store fully resolved results for the [signature].
   */
  String _getResolvedUnitKey(String signature) {
    return '$signature.resolved';
  }

  /**
   * Return the signature that identifies fully resolved results for the [file]
   * in the [library], e.g. element model, errors, index, etc.
   */
  String _getResolvedUnitSignature(FileState library, FileState file) {
    ApiSignature signature = new ApiSignature();
    signature.addUint32List(_linkedSalt);
    signature.addString(library.transitiveSignature);
    signature.addString(file.contentHash);
    return signature.toHex();
  }

  /**
   * Return the lint code with the given [errorName], or `null` if there is no
   * lint registered with that name.
   */
  ErrorCode _lintCodeByUniqueName(String errorName) {
    const String lintPrefix = 'LintCode.';
    if (errorName.startsWith(lintPrefix)) {
      String lintName = errorName.substring(lintPrefix.length);
      return linter.Registry.ruleRegistry.getRule(lintName)?.lintCode;
    }

    const String lintPrefixOld = '_LintCode.';
    if (errorName.startsWith(lintPrefixOld)) {
      String lintName = errorName.substring(lintPrefixOld.length);
      return linter.Registry.ruleRegistry.getRule(lintName)?.lintCode;
    }

    return null;
  }

  /**
   * We detected that one of the required `dart` libraries is missing.
   * Return the empty analysis result with the error.
   */
  AnalysisResult _newMissingDartLibraryResult(
      FileState file, String missingUri) {
    // TODO(scheglov) Find a better way to report this.
    return new AnalysisResult(
        currentSession,
        _sourceFactory,
        file.path,
        file.uri,
        file.exists,
        null,
        file.lineInfo,
        file.isPart,
        null,
        null,
        [
          new AnalysisError(file.source, 0, 0,
              CompileTimeErrorCode.MISSING_DART_LIBRARY, [missingUri])
        ],
        null);
  }

  void _reportException(String path, exception, StackTrace stackTrace) {
    String contextKey = null;
    if (exception is _ExceptionState) {
      var state = exception as _ExceptionState;
      exception = state.exception;
      stackTrace = state.stackTrace;
      contextKey = state.contextKey;
    }
    CaughtException caught = new CaughtException(exception, stackTrace);
    _exceptionController.add(new ExceptionResult(path, caught, contextKey));
  }

  /**
   * Serialize the given [resolvedUnit] errors and index into bytes.
   */
  List<int> _serializeResolvedUnit(
      CompilationUnit resolvedUnit, List<AnalysisError> errors) {
    AnalysisDriverUnitIndexBuilder index = enableIndex
        ? indexUnit(resolvedUnit)
        : new AnalysisDriverUnitIndexBuilder();
    return new AnalysisDriverResolvedUnitBuilder(
            errors: errors
                .map((error) => new AnalysisDriverUnitErrorBuilder(
                    offset: error.offset,
                    length: error.length,
                    uniqueName: error.errorCode.uniqueName,
                    message: error.message,
                    correction: error.correction))
                .toList(),
            index: index)
        .toBuffer();
  }

  String _storeExceptionContext(
      String path, FileState libraryFile, exception, StackTrace stackTrace) {
    if (allowedNumberOfContextsToWrite <= 0) {
      return null;
    } else {
      allowedNumberOfContextsToWrite--;
    }
    try {
      List<AnalysisDriverExceptionFileBuilder> contextFiles = libraryFile
          .libraryFiles
          .map((file) => new AnalysisDriverExceptionFileBuilder(
              path: file.path, content: file.content))
          .toList();
      contextFiles.sort((a, b) => a.path.compareTo(b.path));
      AnalysisDriverExceptionContextBuilder contextBuilder =
          new AnalysisDriverExceptionContextBuilder(
              path: path,
              exception: exception.toString(),
              stackTrace: stackTrace.toString(),
              files: contextFiles);
      List<int> bytes = contextBuilder.toBuffer();

      String _twoDigits(int n) {
        if (n >= 10) return '$n';
        return '0$n';
      }

      String _threeDigits(int n) {
        if (n >= 100) return '$n';
        if (n >= 10) return '0$n';
        return '00$n';
      }

      DateTime time = new DateTime.now();
      String m = _twoDigits(time.month);
      String d = _twoDigits(time.day);
      String h = _twoDigits(time.hour);
      String min = _twoDigits(time.minute);
      String sec = _twoDigits(time.second);
      String ms = _threeDigits(time.millisecond);
      String key = 'exception_${time.year}$m$d' '_$h$min$sec' + '_$ms';

      _byteStore.put(key, bytes);
      return key;
    } catch (_) {
      return null;
    }
  }

  /**
   * If the driver is used in the read-only mode with infinite cache,
   * we should not allow invocations that change files.
   */
  void _throwIfChangesAreNotAllowed() {
    if (disableChangesAndCacheAllResults) {
      throw new StateError('Changing files is not allowed for this driver.');
    }
  }

  /**
   * The driver supports only absolute paths, this method is used to validate
   * any input paths to prevent errors later.
   */
  void _throwIfNotAbsolutePath(String path) {
    if (!_resourceProvider.pathContext.isAbsolute(path)) {
      throw new ArgumentError('Only absolute paths are supported: $path');
    }
  }

  /**
   * Given the list of [errors] for the [file], update the [file]'s
   * [FileState.hasErrorOrWarning] flag.
   */
  void _updateHasErrorOrWarningFlag(
      FileState file, List<AnalysisError> errors) {
    for (AnalysisError error in errors) {
      ErrorSeverity severity = error.errorCode.errorSeverity;
      if (severity == ErrorSeverity.ERROR ||
          severity == ErrorSeverity.WARNING) {
        file.hasErrorOrWarning = true;
        return;
      }
    }
    file.hasErrorOrWarning = false;
  }
}

/**
 * A generic schedulable interface via the AnalysisDriverScheduler. Currently
 * only implemented by [AnalysisDriver] and the angular plugin, at least as
 * a temporary measure until the official plugin API is ready (and a different
 * scheduler is used)
 */
abstract class AnalysisDriverGeneric {
  /**
   * Return `true` if the driver has a file to analyze.
   */
  bool get hasFilesToAnalyze;

  /**
   * Set the list of files that the driver should try to analyze sooner.
   *
   * Every path in the list must be absolute and normalized.
   *
   * The driver will produce the results through the [results] stream. The
   * exact order in which results are produced is not defined, neither
   * between priority files, nor between priority and non-priority files.
   */
  void set priorityFiles(List<String> priorityPaths);

  /**
   * Return the priority of work that the driver needs to perform.
   */
  AnalysisDriverPriority get workPriority;

  /**
   * Add the file with the given [path] to the set of files that are explicitly
   * being analyzed.
   *
   * The [path] must be absolute and normalized.
   *
   * The results of analysis are eventually produced by the [results] stream.
   */
  void addFile(String path);

  /**
   * Notify the driver that the client is going to stop using it.
   */
  void dispose();

  /**
   * Perform a single chunk of work and produce [results].
   */
  Future<Null> performWork();
}

/**
 * Priorities of [AnalysisDriver] work. The farther a priority to the beginning
 * of the list, the earlier the corresponding [AnalysisDriver] should be asked
 * to perform work.
 */
enum AnalysisDriverPriority {
  nothing,
  general,
  generalWithErrors,
  generalImportChanged,
  generalChanged,
  changedFiles,
  priority,
  interactive
}

/**
 * Instances of this class schedule work in multiple [AnalysisDriver]s so that
 * work with the highest priority is performed first.
 */
class AnalysisDriverScheduler {
  /**
   * Time interval in milliseconds before pumping the event queue.
   *
   * Relinquishing execution flow and running the event loop after every task
   * has too much overhead. Instead we use a fixed length of time, so we can
   * spend less time overall and still respond quickly enough.
   */
  static const int _MS_BEFORE_PUMPING_EVENT_QUEUE = 2;

  /**
   * Event queue pumping is required to allow IO and other asynchronous data
   * processing while analysis is active. For example Analysis Server needs to
   * be able to process `updateContent` or `setPriorityFiles` requests while
   * background analysis is in progress.
   *
   * The number of pumpings is arbitrary, might be changed if we see that
   * analysis or other data processing tasks are starving. Ideally we would
   * need to run all asynchronous operations using a single global scheduler.
   */
  static const int _NUMBER_OF_EVENT_QUEUE_PUMPINGS = 128;

  final PerformanceLog _logger;

  /**
   * The object used to watch as analysis drivers are created and deleted.
   */
  final DriverWatcher driverWatcher;

  final List<AnalysisDriverGeneric> _drivers = [];
  final Monitor _hasWork = new Monitor();
  final StatusSupport _statusSupport = new StatusSupport();

  bool _started = false;

  AnalysisDriverScheduler(this._logger, {this.driverWatcher});

  /**
   * Return `true` if we are currently analyzing code.
   */
  bool get isAnalyzing => _hasFilesToAnalyze;

  /**
   * Return the stream that produces [AnalysisStatus] events.
   */
  Stream<AnalysisStatus> get status => _statusSupport.stream;

  /**
   * Return `true` if there is a driver with a file to analyze.
   */
  bool get _hasFilesToAnalyze {
    for (AnalysisDriverGeneric driver in _drivers) {
      if (driver.hasFilesToAnalyze) {
        return true;
      }
    }
    return false;
  }

  /**
   * Add the given [driver] and schedule it to perform its work.
   */
  void add(AnalysisDriverGeneric driver) {
    _drivers.add(driver);
    _hasWork.notify();
    if (driver is AnalysisDriver) {
      driverWatcher?.addedDriver(driver, driver.contextRoot);
    }
  }

  /**
   * Notify that there is a change to the [driver], it it might need to
   * perform some work.
   */
  void notify(AnalysisDriverGeneric driver) {
    _hasWork.notify();
    _statusSupport.preTransitionToAnalyzing();
  }

  /**
   * Remove the given [driver] from the scheduler, so that it will not be
   * asked to perform any new work.
   */
  void remove(AnalysisDriverGeneric driver) {
    if (driver is AnalysisDriver) {
      driverWatcher?.removedDriver(driver);
    }
    _drivers.remove(driver);
    _hasWork.notify();
  }

  /**
   * Start the scheduler, so that any [AnalysisDriver] created before or
   * after will be asked to perform work.
   */
  void start() {
    if (_started) {
      throw new StateError('The scheduler has already been started.');
    }
    _started = true;
    _run();
  }

  /**
   * Return a future that will be completed the next time the status is idle.
   *
   * If the status is currently idle, the returned future will be signaled
   * immediately.
   */
  Future<Null> waitForIdle() => _statusSupport.waitForIdle();

  /**
   * Run infinitely analysis cycle, selecting the drivers with the highest
   * priority first.
   */
  Future<Null> _run() async {
    // Give other microtasks the time to run before doing the analysis cycle.
    await null;
    Stopwatch timer = new Stopwatch()..start();
    PerformanceLogSection analysisSection;
    while (true) {
      // Pump the event queue.
      if (timer.elapsedMilliseconds > _MS_BEFORE_PUMPING_EVENT_QUEUE) {
        await _pumpEventQueue(_NUMBER_OF_EVENT_QUEUE_PUMPINGS);
        timer.reset();
      }

      await _hasWork.signal;

      // Transition to analyzing if there are files to analyze.
      if (_hasFilesToAnalyze) {
        _statusSupport.transitionToAnalyzing();
        analysisSection ??= _logger.enter('Analyzing');
      }

      // Find the driver with the highest priority.
      AnalysisDriverGeneric bestDriver;
      AnalysisDriverPriority bestPriority = AnalysisDriverPriority.nothing;
      for (AnalysisDriverGeneric driver in _drivers) {
        AnalysisDriverPriority priority = driver.workPriority;
        if (priority.index > bestPriority.index) {
          bestDriver = driver;
          bestPriority = priority;
        }
      }

      // Transition to idle if no files to analyze.
      if (!_hasFilesToAnalyze) {
        _statusSupport.transitionToIdle();
        analysisSection?.exit();
        analysisSection = null;
      }

      // Continue to sleep if no work to do.
      if (bestPriority == AnalysisDriverPriority.nothing) {
        continue;
      }

      // Ask the driver to perform a chunk of work.
      await bestDriver.performWork();

      // Schedule one more cycle.
      _hasWork.notify();
    }
  }

  /**
   * Returns a [Future] that completes after performing [times] pumpings of
   * the event queue.
   */
  static Future _pumpEventQueue(int times) {
    if (times == 0) {
      return new Future.value();
    }
    return new Future.delayed(Duration.zero, () => _pumpEventQueue(times - 1));
  }
}

@visibleForTesting
class AnalysisDriverTestView {
  final AnalysisDriver driver;

  int numOfAnalyzedLibraries = 0;

  AnalysisDriverTestView(this.driver);

  FileTracker get fileTracker => driver._fileTracker;

  Map<String, ResolvedUnitResult> get priorityResults {
    return driver._priorityResults;
  }

  SummaryDataStore getSummaryStore(String libraryPath) {
    FileState library = driver.fsState.getFileForPath(libraryPath);
    LibraryContext libraryContext = driver._createLibraryContext(library);
    return libraryContext.store;
  }
}

/**
 * The result of analyzing of a single file.
 *
 * These results are self-consistent, i.e. [content], [lineInfo], the
 * resolved [unit] correspond to each other. All referenced elements, even
 * external ones, are also self-consistent. But none of the results is
 * guaranteed to be consistent with the state of the files.
 *
 * Every result is independent, and is not guaranteed to be consistent with
 * any previously returned result, even inside of the same library.
 */
class AnalysisResult extends ResolvedUnitResultImpl {
  static final _UNCHANGED = new AnalysisResult(
      null, null, null, null, null, null, null, null, null, null, null, null);
  /**
   * The [SourceFactory] with which the file was analyzed.
   */
  final SourceFactory sourceFactory;

  /**
   * The signature of the result based on the content of the file, and the
   * transitive closure of files imported and exported by the library of
   * the requested file.
   */
  final String _signature;

  /**
   * The index of the unit.
   */
  final AnalysisDriverUnitIndex _index;

  AnalysisResult(
      AnalysisSession session,
      this.sourceFactory,
      String path,
      Uri uri,
      bool exists,
      String content,
      LineInfo lineInfo,
      bool isPart,
      this._signature,
      CompilationUnit unit,
      List<AnalysisError> errors,
      this._index)
      : super(session, path, uri, exists, content, lineInfo, isPart, unit,
            errors);

  @override
  LibraryElement get libraryElement => unit.declaredElement.library;

  @override
  TypeProvider get typeProvider => unit.declaredElement.context.typeProvider;

  @override
  TypeSystem get typeSystem => unit.declaredElement.context.typeSystem;
}

class DriverPerformance {
  static final PerformanceTag driver =
      PerformanceStatistics.analyzer.createChild('driver');

  static final PerformanceTag cache = driver.createChild('cache');
}

/**
 * An object that watches for the creation and removal of analysis drivers.
 *
 * Clients may not extend, implement or mix-in this class.
 */
abstract class DriverWatcher {
  /**
   * The context manager has just added the given analysis [driver]. This method
   * must be called before the driver has been allowed to perform any analysis.
   */
  void addedDriver(AnalysisDriver driver, ContextRoot contextRoot);

  /**
   * The context manager has just removed the given analysis [driver].
   */
  void removedDriver(AnalysisDriver driver);
}

/**
 * Exception that happened during analysis.
 */
class ExceptionResult {
  /**
   * The path of the file being analyzed when the [exception] happened.
   *
   * Absolute and normalized.
   */
  final String path;

  /**
   * The exception during analysis of the file with the [path].
   */
  final CaughtException exception;

  /**
   * If the exception happened during a file analysis, and the context in which
   * the exception happened was stored, this field is the key of the context
   * in the byte store. May be `null` if the context is unknown, the maximum
   * number of context to store was reached, etc.
   */
  final String contextKey;

  ExceptionResult(this.path, this.exception, this.contextKey);
}

/**
 * Task that discovers all files that are available to the driver, and makes
 * them known.
 */
class _DiscoverAvailableFilesTask {
  static const int _MS_WORK_INTERVAL = 5;

  final AnalysisDriver driver;

  bool isCompleted = false;
  Completer<void> completer = new Completer<void>();

  Iterator<Folder> folderIterator;
  List<String> files = [];
  int fileIndex = 0;

  _DiscoverAvailableFilesTask(this.driver);

  /**
   * Perform the next piece of work, and set [isCompleted] to `true` to
   * indicate that the task is done, or keeps it `false` to indicate that the
   * task should continue to be run.
   */
  void perform() {
    if (folderIterator == null) {
      files.addAll(driver.addedFiles);

      // Discover SDK libraries.
      var dartSdk = driver._sourceFactory.dartSdk;
      if (dartSdk != null) {
        for (var sdkLibrary in dartSdk.sdkLibraries) {
          var file = dartSdk.mapDartUri(sdkLibrary.shortName).fullName;
          files.add(file);
        }
      }

      // Discover files in package/lib folders.
      var packageMap = driver._sourceFactory.packageMap;
      if (packageMap != null) {
        folderIterator = packageMap.values.expand((f) => f).iterator;
      } else {
        folderIterator = <Folder>[].iterator;
      }
    }

    // List each package/lib folder recursively.
    Stopwatch timer = new Stopwatch()..start();
    while (folderIterator.moveNext()) {
      var folder = folderIterator.current;
      _appendFilesRecursively(folder);

      // Note: must check if we are exiting before calling moveNext()
      // otherwise we will skip one iteration of the loop when we come back.
      if (timer.elapsedMilliseconds > _MS_WORK_INTERVAL) {
        return;
      }
    }

    // Get know files one by one.
    while (fileIndex < files.length) {
      if (timer.elapsedMilliseconds > _MS_WORK_INTERVAL) {
        return;
      }
      var file = files[fileIndex++];
      driver._fsState.getFileForPath(file);
    }

    // The task is done, clean up.
    folderIterator = null;
    files = null;

    // Complete and clean up.
    isCompleted = true;
    completer.complete();
    completer = null;
  }

  void _appendFilesRecursively(Folder folder) {
    try {
      for (var child in folder.getChildren()) {
        if (child is File) {
          var path = child.path;
          if (AnalysisEngine.isDartFileName(path)) {
            files.add(path);
          }
        } else if (child is Folder) {
          _appendFilesRecursively(child);
        }
      }
    } catch (_) {}
  }
}

/**
 * Information about an exception and its context.
 */
class _ExceptionState {
  final exception;
  final StackTrace stackTrace;

  /**
   * The key under which the context of the exception was stored, or `null`
   * if unknown, the maximum number of context to store was reached, etc.
   */
  final String contextKey;

  _ExceptionState(this.exception, this.stackTrace, this.contextKey);

  @override
  String toString() => '$exception\n$stackTrace';
}

/**
 * Task that computes the list of files that were added to the driver and
 * declare a class member with the given [name].
 */
class _FilesDefiningClassMemberNameTask {
  static const int _MS_WORK_INTERVAL = 5;

  final AnalysisDriver driver;
  final String name;
  final Completer<List<String>> completer = new Completer<List<String>>();

  final List<String> definingFiles = <String>[];
  final Set<String> checkedFiles = new Set<String>();
  final List<String> filesToCheck = <String>[];

  _FilesDefiningClassMemberNameTask(this.driver, this.name);

  /**
   * Perform work for a fixed length of time, and complete the [completer] to
   * either return `true` to indicate that the task is done, or return `false`
   * to indicate that the task should continue to be run.
   *
   * Each invocation of an asynchronous method has overhead, which looks as
   * `_SyncCompleter.complete` invocation, we see as much as 62% in some
   * scenarios. Instead we use a fixed length of time, so we can spend less time
   * overall and keep quick enough response time.
   */
  bool perform() {
    Stopwatch timer = new Stopwatch()..start();
    while (timer.elapsedMilliseconds < _MS_WORK_INTERVAL) {
      // Prepare files to check.
      if (filesToCheck.isEmpty) {
        Set<String> newFiles = driver.addedFiles.difference(checkedFiles);
        filesToCheck.addAll(newFiles);
      }

      // If no more files to check, complete and done.
      if (filesToCheck.isEmpty) {
        completer.complete(definingFiles);
        return true;
      }

      // Check the next file.
      String path = filesToCheck.removeLast();
      FileState file = driver._fsState.getFileForPath(path);
      if (file.definedClassMemberNames.contains(name)) {
        definingFiles.add(path);
      }
      checkedFiles.add(path);
    }

    // We're not done yet.
    return false;
  }
}

/**
 * Task that computes the list of files that were added to the driver and
 * have at least one reference to an identifier [name] defined outside of the
 * file.
 */
class _FilesReferencingNameTask {
  static const int _WORK_FILES = 100;
  static const int _MS_WORK_INTERVAL = 5;

  final AnalysisDriver driver;
  final String name;
  final Completer<List<String>> completer = new Completer<List<String>>();

  int fileStamp = -1;
  List<FileState> filesToCheck;
  int filesToCheckIndex;

  final List<String> referencingFiles = <String>[];

  _FilesReferencingNameTask(this.driver, this.name);

  /**
   * Perform work for a fixed length of time, and complete the [completer] to
   * either return `true` to indicate that the task is done, or return `false`
   * to indicate that the task should continue to be run.
   *
   * Each invocation of an asynchronous method has overhead, which looks as
   * `_SyncCompleter.complete` invocation, we see as much as 62% in some
   * scenarios. Instead we use a fixed length of time, so we can spend less time
   * overall and keep quick enough response time.
   */
  bool perform() {
    if (driver._fsState.fileStamp != fileStamp) {
      filesToCheck = null;
      referencingFiles.clear();
    }

    // Prepare files to check.
    if (filesToCheck == null) {
      fileStamp = driver._fsState.fileStamp;
      filesToCheck = driver._fsState.knownFiles;
      filesToCheckIndex = 0;
    }

    Stopwatch timer = new Stopwatch()..start();
    while (filesToCheckIndex < filesToCheck.length) {
      if (filesToCheckIndex % _WORK_FILES == 0 &&
          timer.elapsedMilliseconds > _MS_WORK_INTERVAL) {
        return false;
      }
      FileState file = filesToCheck[filesToCheckIndex++];
      if (file.referencedNames.contains(name)) {
        referencingFiles.add(file.path);
      }
    }

    // If no more files to check, complete and done.
    completer.complete(referencingFiles);
    return true;
  }
}

/**
 * Task that computes top-level declarations for a certain name in all
 * known libraries.
 */
class _TopLevelNameDeclarationsTask {
  final AnalysisDriver driver;
  final String name;
  final Completer<List<TopLevelDeclarationInSource>> completer =
      new Completer<List<TopLevelDeclarationInSource>>();

  final List<TopLevelDeclarationInSource> libraryDeclarations =
      <TopLevelDeclarationInSource>[];
  final Set<String> checkedFiles = new Set<String>();
  final List<String> filesToCheck = <String>[];

  _TopLevelNameDeclarationsTask(this.driver, this.name);

  /**
   * Perform a single piece of work, and either complete the [completer] and
   * return `true` to indicate that the task is done, return `false` to indicate
   * that the task should continue to be run.
   */
  bool perform() {
    // Prepare files to check.
    if (filesToCheck.isEmpty) {
      filesToCheck.addAll(driver.addedFiles.difference(checkedFiles));
      filesToCheck.addAll(driver.knownFiles.difference(checkedFiles));
    }

    // If no more files to check, complete and done.
    if (filesToCheck.isEmpty) {
      completer.complete(libraryDeclarations);
      return true;
    }

    // Check the next file.
    String path = filesToCheck.removeLast();
    if (checkedFiles.add(path)) {
      FileState file = driver._fsState.getFileForPath(path);
      if (!file.isPart) {
        bool isExported = false;

        TopLevelDeclaration declaration;
        for (FileState part in file.libraryFiles) {
          declaration ??= part.topLevelDeclarations[name];
        }

        if (declaration == null) {
          declaration = file.exportedTopLevelDeclarations[name];
          isExported = true;
        }
        if (declaration != null) {
          libraryDeclarations.add(new TopLevelDeclarationInSource(
              file.source, declaration, isExported));
        }
      }
    }

    // We're not done yet.
    return false;
  }
}<|MERGE_RESOLUTION|>--- conflicted
+++ resolved
@@ -973,11 +973,7 @@
   }
 
   /**
-<<<<<<< HEAD
    * Return a [Future] that completes with a [ParsedUnitResult] for the file
-=======
-   * Return a [Future] that completes with a [ParseResult] for the file
->>>>>>> ddbe2219
    * with the given [path].
    *
    * The [path] must be absolute and normalized.
