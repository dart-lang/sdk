// Copyright (c) 2014, the Dart project authors. Please see the AUTHORS file
// for details. All rights reserved. Use of this source code is governed by a
// BSD-style license that can be found in the LICENSE file.

import 'package:analyzer/dart/ast/ast.dart'
    show AstNode, ConstructorDeclaration;
import 'package:analyzer/dart/ast/syntactic_entity.dart';
import 'package:analyzer/dart/ast/token.dart';
import 'package:analyzer/dart/element/element.dart';
import 'package:analyzer/dart/element/element2.dart';
import 'package:analyzer/dart/element/type.dart';
import 'package:analyzer/diagnostic/diagnostic.dart';
import 'package:analyzer/error/error.dart';
import 'package:analyzer/source/source.dart';
import 'package:analyzer/src/dart/element/type.dart';
import 'package:analyzer/src/diagnostic/diagnostic.dart';
<<<<<<< HEAD
=======
import 'package:analyzer/src/utilities/extensions/collection.dart';
import 'package:analyzer/src/utilities/extensions/element.dart';
>>>>>>> a2a9428e
import 'package:meta/meta.dart';
import 'package:source_span/source_span.dart';

/// An object that listens for [AnalysisError]s being produced by the analysis
/// engine.
abstract class AnalysisErrorListener {
  /// An error listener that ignores errors that are reported to it.
  static final AnalysisErrorListener NULL_LISTENER = _NullErrorListener();

  /// This method is invoked when an [error] has been found by the analysis
  /// engine.
  void onError(AnalysisError error);
}

/// An [AnalysisErrorListener] that keeps track of whether any error has been
/// reported to it.
class BooleanErrorListener implements AnalysisErrorListener {
  /// A flag indicating whether an error has been reported to this listener.
  bool _errorReported = false;

  /// Return `true` if an error has been reported to this listener.
  bool get errorReported => _errorReported;

  @override
  void onError(AnalysisError error) {
    _errorReported = true;
  }
}

/// An object used to create analysis errors and report then to an error
/// listener.
class ErrorReporter {
  /// The error listener to which errors will be reported.
  final AnalysisErrorListener _errorListener;

  /// The source to be used when reporting errors.
  final Source _source;

  /// The lock level, if greater than zero, no errors will be reported.
  /// This is used to prevent reporting errors inside comments.
  @internal
  int lockLevel = 0;

  /// Initializes a newly created error reporter that will report errors to the
  /// given [_errorListener].
  ///
  /// Errors will be reported against the [_source] unless another source is
  /// provided later.
  ErrorReporter(this._errorListener, this._source);

  Source get source => _source;

  /// Report a diagnostic with the given [errorCode] and [arguments].
  /// The location of the diagnostic will be the name of the [node].
  void atConstructorDeclaration(
    ConstructorDeclaration node,
    ErrorCode errorCode, {
    List<Object>? arguments,
    List<DiagnosticMessage>? contextMessages,
    Object? data,
  }) {
    // TODO(brianwilkerson): Consider extending this method to take any
    //  declaration and compute the correct range for the name of that
    //  declaration. This might make it easier to be consistent.
    if (node.name case var nameToken?) {
      var offset = node.returnType.offset;
      atOffset(
        offset: offset,
        length: nameToken.end - offset,
        errorCode: errorCode,
        arguments: arguments,
      );
    } else {
      atNode(
        node.returnType,
        errorCode,
        arguments: arguments,
      );
    }
  }

  /// Report an error with the given [errorCode] and [arguments].
  /// The [element] is used to compute the location of the error.
  void atElement(
    Element element,
    ErrorCode errorCode, {
    List<Object>? arguments,
    List<DiagnosticMessage>? contextMessages,
    Object? data,
  }) {
    var nonSynthetic = element.nonSynthetic;
    atOffset(
      errorCode: errorCode,
      offset: nonSynthetic.nameOffset,
      length: nonSynthetic.nameLength,
      arguments: arguments,
      contextMessages: contextMessages,
      data: data,
    );
  }

  /// Report an error with the given [errorCode] and [arguments].
  /// The [element] is used to compute the location of the error.
  @experimental
  void atElement2(
    Element2 element,
    ErrorCode errorCode, {
    List<Object>? arguments,
    List<DiagnosticMessage>? contextMessages,
    Object? data,
  }) {
    atElement(
      element.asElement!,
      errorCode,
      arguments: arguments,
      contextMessages: contextMessages,
      data: data,
    );
  }

  /// Report an error with the given [errorCode] and [arguments].
  /// The [entity] is used to compute the location of the error.
  void atEntity(
    SyntacticEntity entity,
    ErrorCode errorCode, {
    List<Object>? arguments,
    List<DiagnosticMessage>? contextMessages,
    Object? data,
  }) {
    atOffset(
      errorCode: errorCode,
      offset: entity.offset,
      length: entity.length,
      arguments: arguments,
      contextMessages: contextMessages,
      data: data,
    );
  }

  /// Report an error with the given [errorCode] and [arguments].
  /// The [node] is used to compute the location of the error.
  void atNode(
    AstNode node,
    ErrorCode errorCode, {
    List<Object>? arguments,
    List<DiagnosticMessage>? contextMessages,
    Object? data,
  }) {
    atOffset(
      errorCode: errorCode,
      offset: node.offset,
      length: node.length,
      arguments: arguments,
      contextMessages: contextMessages,
      data: data,
    );
  }

  /// Report an error with the given [errorCode] and [arguments]. The location
  /// of the error is specified by the given [offset] and [length].
  void atOffset({
    required int offset,
    required int length,
    required ErrorCode errorCode,
    List<Object>? arguments,
    List<DiagnosticMessage>? contextMessages,
    Object? data,
  }) {
    if (lockLevel != 0) {
      return;
    }

    _convertElements(arguments);
    contextMessages ??= [];
    contextMessages.addAll(_convertTypeNames(arguments));
    _errorListener.onError(
      AnalysisError.tmp(
        source: _source,
        offset: offset,
        length: length,
        errorCode: errorCode,
        arguments: arguments ?? const [],
        contextMessages: contextMessages,
        data: data,
      ),
    );
  }

  /// Report an error with the given [errorCode] and [arguments].
  /// The [span] is used to compute the location of the error.
  void atSourceSpan(
    SourceSpan span,
    ErrorCode errorCode, {
    List<Object>? arguments,
    List<DiagnosticMessage>? contextMessages,
    Object? data,
  }) {
    atOffset(
      errorCode: errorCode,
      offset: span.start.offset,
      length: span.length,
      arguments: arguments,
      contextMessages: contextMessages,
      data: data,
    );
  }

  /// Report an error with the given [errorCode] and [arguments]. The [token] is
  /// used to compute the location of the error.
  void atToken(
    Token token,
    ErrorCode errorCode, {
    List<Object>? arguments,
    List<DiagnosticMessage>? contextMessages,
    Object? data,
  }) {
    atOffset(
      errorCode: errorCode,
      offset: token.offset,
      length: token.length,
      arguments: arguments,
      contextMessages: contextMessages,
      data: data,
    );
  }

  /// Report the given [error].
  void reportError(AnalysisError error) {
    _errorListener.onError(error);
  }

<<<<<<< HEAD
  /// Report an error with the given [errorCode] and [arguments]. The [element]
  /// is used to compute the location of the error.
  @Deprecated('Use atElement() instead')
  void reportErrorForElement(ErrorCode errorCode, Element element,
      [List<Object>? arguments, List<DiagnosticMessage>? messages]) {
    atElement(
      element,
      errorCode,
      arguments: arguments,
      contextMessages: messages,
    );
  }

  /// Report an error with the given [errorCode] and [arguments].
  /// The [node] is used to compute the location of the error.
  @Deprecated('Use atNode() instead')
  void reportErrorForNode(
    ErrorCode errorCode,
    AstNode node, [
    List<Object>? arguments,
    List<DiagnosticMessage>? contextMessages,
    Object? data,
  ]) {
    atNode(
      node,
      errorCode,
      arguments: arguments,
      contextMessages: contextMessages,
      data: data,
    );
  }

  /// Report an error with the given [errorCode] and [arguments]. The location
  /// of the error is specified by the given [offset] and [length].
  @Deprecated('Use atOffset() instead')
  void reportErrorForOffset(
    ErrorCode errorCode,
    int offset,
    int length, [
    List<Object>? arguments,
    List<DiagnosticMessage>? contextMessages,
    Object? data,
  ]) {
    atOffset(
      offset: offset,
      length: length,
      errorCode: errorCode,
      arguments: arguments,
      contextMessages: contextMessages,
      data: data,
    );
  }

  /// Report an error with the given [errorCode] and [arguments]. The location
  /// of the error is specified by the given [span].
  @Deprecated('Use atSourceSpan() instead')
  void reportErrorForSpan(
    ErrorCode errorCode,
    SourceSpan span, [
    List<Object>? arguments,
  ]) {
    atSourceSpan(
      span,
      errorCode,
      arguments: arguments,
    );
  }

  /// Report an error with the given [errorCode] and [arguments]. The [token] is
  /// used to compute the location of the error.
  @Deprecated('Use atToken() instead')
  void reportErrorForToken(
    ErrorCode errorCode,
    Token token, [
    List<Object>? arguments,
    List<DiagnosticMessage>? contextMessages,
    Object? data,
  ]) {
    atToken(
      token,
      errorCode,
      arguments: arguments,
      contextMessages: contextMessages,
      data: data,
    );
  }

  /// Report an error with the given [errorCode] and [arguments]. The [node] is
  /// used to compute the location of the error. The arguments are expected to
  /// contain two or more types. Convert the types into strings by using the
  /// display names of the types, unless there are two or more types with the
  /// same names, in which case the extended display names of the types will be
  /// used in order to clarify the message.
  ///
  /// If there are not two or more types in the argument list, the method
  /// [atNode] should be used instead.
  @Deprecated('Use reportErrorForNode(), it will convert types as well')
  void reportTypeErrorForNode(
      ErrorCode errorCode, AstNode node, List<Object> arguments) {
    atOffset(
      offset: node.offset,
      length: node.length,
      errorCode: errorCode,
      arguments: arguments,
    );
  }

  /// Convert all [Element]s in the [arguments] into their display strings.
  void _convertElements(List<Object>? arguments) {
    if (arguments == null) {
      return;
    }

    for (var i = 0; i < arguments.length; i++) {
      var argument = arguments[i];
      if (argument is Element) {
        arguments[i] = argument.getDisplayString();
      } else if (!(argument is String ||
          argument is DartType ||
          argument is int ||
          argument is Uri)) {
        throw ArgumentError(
            'Tried to format an error using ${argument.runtimeType}');
      }
    }
  }

=======
>>>>>>> a2a9428e
  /// Given an array of [arguments] that is expected to contain two or more
  /// types, convert the types into strings by using the display names of the
  /// types, unless there are two or more types with the same names, in which
  /// case the extended display names of the types will be used in order to
  /// clarify the message.
  List<DiagnosticMessage> _convertTypeNames(List<Object?>? arguments) {
    var messages = <DiagnosticMessage>[];
    if (arguments == null) {
      return messages;
    }

    Map<String, List<_TypeToConvert>> typeGroups = {};
    for (int i = 0; i < arguments.length; i++) {
      var argument = arguments[i];
      if (argument is TypeImpl) {
        String displayName = argument.getDisplayString(
          preferTypeAlias: true,
        );
        List<_TypeToConvert> types =
            typeGroups.putIfAbsent(displayName, () => <_TypeToConvert>[]);
        types.add(_TypeToConvert(i, argument, displayName));
      }
    }
    for (List<_TypeToConvert> typeGroup in typeGroups.values) {
      if (typeGroup.length == 1) {
        _TypeToConvert typeToConvert = typeGroup[0];
        arguments[typeToConvert.index] = typeToConvert.displayName;
<<<<<<< HEAD
      } else {
        Map<String, Set<Element>> nameToElementMap = {};
        for (_TypeToConvert typeToConvert in typeGroup) {
          for (Element element in typeToConvert.allElements()) {
            Set<Element> elements =
                nameToElementMap.putIfAbsent(element.name!, () => <Element>{});
            elements.add(element);
          }
        }
        for (_TypeToConvert typeToConvert in typeGroup) {
          // TODO(brianwilkerson): When clients do a better job of displaying
          // context messages, remove the extra text added to the buffer.
          StringBuffer? buffer;
          for (Element element in typeToConvert.allElements()) {
            String name = element.name!;
            if (nameToElementMap[name]!.length > 1) {
              if (buffer == null) {
                buffer = StringBuffer();
                buffer.write('where ');
              } else {
                buffer.write(', ');
              }
              buffer.write('$name is defined in ${element.source!.fullName}');
=======
        continue;
      }

      const unnamedExtension = '<unnamed extension>';
      const unnamed = '<unnamed>';
      var nameToElementMap = <String, Set<Element>>{};
      for (var typeToConvert in typeGroup) {
        for (var element in typeToConvert.allElements) {
          var name = element.name;
          name ??= element is ExtensionElement ? unnamedExtension : unnamed;

          var elements = nameToElementMap.putIfAbsent(name, () => {});
          elements.add(element);
        }
      }

      for (var typeToConvert in typeGroup) {
        // TODO(brianwilkerson): When clients do a better job of displaying
        // context messages, remove the extra text added to the buffer.
        StringBuffer? buffer;
        for (var element in typeToConvert.allElements) {
          var name = element.name;
          name ??= element is ExtensionElement ? unnamedExtension : unnamed;
          var sourcePath = element.source!.fullName;
          if (nameToElementMap[name]!.length > 1) {
            if (buffer == null) {
              buffer = StringBuffer();
              buffer.write('where ');
            } else {
              buffer.write(', ');
>>>>>>> a2a9428e
            }
            messages.add(DiagnosticMessageImpl(
                filePath: element.source!.fullName,
                length: element.nameLength,
                message: '$name is defined in ${element.source!.fullName}',
                offset: element.nameOffset,
                url: null));
          }

          if (buffer != null) {
            arguments[typeToConvert.index] =
                '${typeToConvert.displayName} ($buffer)';
          } else {
            arguments[typeToConvert.index] = typeToConvert.displayName;
          }
        }
      }
    }
    return messages;
  }
}

/// An error listener that will record the errors that are reported to it in a
/// way that is appropriate for caching those errors within an analysis context.
class RecordingErrorListener implements AnalysisErrorListener {
  Set<AnalysisError>? _errors;

  /// Return the errors collected by the listener.
  List<AnalysisError> get errors {
    if (_errors == null) {
      return const [];
    }
    return _errors!.toList();
  }

  /// Return the errors collected by the listener for the given [source].
  List<AnalysisError> getErrorsForSource(Source source) {
    if (_errors == null) {
      return const [];
    }
    return _errors!.where((error) => error.source == source).toList();
  }

  @override
  void onError(AnalysisError error) {
    (_errors ??= {}).add(error);
  }
}

/// An [AnalysisErrorListener] that ignores error.
class _NullErrorListener implements AnalysisErrorListener {
  @override
  void onError(AnalysisError event) {
    // Ignore errors
  }
}

/// Used by `ErrorReporter._convertTypeNames` to keep track of a type that is
/// being converted.
class _TypeToConvert {
  final int index;
  final DartType type;
  final String displayName;

  List<Element>? _allElements;

  _TypeToConvert(this.index, this.type, this.displayName);

  List<Element> allElements() {
    if (_allElements == null) {
      Set<Element> elements = <Element>{};

      void addElementsFrom(DartType type) {
        if (type is FunctionType) {
          addElementsFrom(type.returnType);
          for (ParameterElement parameter in type.parameters) {
            addElementsFrom(parameter.type);
          }
        } else if (type is InterfaceType) {
          if (elements.add(type.element)) {
            for (DartType typeArgument in type.typeArguments) {
              addElementsFrom(typeArgument);
            }
          }
        }
      }

      addElementsFrom(type);
      _allElements = elements.where((element) {
        var name = element.name;
        return name != null && name.isNotEmpty;
      }).toList();
    }
    return _allElements!;
  }
}<|MERGE_RESOLUTION|>--- conflicted
+++ resolved
@@ -12,13 +12,11 @@
 import 'package:analyzer/diagnostic/diagnostic.dart';
 import 'package:analyzer/error/error.dart';
 import 'package:analyzer/source/source.dart';
+import 'package:analyzer/src/dart/element/extensions.dart';
 import 'package:analyzer/src/dart/element/type.dart';
 import 'package:analyzer/src/diagnostic/diagnostic.dart';
-<<<<<<< HEAD
-=======
 import 'package:analyzer/src/utilities/extensions/collection.dart';
 import 'package:analyzer/src/utilities/extensions/element.dart';
->>>>>>> a2a9428e
 import 'package:meta/meta.dart';
 import 'package:source_span/source_span.dart';
 
@@ -191,7 +189,19 @@
       return;
     }
 
-    _convertElements(arguments);
+    if (arguments != null) {
+      var invalid = arguments
+          .whereNotType<String>()
+          .whereNotType<DartType>()
+          .whereNotType<Element>()
+          .whereNotType<int>()
+          .whereNotType<Uri>();
+      if (invalid.isNotEmpty) {
+        throw ArgumentError('Tried to format an error using '
+            '${invalid.map((e) => e.runtimeType).join(', ')}');
+      }
+    }
+
     contextMessages ??= [];
     contextMessages.addAll(_convertTypeNames(arguments));
     _errorListener.onError(
@@ -250,188 +260,37 @@
     _errorListener.onError(error);
   }
 
-<<<<<<< HEAD
-  /// Report an error with the given [errorCode] and [arguments]. The [element]
-  /// is used to compute the location of the error.
-  @Deprecated('Use atElement() instead')
-  void reportErrorForElement(ErrorCode errorCode, Element element,
-      [List<Object>? arguments, List<DiagnosticMessage>? messages]) {
-    atElement(
-      element,
-      errorCode,
-      arguments: arguments,
-      contextMessages: messages,
-    );
-  }
-
-  /// Report an error with the given [errorCode] and [arguments].
-  /// The [node] is used to compute the location of the error.
-  @Deprecated('Use atNode() instead')
-  void reportErrorForNode(
-    ErrorCode errorCode,
-    AstNode node, [
-    List<Object>? arguments,
-    List<DiagnosticMessage>? contextMessages,
-    Object? data,
-  ]) {
-    atNode(
-      node,
-      errorCode,
-      arguments: arguments,
-      contextMessages: contextMessages,
-      data: data,
-    );
-  }
-
-  /// Report an error with the given [errorCode] and [arguments]. The location
-  /// of the error is specified by the given [offset] and [length].
-  @Deprecated('Use atOffset() instead')
-  void reportErrorForOffset(
-    ErrorCode errorCode,
-    int offset,
-    int length, [
-    List<Object>? arguments,
-    List<DiagnosticMessage>? contextMessages,
-    Object? data,
-  ]) {
-    atOffset(
-      offset: offset,
-      length: length,
-      errorCode: errorCode,
-      arguments: arguments,
-      contextMessages: contextMessages,
-      data: data,
-    );
-  }
-
-  /// Report an error with the given [errorCode] and [arguments]. The location
-  /// of the error is specified by the given [span].
-  @Deprecated('Use atSourceSpan() instead')
-  void reportErrorForSpan(
-    ErrorCode errorCode,
-    SourceSpan span, [
-    List<Object>? arguments,
-  ]) {
-    atSourceSpan(
-      span,
-      errorCode,
-      arguments: arguments,
-    );
-  }
-
-  /// Report an error with the given [errorCode] and [arguments]. The [token] is
-  /// used to compute the location of the error.
-  @Deprecated('Use atToken() instead')
-  void reportErrorForToken(
-    ErrorCode errorCode,
-    Token token, [
-    List<Object>? arguments,
-    List<DiagnosticMessage>? contextMessages,
-    Object? data,
-  ]) {
-    atToken(
-      token,
-      errorCode,
-      arguments: arguments,
-      contextMessages: contextMessages,
-      data: data,
-    );
-  }
-
-  /// Report an error with the given [errorCode] and [arguments]. The [node] is
-  /// used to compute the location of the error. The arguments are expected to
-  /// contain two or more types. Convert the types into strings by using the
-  /// display names of the types, unless there are two or more types with the
-  /// same names, in which case the extended display names of the types will be
-  /// used in order to clarify the message.
-  ///
-  /// If there are not two or more types in the argument list, the method
-  /// [atNode] should be used instead.
-  @Deprecated('Use reportErrorForNode(), it will convert types as well')
-  void reportTypeErrorForNode(
-      ErrorCode errorCode, AstNode node, List<Object> arguments) {
-    atOffset(
-      offset: node.offset,
-      length: node.length,
-      errorCode: errorCode,
-      arguments: arguments,
-    );
-  }
-
-  /// Convert all [Element]s in the [arguments] into their display strings.
-  void _convertElements(List<Object>? arguments) {
-    if (arguments == null) {
-      return;
-    }
-
-    for (var i = 0; i < arguments.length; i++) {
-      var argument = arguments[i];
-      if (argument is Element) {
-        arguments[i] = argument.getDisplayString();
-      } else if (!(argument is String ||
-          argument is DartType ||
-          argument is int ||
-          argument is Uri)) {
-        throw ArgumentError(
-            'Tried to format an error using ${argument.runtimeType}');
-      }
-    }
-  }
-
-=======
->>>>>>> a2a9428e
   /// Given an array of [arguments] that is expected to contain two or more
   /// types, convert the types into strings by using the display names of the
   /// types, unless there are two or more types with the same names, in which
   /// case the extended display names of the types will be used in order to
   /// clarify the message.
   List<DiagnosticMessage> _convertTypeNames(List<Object?>? arguments) {
-    var messages = <DiagnosticMessage>[];
     if (arguments == null) {
-      return messages;
-    }
-
-    Map<String, List<_TypeToConvert>> typeGroups = {};
-    for (int i = 0; i < arguments.length; i++) {
+      return const [];
+    }
+
+    var typeGroups = <String, List<_ToConvert>>{};
+    for (var i = 0; i < arguments.length; i++) {
       var argument = arguments[i];
       if (argument is TypeImpl) {
-        String displayName = argument.getDisplayString(
-          preferTypeAlias: true,
-        );
-        List<_TypeToConvert> types =
-            typeGroups.putIfAbsent(displayName, () => <_TypeToConvert>[]);
+        var displayName = argument.getDisplayString(preferTypeAlias: true);
+        var types = typeGroups.putIfAbsent(displayName, () => []);
         types.add(_TypeToConvert(i, argument, displayName));
-      }
-    }
-    for (List<_TypeToConvert> typeGroup in typeGroups.values) {
+      } else if (argument is Element) {
+        var displayName = argument.getDisplayString();
+        var types = typeGroups.putIfAbsent(displayName, () => []);
+        types.add(_ElementToConvert(i, argument, displayName));
+      }
+    }
+
+    var messages = <DiagnosticMessage>[];
+    for (var typeGroup in typeGroups.values) {
       if (typeGroup.length == 1) {
-        _TypeToConvert typeToConvert = typeGroup[0];
+        var typeToConvert = typeGroup[0];
+        // If the display name of a type is unambiguous, just replace the type
+        // in the arguments list with its display name.
         arguments[typeToConvert.index] = typeToConvert.displayName;
-<<<<<<< HEAD
-      } else {
-        Map<String, Set<Element>> nameToElementMap = {};
-        for (_TypeToConvert typeToConvert in typeGroup) {
-          for (Element element in typeToConvert.allElements()) {
-            Set<Element> elements =
-                nameToElementMap.putIfAbsent(element.name!, () => <Element>{});
-            elements.add(element);
-          }
-        }
-        for (_TypeToConvert typeToConvert in typeGroup) {
-          // TODO(brianwilkerson): When clients do a better job of displaying
-          // context messages, remove the extra text added to the buffer.
-          StringBuffer? buffer;
-          for (Element element in typeToConvert.allElements()) {
-            String name = element.name!;
-            if (nameToElementMap[name]!.length > 1) {
-              if (buffer == null) {
-                buffer = StringBuffer();
-                buffer.write('where ');
-              } else {
-                buffer.write(', ');
-              }
-              buffer.write('$name is defined in ${element.source!.fullName}');
-=======
         continue;
       }
 
@@ -462,23 +321,21 @@
               buffer.write('where ');
             } else {
               buffer.write(', ');
->>>>>>> a2a9428e
             }
-            messages.add(DiagnosticMessageImpl(
-                filePath: element.source!.fullName,
-                length: element.nameLength,
-                message: '$name is defined in ${element.source!.fullName}',
-                offset: element.nameOffset,
-                url: null));
+            buffer.write('$name is defined in $sourcePath');
           }
-
-          if (buffer != null) {
-            arguments[typeToConvert.index] =
-                '${typeToConvert.displayName} ($buffer)';
-          } else {
-            arguments[typeToConvert.index] = typeToConvert.displayName;
-          }
+          messages.add(DiagnosticMessageImpl(
+            filePath: element.source!.fullName,
+            length: element.nameLength,
+            message: '$name is defined in $sourcePath',
+            offset: element.nameOffset,
+            url: null,
+          ));
         }
+
+        arguments[typeToConvert.index] = buffer != null
+            ? '${typeToConvert.displayName} ($buffer)'
+            : typeToConvert.displayName;
       }
     }
     return messages;
@@ -512,6 +369,22 @@
   }
 }
 
+/// Used by [ErrorReporter._convertTypeNames] to keep track of an error argument
+/// that is an [Element], that is being converted to a display string.
+class _ElementToConvert implements _ToConvert {
+  @override
+  final int index;
+
+  @override
+  final String displayName;
+
+  @override
+  final Iterable<Element> allElements;
+
+  _ElementToConvert(this.index, Element element, this.displayName)
+      : allElements = [element];
+}
+
 /// An [AnalysisErrorListener] that ignores error.
 class _NullErrorListener implements AnalysisErrorListener {
   @override
@@ -520,42 +393,61 @@
   }
 }
 
-/// Used by `ErrorReporter._convertTypeNames` to keep track of a type that is
-/// being converted.
-class _TypeToConvert {
+/// Used by [ErrorReporter._convertTypeNames] to keep track of an argument that
+/// is being converted to a display string.
+abstract class _ToConvert {
+  /// A list of all elements involved in the [DartType] or [Element]'s display
+  /// string.
+  Iterable<Element> get allElements;
+
+  /// The argument's display string, to replace the argument in the argument
+  /// list.
+  String get displayName;
+
+  /// The index of the argument in the argument list.
+  int get index;
+}
+
+/// Used by [ErrorReporter._convertTypeNames] to keep track of an error argument
+/// that is a [DartType], that is being converted to a display string.
+class _TypeToConvert implements _ToConvert {
+  @override
   final int index;
-  final DartType type;
+
+  final DartType _type;
+
+  @override
   final String displayName;
 
-  List<Element>? _allElements;
-
-  _TypeToConvert(this.index, this.type, this.displayName);
-
-  List<Element> allElements() {
-    if (_allElements == null) {
-      Set<Element> elements = <Element>{};
-
-      void addElementsFrom(DartType type) {
-        if (type is FunctionType) {
-          addElementsFrom(type.returnType);
-          for (ParameterElement parameter in type.parameters) {
-            addElementsFrom(parameter.type);
-          }
-        } else if (type is InterfaceType) {
-          if (elements.add(type.element)) {
-            for (DartType typeArgument in type.typeArguments) {
-              addElementsFrom(typeArgument);
-            }
+  @override
+  late final Iterable<Element> allElements = () {
+    var elements = <Element>{};
+
+    void addElementsFrom(DartType type) {
+      if (type is FunctionType) {
+        addElementsFrom(type.returnType);
+        for (var parameter in type.parameters) {
+          addElementsFrom(parameter.type);
+        }
+      } else if (type is RecordType) {
+        for (var parameter in type.fields) {
+          addElementsFrom(parameter.type);
+        }
+      } else if (type is InterfaceType) {
+        if (elements.add(type.element)) {
+          for (var typeArgument in type.typeArguments) {
+            addElementsFrom(typeArgument);
           }
         }
       }
-
-      addElementsFrom(type);
-      _allElements = elements.where((element) {
-        var name = element.name;
-        return name != null && name.isNotEmpty;
-      }).toList();
-    }
-    return _allElements!;
-  }
+    }
+
+    addElementsFrom(_type);
+    return elements.where((element) {
+      var name = element.name;
+      return name != null && name.isNotEmpty;
+    });
+  }();
+
+  _TypeToConvert(this.index, this._type, this.displayName);
 }