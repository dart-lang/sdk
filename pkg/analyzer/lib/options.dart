--- conflicted
+++ resolved
@@ -298,13 +298,8 @@
 
   /** Creates a new command line parser */
   _CommandLineParser()
-<<<<<<< HEAD
-    : _knownFlags = <String>[],
-      _parser = new ArgParser(allowTrailingOptions: true);
-=======
       : _knownFlags = <String>[],
         _parser = new ArgParser(allowTrailingOptions: true);
->>>>>>> e8f775b2
 
 
   /**
