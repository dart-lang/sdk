--- conflicted
+++ resolved
@@ -64,8 +64,6 @@
     );
   }
 
-<<<<<<< HEAD
-=======
   test_identical_constructorReference_aliasIsNotProperRename_differentCount2() async {
     await resolveTestCode('''
 class C<T, U> {}
@@ -78,7 +76,6 @@
     );
   }
 
->>>>>>> 68bd3305
   test_identical_constructorReference_aliasIsNotProperRename_differentOrder() async {
     await resolveTestCode('''
 class C<T, U> {}
@@ -139,11 +136,7 @@
     );
   }
 
-<<<<<<< HEAD
-  test_identical_constructorReference_aliasIsProperRename_mutualSubtypes() async {
-=======
   test_identical_constructorReference_aliasIsProperRename_mutualSubtypes_dynamic() async {
->>>>>>> 68bd3305
     await resolveTestCode('''
 class C<T> {}
 typedef MyC<T extends Object?> = C<T>;
@@ -155,8 +148,6 @@
     );
   }
 
-<<<<<<< HEAD
-=======
   test_identical_constructorReference_aliasIsProperRename_mutualSubtypes_futureOr() async {
     await resolveTestCode('''
 class C<T extends num> {}
@@ -169,7 +160,6 @@
     );
   }
 
->>>>>>> 68bd3305
   test_identical_constructorReference_aliasIsProperRename_uninstantiated() async {
     await resolveTestCode('''
 class C<T> {}
