--- conflicted
+++ resolved
@@ -273,144 +273,6 @@
         workspacePackage_0_0
 analysisOptions
   analysisOptions_0: /home/test/analysis_options.yaml
-<<<<<<< HEAD
-  analysisOptions_1: /home/test/analysis_options.yaml
-workspaces
-  workspace_0: PackageConfigWorkspace
-    root: /home/test
-    pubPackages
-      workspacePackage_0_0: PubPackage
-        root: /home/test
-  workspace_1: PackageConfigWorkspace
-    root: /home/test/nested
-    pubPackages
-      workspacePackage_1_0: PubPackage
-        root: /home/test/nested
-''');
-  }
-
-  test_packageConfigWorkspace_singleAnalysisOptions_with_include() {
-    var workspaceRootPath = '/home';
-
-    var fooPackagePath = '$workspaceRootPath/foo';
-    newFile('$fooPackagePath/pubspec.yaml', '''
-name: foo
-''');
-    newFile('$fooPackagePath/lib/included.yaml', r'''
-linter:
-  rules:
-    - empty_statements
-''');
-    var packageConfigFileBuilder = PackageConfigFileBuilder()
-      ..add(name: 'foo', rootPath: fooPackagePath);
-    newPackageConfigJsonFile(
-      fooPackagePath,
-      packageConfigFileBuilder.toContent(toUriStr: toUriStr),
-    );
-
-    var testPackagePath = '$workspaceRootPath/test';
-    packageConfigFileBuilder.add(name: 'test', rootPath: testPackagePath);
-
-    newPackageConfigJsonFile(
-      testPackagePath,
-      packageConfigFileBuilder.toContent(toUriStr: toUriStr),
-    );
-    newFile('$testPackagePath/pubspec.yaml', '''
-name: test
-''');
-
-    var optionsFile = newAnalysisOptionsYamlFile(testPackagePath, r'''
-include: package:foo/included.yaml
-
-linter:
-  rules:
-    - unnecessary_parenthesis
-''');
-    newFile('$testPackagePath/lib/a.dart', '');
-
-    var collection =
-        _newCollection(includedPaths: [convertPath(workspaceRootPath)]);
-    var analysisContext = collection.contextFor(convertPath(testPackagePath));
-    var analysisOptions =
-        analysisContext.getAnalysisOptionsForFile(optionsFile);
-
-    expect(
-      analysisOptions.lintRules.map((e) => e.name),
-      unorderedEquals(['empty_statements', 'unnecessary_parenthesis']),
-    );
-
-    _assertWorkspaceCollectionText(workspaceRootPath, r'''
-contexts
-  /home/foo
-    packagesFile: /home/foo/.dart_tool/package_config.json
-    workspace: workspace_0
-    analyzedFiles
-  /home/test
-    packagesFile: /home/test/.dart_tool/package_config.json
-    workspace: workspace_1
-    analyzedFiles
-      /home/test/lib/a.dart
-        uri: package:test/a.dart
-        analysisOptions_0
-        workspacePackage_1_0
-analysisOptions
-  analysisOptions_0: /home/test/analysis_options.yaml
-workspaces
-  workspace_0: PackageConfigWorkspace
-    root: /home/foo
-  workspace_1: PackageConfigWorkspace
-    root: /home/test
-    pubPackages
-      workspacePackage_1_0: PubPackage
-        root: /home/test
-''');
-  }
-
-  AnalysisContextCollectionImpl _newCollection(
-      {required List<String> includedPaths}) {
-    return AnalysisContextCollectionImpl(
-      resourceProvider: resourceProvider,
-      includedPaths: includedPaths,
-      sdkPath: sdkRoot.path,
-    );
-  }
-}
-
-mixin AnalysisContextCollectionTestMixin on ResourceProviderMixin {
-  final _AnalysisContextCollectionPrinterConfiguration configuration =
-      _AnalysisContextCollectionPrinterConfiguration();
-
-  bool get enableSingleOptionContexts => false;
-
-  Folder get sdkRoot => newFolder('/sdk');
-
-  void setUp() {
-    ContextLocatorImpl.singleOptionContexts = enableSingleOptionContexts;
-    createMockSdk(
-      resourceProvider: resourceProvider,
-      root: sdkRoot,
-    );
-    registerLintRules();
-  }
-
-  void tearDown() {
-    ContextLocatorImpl.singleOptionContexts = _singleOptionsContextsDefault;
-  }
-
-  test_basicWorkspace() async {
-    var workspaceRootPath = '/home';
-    var testPackageRootPath = '$workspaceRootPath/test';
-    newFile('$testPackageRootPath/lib/a.dart', '');
-
-    _assertWorkspaceCollectionText(workspaceRootPath, r'''
-contexts
-  /home
-    workspace: workspace_0
-    analyzedFiles
-      /home/test/lib/a.dart
-        workspacePackage_0_0
-=======
->>>>>>> 852c70fe
 workspaces
   workspace_0: BasicWorkspace
     root: /home
