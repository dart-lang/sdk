// Copyright (c) 2014, the Dart project authors.  Please see the AUTHORS file
// for details. All rights reserved. Use of this source code is governed by a
// BSD-style license that can be found in the LICENSE file.

// This code was auto-generated, is not intended to be edited, and is subject to
// significant change. Please see the README file for more information.

library engine.all_the_rest_test;

import 'dart:collection';

import 'package:analyzer/file_system/file_system.dart';
import 'package:analyzer/file_system/memory_file_system.dart';
import 'package:analyzer/file_system/physical_file_system.dart';
import 'package:analyzer/source/package_map_resolver.dart';
import 'package:analyzer/src/generated/ast.dart' hide ConstantEvaluator;
import 'package:analyzer/src/generated/constant.dart';
import 'package:analyzer/src/generated/element.dart';
import 'package:analyzer/src/generated/engine.dart';
import 'package:analyzer/src/generated/error.dart';
import 'package:analyzer/src/generated/html.dart' as ht;
import 'package:analyzer/src/generated/java_core.dart';
import 'package:analyzer/src/generated/java_engine.dart';
import 'package:analyzer/src/generated/java_engine_io.dart';
import 'package:analyzer/src/generated/java_io.dart';
import 'package:analyzer/src/generated/resolver.dart';
import 'package:analyzer/src/generated/scanner.dart';
import 'package:analyzer/src/generated/sdk.dart';
import 'package:analyzer/src/generated/sdk_io.dart';
import 'package:analyzer/src/generated/source.dart';
import 'package:analyzer/src/generated/source_io.dart';
import 'package:analyzer/src/generated/testing/ast_factory.dart';
import 'package:analyzer/src/generated/testing/element_factory.dart';
import 'package:analyzer/src/generated/testing/html_factory.dart';
import 'package:analyzer/src/generated/testing/test_type_provider.dart';
import 'package:analyzer/src/generated/utilities_collection.dart';
import 'package:analyzer/src/generated/utilities_dart.dart';
import 'package:path/src/context.dart';
import 'package:unittest/unittest.dart';

import '../reflective_tests.dart';
import 'parser_test.dart';
import 'resolver_test.dart';
import 'test_support.dart';
import 'package:analyzer/source/package_map_resolver.dart';
import 'package:analyzer/file_system/memory_file_system.dart';
import 'package:analyzer/file_system/file_system.dart';
import 'package:path/src/context.dart';


main() {
  groupSep = ' | ';
  runReflectiveTests(ConstantEvaluatorTest);
  runReflectiveTests(ConstantFinderTest);
  runReflectiveTests(ConstantValueComputerTest);
  runReflectiveTests(ConstantVisitorTest);
  runReflectiveTests(ContentCacheTest);
  runReflectiveTests(CustomUriResolverTest);
  runReflectiveTests(DartObjectImplTest);
  runReflectiveTests(DartUriResolverTest);
  runReflectiveTests(DeclaredVariablesTest);
  runReflectiveTests(DirectoryBasedDartSdkTest);
  runReflectiveTests(DirectoryBasedSourceContainerTest);
  runReflectiveTests(ElementBuilderTest);
  runReflectiveTests(ElementLocatorTest);
  runReflectiveTests(EnumMemberBuilderTest);
  runReflectiveTests(ErrorReporterTest);
  runReflectiveTests(ErrorSeverityTest);
  runReflectiveTests(ExitDetectorTest);
  runReflectiveTests(ExitDetectorTest2);
  runReflectiveTests(FileBasedSourceTest);
  runReflectiveTests(FileUriResolverTest);
  runReflectiveTests(HtmlParserTest);
  runReflectiveTests(HtmlTagInfoBuilderTest);
  runReflectiveTests(HtmlUnitBuilderTest);
  runReflectiveTests(HtmlWarningCodeTest);
  runReflectiveTests(ReferenceFinderTest);
  runReflectiveTests(SDKLibrariesReaderTest);
  runReflectiveTests(SourceFactoryTest);
  runReflectiveTests(ToSourceVisitorTest);
  runReflectiveTests(UriKindTest);
  runReflectiveTests(StringScannerTest);
}

abstract class AbstractScannerTest {
  ht.AbstractScanner newScanner(String input);

  void test_tokenize_attribute() {
    _tokenize(
        "<html bob=\"one two\">",
        <Object>[
            ht.TokenType.LT,
            "html",
            "bob",
            ht.TokenType.EQ,
            "\"one two\"",
            ht.TokenType.GT]);
  }

  void test_tokenize_comment() {
    _tokenize("<!-- foo -->", <Object>["<!-- foo -->"]);
  }

  void test_tokenize_comment_incomplete() {
    _tokenize("<!-- foo", <Object>["<!-- foo"]);
  }

  void test_tokenize_comment_with_gt() {
    _tokenize("<!-- foo > -> -->", <Object>["<!-- foo > -> -->"]);
  }

  void test_tokenize_declaration() {
    _tokenize(
        "<! foo ><html>",
        <Object>["<! foo >", ht.TokenType.LT, "html", ht.TokenType.GT]);
  }

  void test_tokenize_declaration_malformed() {
    _tokenize(
        "<! foo /><html>",
        <Object>["<! foo />", ht.TokenType.LT, "html", ht.TokenType.GT]);
  }

  void test_tokenize_directive_incomplete() {
    _tokenize2("<? \nfoo", <Object>["<? \nfoo"], <int>[0, 4]);
  }

  void test_tokenize_directive_xml() {
    _tokenize(
        "<?xml version=\"1.0\" encoding=\"UTF-8\" ?>",
        <Object>["<?xml version=\"1.0\" encoding=\"UTF-8\" ?>"]);
  }

  void test_tokenize_directives_incomplete_with_newline() {
    _tokenize2("<! \nfoo", <Object>["<! \nfoo"], <int>[0, 4]);
  }

  void test_tokenize_empty() {
    _tokenize("", <Object>[]);
  }

  void test_tokenize_lt() {
    _tokenize("<", <Object>[ht.TokenType.LT]);
  }

  void test_tokenize_script_embedded_tags() {
    _tokenize(
        "<script> <p></p></script>",
        <Object>[
            ht.TokenType.LT,
            "script",
            ht.TokenType.GT,
            " <p></p>",
            ht.TokenType.LT_SLASH,
            "script",
            ht.TokenType.GT]);
  }

  void test_tokenize_script_embedded_tags2() {
    _tokenize(
        "<script> <p></p><</script>",
        <Object>[
            ht.TokenType.LT,
            "script",
            ht.TokenType.GT,
            " <p></p><",
            ht.TokenType.LT_SLASH,
            "script",
            ht.TokenType.GT]);
  }

  void test_tokenize_script_embedded_tags3() {
    _tokenize(
        "<script> <p></p></</script>",
        <Object>[
            ht.TokenType.LT,
            "script",
            ht.TokenType.GT,
            " <p></p></",
            ht.TokenType.LT_SLASH,
            "script",
            ht.TokenType.GT]);
  }

  void test_tokenize_script_partial() {
    _tokenize(
        "<script> <p> ",
        <Object>[ht.TokenType.LT, "script", ht.TokenType.GT, " <p> "]);
  }

  void test_tokenize_script_partial2() {
    _tokenize(
        "<script> <p> <",
        <Object>[ht.TokenType.LT, "script", ht.TokenType.GT, " <p> <"]);
  }

  void test_tokenize_script_partial3() {
    _tokenize(
        "<script> <p> </",
        <Object>[ht.TokenType.LT, "script", ht.TokenType.GT, " <p> </"]);
  }

  void test_tokenize_script_ref() {
    _tokenize(
        "<script source='some.dart'/> <p>",
        <Object>[
            ht.TokenType.LT,
            "script",
            "source",
            ht.TokenType.EQ,
            "'some.dart'",
            ht.TokenType.SLASH_GT,
            " ",
            ht.TokenType.LT,
            "p",
            ht.TokenType.GT]);
  }

  void test_tokenize_script_with_newline() {
    _tokenize2(
        "<script> <p>\n </script>",
        <Object>[
            ht.TokenType.LT,
            "script",
            ht.TokenType.GT,
            " <p>\n ",
            ht.TokenType.LT_SLASH,
            "script",
            ht.TokenType.GT],
        <int>[0, 13]);
  }

  void test_tokenize_spaces_and_newlines() {
    ht.Token token = _tokenize2(
        " < html \n bob = 'joe\n' >\n <\np > one \r\n two <!-- \rfoo --> </ p > </ html > ",
        <Object>[
            " ",
            ht.TokenType.LT,
            "html",
            "bob",
            ht.TokenType.EQ,
            "'joe\n'",
            ht.TokenType.GT,
            "\n ",
            ht.TokenType.LT,
            "p",
            ht.TokenType.GT,
            " one \r\n two ",
            "<!-- \rfoo -->",
            " ",
            ht.TokenType.LT_SLASH,
            "p",
            ht.TokenType.GT,
            " ",
            ht.TokenType.LT_SLASH,
            "html",
            ht.TokenType.GT,
            " "],
        <int>[0, 9, 21, 25, 28, 38, 49]);
    token = token.next;
    expect(token.offset, 1);
    token = token.next;
    expect(token.offset, 3);
    token = token.next;
    expect(token.offset, 10);
  }

  void test_tokenize_string() {
    _tokenize(
        "<p bob=\"foo\">",
        <Object>[
            ht.TokenType.LT,
            "p",
            "bob",
            ht.TokenType.EQ,
            "\"foo\"",
            ht.TokenType.GT]);
  }

  void test_tokenize_string_partial() {
    _tokenize(
        "<p bob=\"foo",
        <Object>[ht.TokenType.LT, "p", "bob", ht.TokenType.EQ, "\"foo"]);
  }

  void test_tokenize_string_single_quote() {
    _tokenize(
        "<p bob='foo'>",
        <Object>[
            ht.TokenType.LT,
            "p",
            "bob",
            ht.TokenType.EQ,
            "'foo'",
            ht.TokenType.GT]);
  }

  void test_tokenize_string_single_quote_partial() {
    _tokenize(
        "<p bob='foo",
        <Object>[ht.TokenType.LT, "p", "bob", ht.TokenType.EQ, "'foo"]);
  }

  void test_tokenize_tag_begin_end() {
    _tokenize(
        "<html></html>",
        <Object>[
            ht.TokenType.LT,
            "html",
            ht.TokenType.GT,
            ht.TokenType.LT_SLASH,
            "html",
            ht.TokenType.GT]);
  }

  void test_tokenize_tag_begin_only() {
    ht.Token token =
        _tokenize("<html>", <Object>[ht.TokenType.LT, "html", ht.TokenType.GT]);
    token = token.next;
    expect(token.offset, 1);
  }

  void test_tokenize_tag_incomplete_with_special_characters() {
    _tokenize("<br-a_b", <Object>[ht.TokenType.LT, "br-a_b"]);
  }

  void test_tokenize_tag_self_contained() {
    _tokenize("<br/>", <Object>[ht.TokenType.LT, "br", ht.TokenType.SLASH_GT]);
  }

  void test_tokenize_tags_wellformed() {
    _tokenize(
        "<html><p>one two</p></html>",
        <Object>[
            ht.TokenType.LT,
            "html",
            ht.TokenType.GT,
            ht.TokenType.LT,
            "p",
            ht.TokenType.GT,
            "one two",
            ht.TokenType.LT_SLASH,
            "p",
            ht.TokenType.GT,
            ht.TokenType.LT_SLASH,
            "html",
            ht.TokenType.GT]);
  }

  /**
   * Given an object representing an expected token, answer the expected token type.
   *
   * @param count the token count for error reporting
   * @param expected the object representing an expected token
   * @return the expected token type
   */
  ht.TokenType _getExpectedTokenType(int count, Object expected) {
    if (expected is ht.TokenType) {
      return expected;
    }
    if (expected is String) {
      String lexeme = expected;
      if (lexeme.startsWith("\"") || lexeme.startsWith("'")) {
        return ht.TokenType.STRING;
      }
      if (lexeme.startsWith("<!--")) {
        return ht.TokenType.COMMENT;
      }
      if (lexeme.startsWith("<!")) {
        return ht.TokenType.DECLARATION;
      }
      if (lexeme.startsWith("<?")) {
        return ht.TokenType.DIRECTIVE;
      }
      if (_isTag(lexeme)) {
        return ht.TokenType.TAG;
      }
      return ht.TokenType.TEXT;
    }
    fail(
        "Unknown expected token $count: ${expected != null ? expected.runtimeType : "null"}");
    return null;
  }

  bool _isTag(String lexeme) {
    if (lexeme.length == 0 || !Character.isLetter(lexeme.codeUnitAt(0))) {
      return false;
    }
    for (int index = 1; index < lexeme.length; index++) {
      int ch = lexeme.codeUnitAt(index);
      if (!Character.isLetterOrDigit(ch) && ch != 0x2D && ch != 0x5F) {
        return false;
      }
    }
    return true;
  }

  ht.Token _tokenize(String input, List<Object> expectedTokens) =>
      _tokenize2(input, expectedTokens, <int>[0]);
  ht.Token _tokenize2(String input, List<Object> expectedTokens,
      List<int> expectedLineStarts) {
    ht.AbstractScanner scanner = newScanner(input);
    scanner.passThroughElements = <String>["script"];
    int count = 0;
    ht.Token firstToken = scanner.tokenize();
    ht.Token token = firstToken;
    ht.Token previousToken = token.previous;
    expect(previousToken.type == ht.TokenType.EOF, isTrue);
    expect(previousToken.previous, same(previousToken));
    expect(previousToken.offset, -1);
    expect(previousToken.next, same(token));
    expect(token.offset, 0);
    while (token.type != ht.TokenType.EOF) {
      if (count == expectedTokens.length) {
        fail("too many parsed tokens");
      }
      Object expected = expectedTokens[count];
      ht.TokenType expectedTokenType = _getExpectedTokenType(count, expected);
      expect(token.type, same(expectedTokenType), reason: "token $count");
      if (expectedTokenType.lexeme != null) {
        expect(token.lexeme, expectedTokenType.lexeme, reason: "token $count");
      } else {
        expect(token.lexeme, expected, reason: "token $count");
      }
      count++;
      previousToken = token;
      token = token.next;
      expect(token.previous, same(previousToken));
    }
    expect(token.next, same(token));
    expect(token.offset, input.length);
    if (count != expectedTokens.length) {
      expect(false, isTrue, reason: "not enough parsed tokens");
    }
    List<int> lineStarts = scanner.lineStarts;
    bool success = expectedLineStarts.length == lineStarts.length;
    if (success) {
      for (int i = 0; i < lineStarts.length; i++) {
        if (expectedLineStarts[i] != lineStarts[i]) {
          success = false;
          break;
        }
      }
    }
    if (!success) {
      StringBuffer buffer = new StringBuffer();
      buffer.write("Expected line starts ");
      for (int start in expectedLineStarts) {
        buffer.write(start);
        buffer.write(", ");
      }
      buffer.write(" but found ");
      for (int start in lineStarts) {
        buffer.write(start);
        buffer.write(", ");
      }
      fail(buffer.toString());
    }
    return firstToken;
  }
}


@reflectiveTest
class ConstantEvaluatorTest extends ResolverTestCase {
  void fail_constructor() {
    EvaluationResult result = _getExpressionValue("?");
    expect(result.isValid, isTrue);
    DartObject value = result.value;
    expect(value, null);
  }

  void fail_identifier_class() {
    EvaluationResult result = _getExpressionValue("?");
    expect(result.isValid, isTrue);
    DartObject value = result.value;
    expect(value, null);
  }

  void fail_identifier_function() {
    EvaluationResult result = _getExpressionValue("?");
    expect(result.isValid, isTrue);
    DartObject value = result.value;
    expect(value, null);
  }

  void fail_identifier_static() {
    EvaluationResult result = _getExpressionValue("?");
    expect(result.isValid, isTrue);
    DartObject value = result.value;
    expect(value, null);
  }

  void fail_identifier_staticMethod() {
    EvaluationResult result = _getExpressionValue("?");
    expect(result.isValid, isTrue);
    DartObject value = result.value;
    expect(value, null);
  }

  void fail_identifier_topLevel() {
    EvaluationResult result = _getExpressionValue("?");
    expect(result.isValid, isTrue);
    DartObject value = result.value;
    expect(value, null);
  }

  void fail_identifier_typeParameter() {
    EvaluationResult result = _getExpressionValue("?");
    expect(result.isValid, isTrue);
    DartObject value = result.value;
    expect(value, null);
  }

  void fail_prefixedIdentifier_invalid() {
    EvaluationResult result = _getExpressionValue("?");
    expect(result.isValid, isTrue);
    DartObject value = result.value;
    expect(value, null);
  }

  void fail_prefixedIdentifier_valid() {
    EvaluationResult result = _getExpressionValue("?");
    expect(result.isValid, isTrue);
    DartObject value = result.value;
    expect(value, null);
  }

  void fail_propertyAccess_invalid() {
    EvaluationResult result = _getExpressionValue("?");
    expect(result.isValid, isTrue);
    DartObject value = result.value;
    expect(value, null);
  }

  void fail_propertyAccess_valid() {
    EvaluationResult result = _getExpressionValue("?");
    expect(result.isValid, isTrue);
    DartObject value = result.value;
    expect(value, null);
  }

  void fail_simpleIdentifier_invalid() {
    EvaluationResult result = _getExpressionValue("?");
    expect(result.isValid, isTrue);
    DartObject value = result.value;
    expect(value, null);
  }

  void fail_simpleIdentifier_valid() {
    EvaluationResult result = _getExpressionValue("?");
    expect(result.isValid, isTrue);
    DartObject value = result.value;
    expect(value, null);
  }

  void test_bitAnd_int_int() {
    _assertValue3(74 & 42, "74 & 42");
  }

  void test_bitNot() {
    _assertValue3(~42, "~42");
  }

  void test_bitOr_int_int() {
    _assertValue3(74 | 42, "74 | 42");
  }

  void test_bitXor_int_int() {
    _assertValue3(74 ^ 42, "74 ^ 42");
  }

  void test_divide_double_double() {
    _assertValue2(3.2 / 2.3, "3.2 / 2.3");
  }

  void test_divide_double_double_byZero() {
    EvaluationResult result = _getExpressionValue("3.2 / 0.0");
    expect(result.isValid, isTrue);
    DartObject value = result.value;
    expect(value.type.name, "double");
    expect(value.doubleValue.isInfinite, isTrue);
  }

  void test_divide_int_int() {
    _assertValue3(1, "3 / 2");
  }
  void test_divide_int_int_byZero() {
    EvaluationResult result = _getExpressionValue("3 / 0");
    expect(result.isValid, isTrue);
  }

  void test_equal_boolean_boolean() {
    _assertValue(false, "true == false");
  }

  void test_equal_int_int() {
    _assertValue(false, "2 == 3");
  }

  void test_equal_invalidLeft() {
    EvaluationResult result = _getExpressionValue("a == 3");
    expect(result.isValid, isFalse);
  }

  void test_equal_invalidRight() {
    EvaluationResult result = _getExpressionValue("2 == a");
    expect(result.isValid, isFalse);
  }

  void test_equal_string_string() {
    _assertValue(false, "'a' == 'b'");
  }

  void test_greaterThan_int_int() {
    _assertValue(false, "2 > 3");
  }

  void test_greaterThanOrEqual_int_int() {
    _assertValue(false, "2 >= 3");
  }

  void test_leftShift_int_int() {
    _assertValue3(64, "16 << 2");
  }

  void test_lessThan_int_int() {
    _assertValue(true, "2 < 3");
  }

  void test_lessThanOrEqual_int_int() {
    _assertValue(true, "2 <= 3");
  }

  void test_literal_boolean_false() {
    _assertValue(false, "false");
  }
  void test_literal_boolean_true() {
    _assertValue(true, "true");
  }

  void test_literal_list() {
    EvaluationResult result = _getExpressionValue("const ['a', 'b', 'c']");
    expect(result.isValid, isTrue);
  }

  void test_literal_map() {
    EvaluationResult result =
        _getExpressionValue("const {'a' : 'm', 'b' : 'n', 'c' : 'o'}");
    expect(result.isValid, isTrue);
  }

  void test_literal_null() {
    EvaluationResult result = _getExpressionValue("null");
    expect(result.isValid, isTrue);
    DartObject value = result.value;
    expect(value.isNull, isTrue);
  }

  void test_literal_number_double() {
    _assertValue2(3.45, "3.45");
  }

  void test_literal_number_integer() {
    _assertValue3(42, "42");
  }

  void test_literal_string_adjacent() {
    _assertValue4("abcdef", "'abc' 'def'");
  }

  void test_literal_string_interpolation_invalid() {
    EvaluationResult result = _getExpressionValue("'a\${f()}c'");
    expect(result.isValid, isFalse);
  }

  void test_literal_string_interpolation_valid() {
    _assertValue4("a3c", "'a\${3}c'");
  }

  void test_literal_string_simple() {
    _assertValue4("abc", "'abc'");
  }

  void test_logicalAnd() {
    _assertValue(false, "true && false");
  }

  void test_logicalNot() {
    _assertValue(false, "!true");
  }

  void test_logicalOr() {
    _assertValue(true, "true || false");
  }

  void test_minus_double_double() {
    _assertValue2(3.2 - 2.3, "3.2 - 2.3");
  }

  void test_minus_int_int() {
    _assertValue3(1, "3 - 2");
  }

  void test_negated_boolean() {
    EvaluationResult result = _getExpressionValue("-true");
    expect(result.isValid, isFalse);
  }

  void test_negated_double() {
    _assertValue2(-42.3, "-42.3");
  }

  void test_negated_integer() {
    _assertValue3(-42, "-42");
  }

  void test_notEqual_boolean_boolean() {
    _assertValue(true, "true != false");
  }

  void test_notEqual_int_int() {
    _assertValue(true, "2 != 3");
  }

  void test_notEqual_invalidLeft() {
    EvaluationResult result = _getExpressionValue("a != 3");
    expect(result.isValid, isFalse);
  }

  void test_notEqual_invalidRight() {
    EvaluationResult result = _getExpressionValue("2 != a");
    expect(result.isValid, isFalse);
  }

  void test_notEqual_string_string() {
    _assertValue(true, "'a' != 'b'");
  }

  void test_parenthesizedExpression() {
    _assertValue4("a", "('a')");
  }

  void test_plus_double_double() {
    _assertValue2(2.3 + 3.2, "2.3 + 3.2");
  }

  void test_plus_int_int() {
    _assertValue3(5, "2 + 3");
  }

  void test_plus_string_string() {
    _assertValue4("ab", "'a' + 'b'");
  }

  void test_remainder_double_double() {
    _assertValue2(3.2 % 2.3, "3.2 % 2.3");
  }

  void test_remainder_int_int() {
    _assertValue3(2, "8 % 3");
  }

  void test_rightShift() {
    _assertValue3(16, "64 >> 2");
  }

  void test_stringLength_complex() {
    _assertValue3(6, "('qwe' + 'rty').length");
  }

  void test_stringLength_simple() {
    _assertValue3(6, "'Dvorak'.length");
  }

  void test_times_double_double() {
    _assertValue2(2.3 * 3.2, "2.3 * 3.2");
  }

  void test_times_int_int() {
    _assertValue3(6, "2 * 3");
  }

  void test_truncatingDivide_double_double() {
    _assertValue3(1, "3.2 ~/ 2.3");
  }

  void test_truncatingDivide_int_int() {
    _assertValue3(3, "10 ~/ 3");
  }

  void _assertValue(bool expectedValue, String contents) {
    EvaluationResult result = _getExpressionValue(contents);
    DartObject value = result.value;
    expect(value.type.name, "bool");
    expect(value.boolValue, expectedValue);
  }

  void _assertValue2(double expectedValue, String contents) {
    EvaluationResult result = _getExpressionValue(contents);
    expect(result.isValid, isTrue);
    DartObject value = result.value;
    expect(value.type.name, "double");
    expect(value.doubleValue, expectedValue);
  }

  void _assertValue3(int expectedValue, String contents) {
    EvaluationResult result = _getExpressionValue(contents);
    expect(result.isValid, isTrue);
    DartObject value = result.value;
    expect(value.type.name, "int");
    expect(value.intValue, expectedValue);
  }

  void _assertValue4(String expectedValue, String contents) {
    EvaluationResult result = _getExpressionValue(contents);
    DartObject value = result.value;
    expect(value, isNotNull);
    ParameterizedType type = value.type;
    expect(type, isNotNull);
    expect(type.name, "String");
    expect(value.stringValue, expectedValue);
  }

  EvaluationResult _getExpressionValue(String contents) {
    Source source = addSource("var x = $contents;");
    LibraryElement library = resolve(source);
    CompilationUnit unit =
        analysisContext.resolveCompilationUnit(source, library);
    expect(unit, isNotNull);
    NodeList<CompilationUnitMember> declarations = unit.declarations;
    expect(declarations, hasLength(1));
    CompilationUnitMember declaration = declarations[0];
    EngineTestCase.assertInstanceOf(
        (obj) => obj is TopLevelVariableDeclaration,
        TopLevelVariableDeclaration,
        declaration);
    NodeList<VariableDeclaration> variables =
        (declaration as TopLevelVariableDeclaration).variables.variables;
    expect(variables, hasLength(1));
    ConstantEvaluator evaluator = new ConstantEvaluator(
        source,
        (analysisContext as AnalysisContextImpl).typeProvider);
    return evaluator.evaluate(variables[0].initializer);
  }
}


@reflectiveTest
class ConstantFinderTest extends EngineTestCase {
  AstNode _node;

  /**
   * Test an annotation that consists solely of an identifier (and hence
   * represents a reference to a compile-time constant variable).
   */
  void test_visitAnnotation_constantVariable() {
    _node = AstFactory.annotation(AstFactory.identifier3('x'));
    expect(_findAnnotations(), contains(_node));
  }

  /**
   * Test an annotation that represents the invocation of a constant
   * constructor.
   */
  void test_visitAnnotation_invocation() {
    _node = AstFactory.annotation2(
        AstFactory.identifier3('A'),
        null,
        AstFactory.argumentList());
    expect(_findAnnotations(), contains(_node));
  }

  void test_visitConstructorDeclaration_const() {
    ConstructorElement element = _setupConstructorDeclaration("A", true);
    expect(_findConstantDeclarations()[element], same(_node));
  }

  void test_visitConstructorDeclaration_nonConst() {
    _setupConstructorDeclaration("A", false);
    expect(_findConstantDeclarations().isEmpty, isTrue);
  }

  void test_visitInstanceCreationExpression_const() {
    _setupInstanceCreationExpression("A", true);
    expect(_findConstructorInvocations().contains(_node), isTrue);
  }

  void test_visitInstanceCreationExpression_nonConst() {
    _setupInstanceCreationExpression("A", false);
    expect(_findConstructorInvocations().isEmpty, isTrue);
  }

  void test_visitVariableDeclaration_const() {
    VariableElement element = _setupVariableDeclaration("v", true, true);
    expect(_findVariableDeclarations()[element], same(_node));
  }

  void test_visitVariableDeclaration_noInitializer() {
    _setupVariableDeclaration("v", true, false);
    expect(_findVariableDeclarations().isEmpty, isTrue);
  }

  void test_visitVariableDeclaration_nonConst() {
    _setupVariableDeclaration("v", false, true);
    expect(_findVariableDeclarations().isEmpty, isTrue);
  }

  List<Annotation> _findAnnotations() {
    ConstantFinder finder = new ConstantFinder();
    _node.accept(finder);
    List<Annotation> annotations = finder.annotations;
    expect(annotations, isNotNull);
    return annotations;
  }

  Map<ConstructorElement, ConstructorDeclaration> _findConstantDeclarations() {
    ConstantFinder finder = new ConstantFinder();
    _node.accept(finder);
    Map<ConstructorElement, ConstructorDeclaration> constructorMap =
        finder.constructorMap;
    expect(constructorMap, isNotNull);
    return constructorMap;
  }

  List<InstanceCreationExpression> _findConstructorInvocations() {
    ConstantFinder finder = new ConstantFinder();
    _node.accept(finder);
    List<InstanceCreationExpression> constructorInvocations =
        finder.constructorInvocations;
    expect(constructorInvocations, isNotNull);
    return constructorInvocations;
  }

  Map<VariableElement, VariableDeclaration> _findVariableDeclarations() {
    ConstantFinder finder = new ConstantFinder();
    _node.accept(finder);
    Map<VariableElement, VariableDeclaration> variableMap = finder.variableMap;
    expect(variableMap, isNotNull);
    return variableMap;
  }

  ConstructorElement _setupConstructorDeclaration(String name, bool isConst) {
    Keyword constKeyword = isConst ? Keyword.CONST : null;
    ConstructorDeclaration constructorDeclaration =
        AstFactory.constructorDeclaration2(
            constKeyword,
            null,
            null,
            name,
            AstFactory.formalParameterList(),
            null,
            AstFactory.blockFunctionBody2());
    ClassElement classElement = ElementFactory.classElement2(name);
    ConstructorElement element =
        ElementFactory.constructorElement(classElement, name, isConst);
    constructorDeclaration.element = element;
    _node = constructorDeclaration;
    return element;
  }

  void _setupInstanceCreationExpression(String name, bool isConst) {
    _node = AstFactory.instanceCreationExpression2(
        isConst ? Keyword.CONST : null,
        AstFactory.typeName3(AstFactory.identifier3(name)));
  }

  VariableElement _setupVariableDeclaration(String name, bool isConst,
      bool isInitialized) {
    VariableDeclaration variableDeclaration = isInitialized ?
        AstFactory.variableDeclaration2(name, AstFactory.integer(0)) :
        AstFactory.variableDeclaration(name);
    SimpleIdentifier identifier = variableDeclaration.name;
    VariableElement element = ElementFactory.localVariableElement(identifier);
    identifier.staticElement = element;
    AstFactory.variableDeclarationList2(
        isConst ? Keyword.CONST : null,
        [variableDeclaration]);
    _node = variableDeclaration;
    return element;
  }
}


@reflectiveTest
class ConstantValueComputerTest extends ResolverTestCase {
  void test_annotation_constConstructor() {
    CompilationUnit compilationUnit = resolveSource(r'''
class A {
  final int i;
  const A(this.i);
}

class C {
  @A(5)
  f() {}
}
''');
    EvaluationResultImpl result =
        _evaluateAnnotation(compilationUnit, "C", "f");
    Map<String, DartObjectImpl> annotationFields = _assertType(result, 'A');
    _assertIntField(annotationFields, 'i', 5);
  }

  void test_annotation_constConstructor_named() {
    CompilationUnit compilationUnit = resolveSource(r'''
class A {
  final int i;
  const A.named(this.i);
}

class C {
  @A.named(5)
  f() {}
}
''');
    EvaluationResultImpl result =
        _evaluateAnnotation(compilationUnit, "C", "f");
    Map<String, DartObjectImpl> annotationFields = _assertType(result, 'A');
    _assertIntField(annotationFields, 'i', 5);
  }

  void test_annotation_constConstructor_noArgs() {
    // Failing to pass arguments to an annotation which is a constant
    // constructor is illegal, but shouldn't crash analysis.
    CompilationUnit compilationUnit = resolveSource(r'''
class A {
  final int i;
  const A(this.i);
}

class C {
  @A
  f() {}
}
''');
    _evaluateAnnotation(compilationUnit, "C", "f");
  }

  void test_annotation_constConstructor_noArgs_named() {
    // Failing to pass arguments to an annotation which is a constant
    // constructor is illegal, but shouldn't crash analysis.
    CompilationUnit compilationUnit = resolveSource(r'''
class A {
  final int i;
  const A.named(this.i);
}

class C {
  @A.named
  f() {}
}
''');
    _evaluateAnnotation(compilationUnit, "C", "f");
  }

  void test_annotation_nonConstConstructor() {
    // Calling a non-const constructor from an annotation that is illegal, but
    // shouldn't crash analysis.
    CompilationUnit compilationUnit = resolveSource(r'''
class A {
  final int i;
  A(this.i);
}

class C {
  @A(5)
  f() {}
}
''');
    _evaluateAnnotation(compilationUnit, "C", "f");
  }

  void test_annotation_staticConst() {
    CompilationUnit compilationUnit = resolveSource(r'''
class C {
  static const int i = 5;

  @i
  f() {}
}
''');
    EvaluationResultImpl result =
        _evaluateAnnotation(compilationUnit, "C", "f");
    expect(_assertValidInt(result), 5);
  }

  void test_annotation_staticConst_args() {
    // Applying arguments to an annotation that is a static const is
    // illegal, but shouldn't crash analysis.
    CompilationUnit compilationUnit = resolveSource(r'''
class C {
  static const int i = 5;

  @i(1)
  f() {}
}
''');
    _evaluateAnnotation(compilationUnit, "C", "f");
  }

  void test_annotation_staticConst_otherClass() {
    CompilationUnit compilationUnit = resolveSource(r'''
class A {
  static const int i = 5;
}

class C {
  @A.i
  f() {}
}
''');
    EvaluationResultImpl result =
        _evaluateAnnotation(compilationUnit, "C", "f");
    expect(_assertValidInt(result), 5);
  }

  void test_annotation_staticConst_otherClass_args() {
    // Applying arguments to an annotation that is a static const is
    // illegal, but shouldn't crash analysis.
    CompilationUnit compilationUnit = resolveSource(r'''
class A {
  static const int i = 5;
}

class C {
  @A.i(1)
  f() {}
}
''');
    _evaluateAnnotation(compilationUnit, "C", "f");
  }

  void test_annotation_toplevelVariable() {
    CompilationUnit compilationUnit = resolveSource(r'''
const int i = 5;
class C {
  @i
  f() {}
}
''');
    EvaluationResultImpl result =
        _evaluateAnnotation(compilationUnit, "C", "f");
    expect(_assertValidInt(result), 5);
  }

  void test_annotation_toplevelVariable_args() {
    // Applying arguments to an annotation that is a toplevel variable is
    // illegal, but shouldn't crash analysis.
    CompilationUnit compilationUnit = resolveSource(r'''
const int i = 5;
class C {
  @i(1)
  f() {}
}
''');
    _evaluateAnnotation(compilationUnit, "C", "f");
  }

  void test_computeValues_cycle() {
    TestLogger logger = new TestLogger();
    AnalysisEngine.instance.logger = logger;
    Source librarySource = addSource(r'''
const int a = c;
const int b = a;
const int c = b;''');
    LibraryElement libraryElement = resolve(librarySource);
    CompilationUnit unit =
        analysisContext.resolveCompilationUnit(librarySource, libraryElement);
    analysisContext.computeErrors(librarySource);
    expect(unit, isNotNull);
    ConstantValueComputer computer = _makeConstantValueComputer();
    computer.add(unit);
    computer.computeValues();
    NodeList<CompilationUnitMember> members = unit.declarations;
    expect(members, hasLength(3));
    _validate(false, (members[0] as TopLevelVariableDeclaration).variables);
    _validate(false, (members[1] as TopLevelVariableDeclaration).variables);
    _validate(false, (members[2] as TopLevelVariableDeclaration).variables);
  }

  void test_computeValues_dependentVariables() {
    Source librarySource = addSource(r'''
const int b = a;
const int a = 0;''');
    LibraryElement libraryElement = resolve(librarySource);
    CompilationUnit unit =
        analysisContext.resolveCompilationUnit(librarySource, libraryElement);
    expect(unit, isNotNull);
    ConstantValueComputer computer = _makeConstantValueComputer();
    computer.add(unit);
    computer.computeValues();
    NodeList<CompilationUnitMember> members = unit.declarations;
    expect(members, hasLength(2));
    _validate(true, (members[0] as TopLevelVariableDeclaration).variables);
    _validate(true, (members[1] as TopLevelVariableDeclaration).variables);
  }

  void test_computeValues_empty() {
    ConstantValueComputer computer = _makeConstantValueComputer();
    computer.computeValues();
  }

  void test_computeValues_multipleSources() {
    Source librarySource = addNamedSource("/lib.dart", r'''
library lib;
part 'part.dart';
const int c = b;
const int a = 0;''');
    Source partSource = addNamedSource("/part.dart", r'''
part of lib;
const int b = a;
const int d = c;''');
    LibraryElement libraryElement = resolve(librarySource);
    CompilationUnit libraryUnit =
        analysisContext.resolveCompilationUnit(librarySource, libraryElement);
    expect(libraryUnit, isNotNull);
    CompilationUnit partUnit =
        analysisContext.resolveCompilationUnit(partSource, libraryElement);
    expect(partUnit, isNotNull);
    ConstantValueComputer computer = _makeConstantValueComputer();
    computer.add(libraryUnit);
    computer.add(partUnit);
    computer.computeValues();
    NodeList<CompilationUnitMember> libraryMembers = libraryUnit.declarations;
    expect(libraryMembers, hasLength(2));
    _validate(
        true,
        (libraryMembers[0] as TopLevelVariableDeclaration).variables);
    _validate(
        true,
        (libraryMembers[1] as TopLevelVariableDeclaration).variables);
    NodeList<CompilationUnitMember> partMembers = libraryUnit.declarations;
    expect(partMembers, hasLength(2));
    _validate(true, (partMembers[0] as TopLevelVariableDeclaration).variables);
    _validate(true, (partMembers[1] as TopLevelVariableDeclaration).variables);
  }

  void test_computeValues_singleVariable() {
    Source librarySource = addSource("const int a = 0;");
    LibraryElement libraryElement = resolve(librarySource);
    CompilationUnit unit =
        analysisContext.resolveCompilationUnit(librarySource, libraryElement);
    expect(unit, isNotNull);
    ConstantValueComputer computer = _makeConstantValueComputer();
    computer.add(unit);
    computer.computeValues();
    NodeList<CompilationUnitMember> members = unit.declarations;
    expect(members, hasLength(1));
    _validate(true, (members[0] as TopLevelVariableDeclaration).variables);
  }

  void test_dependencyOnConstructor() {
    // x depends on "const A()"
    _assertProperDependencies(r'''
class A {
  const A();
}
const x = const A();''');
  }

  void test_dependencyOnConstructorArgument() {
    // "const A(x)" depends on x
    _assertProperDependencies(r'''
class A {
  const A(this.next);
  final A next;
}
const A x = const A(null);
const A y = const A(x);''');
  }

  void test_dependencyOnConstructorArgument_unresolvedConstructor() {
    // "const A.a(x)" depends on x even if the constructor A.a can't be found.
    _assertProperDependencies(r'''
class A {
}
const int x = 1;
const A y = const A.a(x);''',
        [CompileTimeErrorCode.CONST_WITH_UNDEFINED_CONSTRUCTOR]);
  }

  void test_dependencyOnConstructorInitializer() {
    // "const A()" depends on x
    _assertProperDependencies(r'''
const int x = 1;
class A {
  const A() : v = x;
  final int v;
}''');
  }

  void test_dependencyOnExplicitSuperConstructor() {
    // b depends on B() depends on A()
    _assertProperDependencies(r'''
class A {
  const A(this.x);
  final int x;
}
class B extends A {
  const B() : super(5);
}
const B b = const B();''');
  }

  void test_dependencyOnExplicitSuperConstructorParameters() {
    // b depends on B() depends on i
    _assertProperDependencies(r'''
class A {
  const A(this.x);
  final int x;
}
class B extends A {
  const B() : super(i);
}
const B b = const B();
const int i = 5;''');
  }

  void test_dependencyOnFactoryRedirect() {
    // a depends on A.foo() depends on A.bar()
    _assertProperDependencies(r'''
const A a = const A.foo();
class A {
  factory const A.foo() = A.bar;
  const A.bar();
}''');
  }

  void test_dependencyOnFactoryRedirectWithTypeParams() {
    _assertProperDependencies(r'''
class A {
  const factory A(var a) = B<int>;
}

class B<T> implements A {
  final T x;
  const B(this.x);
}

const A a = const A(10);''');
  }

  void test_dependencyOnImplicitSuperConstructor() {
    // b depends on B() depends on A()
    _assertProperDependencies(r'''
class A {
  const A() : x = 5;
  final int x;
}
class B extends A {
  const B();
}
const B b = const B();''');
  }

  void test_dependencyOnNonFactoryRedirect() {
    // a depends on A.foo() depends on A.bar()
    _assertProperDependencies(r'''
const A a = const A.foo();
class A {
  const A.foo() : this.bar();
  const A.bar();
}''');
  }

  void test_dependencyOnNonFactoryRedirect_arg() {
    // a depends on A.foo() depends on b
    _assertProperDependencies(r'''
const A a = const A.foo();
const int b = 1;
class A {
  const A.foo() : this.bar(b);
  const A.bar(x) : y = x;
  final int y;
}''');
  }

  void test_dependencyOnNonFactoryRedirect_defaultValue() {
    // a depends on A.foo() depends on A.bar() depends on b
    _assertProperDependencies(r'''
const A a = const A.foo();
const int b = 1;
class A {
  const A.foo() : this.bar();
  const A.bar([x = b]) : y = x;
  final int y;
}''');
  }

  void test_dependencyOnNonFactoryRedirect_toMissing() {
    // a depends on A.foo() which depends on nothing, since A.bar() is
    // missing.
    _assertProperDependencies(r'''
const A a = const A.foo();
class A {
  const A.foo() : this.bar();
}''', [CompileTimeErrorCode.REDIRECT_GENERATIVE_TO_MISSING_CONSTRUCTOR]);
  }

  void test_dependencyOnNonFactoryRedirect_toNonConst() {
    // a depends on A.foo() which depends on nothing, since A.bar() is
    // non-const.
    _assertProperDependencies(r'''
const A a = const A.foo();
class A {
  const A.foo() : this.bar();
  A.bar();
}''');
  }

  void test_dependencyOnNonFactoryRedirect_unnamed() {
    // a depends on A.foo() depends on A()
    _assertProperDependencies(r'''
const A a = const A.foo();
class A {
  const A.foo() : this();
  const A();
}''');
  }

  void test_dependencyOnOptionalParameterDefault() {
    // a depends on A() depends on B()
    _assertProperDependencies(r'''
class A {
  const A([x = const B()]) : b = x;
  final B b;
}
class B {
  const B();
}
const A a = const A();''');
  }

  void test_dependencyOnVariable() {
    // x depends on y
    _assertProperDependencies(r'''
const x = y + 1;
const y = 2;''');
  }

  void test_fromEnvironment_bool_default_false() {
    expect(_assertValidBool(_check_fromEnvironment_bool(null, "false")), false);
  }

  void test_fromEnvironment_bool_default_overridden() {
    expect(
        _assertValidBool(_check_fromEnvironment_bool("false", "true")),
        false);
  }

  void test_fromEnvironment_bool_default_parseError() {
    expect(
        _assertValidBool(_check_fromEnvironment_bool("parseError", "true")),
        true);
  }

  void test_fromEnvironment_bool_default_true() {
    expect(_assertValidBool(_check_fromEnvironment_bool(null, "true")), true);
  }

  void test_fromEnvironment_bool_false() {
    expect(_assertValidBool(_check_fromEnvironment_bool("false", null)), false);
  }

  void test_fromEnvironment_bool_parseError() {
    expect(
        _assertValidBool(_check_fromEnvironment_bool("parseError", null)),
        false);
  }

  void test_fromEnvironment_bool_true() {
    expect(_assertValidBool(_check_fromEnvironment_bool("true", null)), true);
  }

  void test_fromEnvironment_bool_undeclared() {
    _assertValidUnknown(_check_fromEnvironment_bool(null, null));
  }

  void test_fromEnvironment_int_default_overridden() {
    expect(_assertValidInt(_check_fromEnvironment_int("234", "123")), 234);
  }

  void test_fromEnvironment_int_default_parseError() {
    expect(
        _assertValidInt(_check_fromEnvironment_int("parseError", "123")),
        123);
  }

  void test_fromEnvironment_int_default_undeclared() {
    expect(_assertValidInt(_check_fromEnvironment_int(null, "123")), 123);
  }

  void test_fromEnvironment_int_ok() {
    expect(_assertValidInt(_check_fromEnvironment_int("234", null)), 234);
  }

  void test_fromEnvironment_int_parseError() {
    _assertValidNull(_check_fromEnvironment_int("parseError", null));
  }

  void test_fromEnvironment_int_parseError_nullDefault() {
    _assertValidNull(_check_fromEnvironment_int("parseError", "null"));
  }

  void test_fromEnvironment_int_undeclared() {
    _assertValidUnknown(_check_fromEnvironment_int(null, null));
  }

  void test_fromEnvironment_int_undeclared_nullDefault() {
    _assertValidNull(_check_fromEnvironment_int(null, "null"));
  }

  void test_fromEnvironment_string_default_overridden() {
    expect(
        _assertValidString(_check_fromEnvironment_string("abc", "'def'")),
        "abc");
  }

  void test_fromEnvironment_string_default_undeclared() {
    expect(
        _assertValidString(_check_fromEnvironment_string(null, "'def'")),
        "def");
  }

  void test_fromEnvironment_string_empty() {
    expect(_assertValidString(_check_fromEnvironment_string("", null)), "");
  }

  void test_fromEnvironment_string_ok() {
    expect(
        _assertValidString(_check_fromEnvironment_string("abc", null)),
        "abc");
  }

  void test_fromEnvironment_string_undeclared() {
    _assertValidUnknown(_check_fromEnvironment_string(null, null));
  }

  void test_fromEnvironment_string_undeclared_nullDefault() {
    _assertValidNull(_check_fromEnvironment_string(null, "null"));
  }

  void test_instanceCreationExpression_computedField() {
    CompilationUnit compilationUnit = resolveSource(r'''
const foo = const A(4, 5);
class A {
  const A(int i, int j) : k = 2 * i + j;
  final int k;
}''');
    EvaluationResultImpl result =
        _evaluateInstanceCreationExpression(compilationUnit, "foo");
    Map<String, DartObjectImpl> fields = _assertType(result, "A");
    expect(fields, hasLength(1));
    _assertIntField(fields, "k", 13);
  }

  void
      test_instanceCreationExpression_computedField_namedOptionalWithDefault() {
    _checkInstanceCreationOptionalParams(false, true, true);
  }

  void
      test_instanceCreationExpression_computedField_namedOptionalWithoutDefault() {
    _checkInstanceCreationOptionalParams(false, true, false);
  }

  void
      test_instanceCreationExpression_computedField_unnamedOptionalWithDefault() {
    _checkInstanceCreationOptionalParams(false, false, true);
  }

  void
      test_instanceCreationExpression_computedField_unnamedOptionalWithoutDefault() {
    _checkInstanceCreationOptionalParams(false, false, false);
  }

  void test_instanceCreationExpression_computedField_usesConstConstructor() {
    CompilationUnit compilationUnit = resolveSource(r'''
const foo = const A(3);
class A {
  const A(int i) : b = const B(4);
  final int b;
}
class B {
  const B(this.k);
  final int k;
}''');
    EvaluationResultImpl result =
        _evaluateInstanceCreationExpression(compilationUnit, "foo");
    Map<String, DartObjectImpl> fieldsOfA = _assertType(result, "A");
    expect(fieldsOfA, hasLength(1));
    Map<String, DartObjectImpl> fieldsOfB =
        _assertFieldType(fieldsOfA, "b", "B");
    expect(fieldsOfB, hasLength(1));
    _assertIntField(fieldsOfB, "k", 4);
  }

  void test_instanceCreationExpression_computedField_usesStaticConst() {
    CompilationUnit compilationUnit = resolveSource(r'''
const foo = const A(3);
class A {
  const A(int i) : k = i + B.bar;
  final int k;
}
class B {
  static const bar = 4;
}''');
    EvaluationResultImpl result =
        _evaluateInstanceCreationExpression(compilationUnit, "foo");
    Map<String, DartObjectImpl> fields = _assertType(result, "A");
    expect(fields, hasLength(1));
    _assertIntField(fields, "k", 7);
  }

  void test_instanceCreationExpression_computedField_usesToplevelConst() {
    CompilationUnit compilationUnit = resolveSource(r'''
const foo = const A(3);
const bar = 4;
class A {
  const A(int i) : k = i + bar;
  final int k;
}''');
    EvaluationResultImpl result =
        _evaluateInstanceCreationExpression(compilationUnit, "foo");
    Map<String, DartObjectImpl> fields = _assertType(result, "A");
    expect(fields, hasLength(1));
    _assertIntField(fields, "k", 7);
  }

  void test_instanceCreationExpression_explicitSuper() {
    CompilationUnit compilationUnit = resolveSource(r'''
const foo = const B(4, 5);
class A {
  const A(this.x);
  final int x;
}
class B extends A {
  const B(int x, this.y) : super(x * 2);
  final int y;
}''');
    EvaluationResultImpl result =
        _evaluateInstanceCreationExpression(compilationUnit, "foo");
    Map<String, DartObjectImpl> fields = _assertType(result, "B");
    expect(fields, hasLength(2));
    _assertIntField(fields, "y", 5);
    Map<String, DartObjectImpl> superclassFields =
        _assertFieldType(fields, GenericState.SUPERCLASS_FIELD, "A");
    expect(superclassFields, hasLength(1));
    _assertIntField(superclassFields, "x", 8);
  }

  void test_instanceCreationExpression_fieldFormalParameter() {
    CompilationUnit compilationUnit = resolveSource(r'''
const foo = const A(42);
class A {
  int x;
  const A(this.x)
}''');
    EvaluationResultImpl result =
        _evaluateInstanceCreationExpression(compilationUnit, "foo");
    Map<String, DartObjectImpl> fields = _assertType(result, "A");
    expect(fields, hasLength(1));
    _assertIntField(fields, "x", 42);
  }

  void
      test_instanceCreationExpression_fieldFormalParameter_namedOptionalWithDefault() {
    _checkInstanceCreationOptionalParams(true, true, true);
  }

  void
      test_instanceCreationExpression_fieldFormalParameter_namedOptionalWithoutDefault() {
    _checkInstanceCreationOptionalParams(true, true, false);
  }

  void
      test_instanceCreationExpression_fieldFormalParameter_unnamedOptionalWithDefault() {
    _checkInstanceCreationOptionalParams(true, false, true);
  }

  void
      test_instanceCreationExpression_fieldFormalParameter_unnamedOptionalWithoutDefault() {
    _checkInstanceCreationOptionalParams(true, false, false);
  }

  void test_instanceCreationExpression_implicitSuper() {
    CompilationUnit compilationUnit = resolveSource(r'''
const foo = const B(4);
class A {
  const A() : x = 3;
  final int x;
}
class B extends A {
  const B(this.y);
  final int y;
}''');
    EvaluationResultImpl result =
        _evaluateInstanceCreationExpression(compilationUnit, "foo");
    Map<String, DartObjectImpl> fields = _assertType(result, "B");
    expect(fields, hasLength(2));
    _assertIntField(fields, "y", 4);
    Map<String, DartObjectImpl> superclassFields =
        _assertFieldType(fields, GenericState.SUPERCLASS_FIELD, "A");
    expect(superclassFields, hasLength(1));
    _assertIntField(superclassFields, "x", 3);
  }

  void test_instanceCreationExpression_nonFactoryRedirect() {
    CompilationUnit compilationUnit = resolveSource(r'''
const foo = const A.a1();
class A {
  const A.a1() : this.a2();
  const A.a2() : x = 5;
  final int x;
}''');
    Map<String, DartObjectImpl> aFields =
        _assertType(_evaluateInstanceCreationExpression(compilationUnit, "foo"), "A");
    _assertIntField(aFields, 'x', 5);
  }

  void test_instanceCreationExpression_nonFactoryRedirect_arg() {
    CompilationUnit compilationUnit = resolveSource(r'''
const foo = const A.a1(1);
class A {
  const A.a1(x) : this.a2(x + 100);
  const A.a2(x) : y = x + 10;
  final int y;
}''');
    Map<String, DartObjectImpl> aFields =
        _assertType(_evaluateInstanceCreationExpression(compilationUnit, "foo"), "A");
    _assertIntField(aFields, 'y', 111);
  }

  void test_instanceCreationExpression_nonFactoryRedirect_cycle() {
    // It is an error to have a cycle in non-factory redirects; however, we
    // need to make sure that even if the error occurs, attempting to evaluate
    // the constant will terminate.
    CompilationUnit compilationUnit = resolveSource(r'''
const foo = const A();
class A {
  const A() : this.b();
  const A.b() : this();
}''');
    _assertValidUnknown(
        _evaluateInstanceCreationExpression(compilationUnit, "foo"));
  }

  void test_instanceCreationExpression_nonFactoryRedirect_defaultArg() {
    CompilationUnit compilationUnit = resolveSource(r'''
const foo = const A.a1();
class A {
  const A.a1() : this.a2();
  const A.a2([x = 100]) : y = x + 10;
  final int y;
}''');
    Map<String, DartObjectImpl> aFields =
        _assertType(_evaluateInstanceCreationExpression(compilationUnit, "foo"), "A");
    _assertIntField(aFields, 'y', 110);
  }

  void test_instanceCreationExpression_nonFactoryRedirect_toMissing() {
    CompilationUnit compilationUnit = resolveSource(r'''
const foo = const A.a1();
class A {
  const A.a1() : this.a2();
}''');
    // We don't care what value foo evaluates to (since there is a compile
    // error), but we shouldn't crash, and we should figure
    // out that it evaluates to an instance of class A.
    _assertType(
        _evaluateInstanceCreationExpression(compilationUnit, "foo"),
        "A");
  }

  void test_instanceCreationExpression_nonFactoryRedirect_toNonConst() {
    CompilationUnit compilationUnit = resolveSource(r'''
const foo = const A.a1();
class A {
  const A.a1() : this.a2();
  A.a2();
}''');
    // We don't care what value foo evaluates to (since there is a compile
    // error), but we shouldn't crash, and we should figure
    // out that it evaluates to an instance of class A.
    _assertType(
        _evaluateInstanceCreationExpression(compilationUnit, "foo"),
        "A");
  }

  void test_instanceCreationExpression_nonFactoryRedirect_unnamed() {
    CompilationUnit compilationUnit = resolveSource(r'''
const foo = const A.a1();
class A {
  const A.a1() : this();
  const A() : x = 5;
  final int x;
}''');
    Map<String, DartObjectImpl> aFields =
        _assertType(_evaluateInstanceCreationExpression(compilationUnit, "foo"), "A");
    _assertIntField(aFields, 'x', 5);
  }

  void test_instanceCreationExpression_redirect() {
    CompilationUnit compilationUnit = resolveSource(r'''
const foo = const A();
class A {
  const factory A() = B;
}
class B implements A {
  const B();
}''');
    _assertType(
        _evaluateInstanceCreationExpression(compilationUnit, "foo"),
        "B");
  }

  void test_instanceCreationExpression_redirect_cycle() {
    // It is an error to have a cycle in factory redirects; however, we need
    // to make sure that even if the error occurs, attempting to evaluate the
    // constant will terminate.
    CompilationUnit compilationUnit = resolveSource(r'''
const foo = const A();
class A {
  const factory A() = A.b;
  const factory A.b() = A;
}''');
    _assertValidUnknown(
        _evaluateInstanceCreationExpression(compilationUnit, "foo"));
  }

  void test_instanceCreationExpression_redirect_extern() {
    CompilationUnit compilationUnit = resolveSource(r'''
const foo = const A();
class A {
  external const factory A();
}''');
    _assertValidUnknown(
        _evaluateInstanceCreationExpression(compilationUnit, "foo"));
  }

  void test_instanceCreationExpression_redirect_nonConst() {
    // It is an error for a const factory constructor redirect to a non-const
    // constructor; however, we need to make sure that even if the error
    // attempting to evaluate the constant won't cause a crash.
    CompilationUnit compilationUnit = resolveSource(r'''
const foo = const A();
class A {
  const factory A() = A.b;
  A.b();
}''');
    _assertValidUnknown(
        _evaluateInstanceCreationExpression(compilationUnit, "foo"));
  }

  void test_instanceCreationExpression_redirectWithTypeParams() {
    CompilationUnit compilationUnit = resolveSource(r'''
class A {
  const factory A(var a) = B<int>;
}

class B<T> implements A {
  final T x;
  const B(this.x);
}

const A a = const A(10);''');
    EvaluationResultImpl result =
        _evaluateInstanceCreationExpression(compilationUnit, "a");
    Map<String, DartObjectImpl> fields = _assertType(result, "B<int>");
    expect(fields, hasLength(1));
    _assertIntField(fields, "x", 10);
  }

  void test_instanceCreationExpression_redirectWithTypeSubstitution() {
    // To evaluate the redirection of A<int>,
    // A's template argument (T=int) must be substituted
    // into B's template argument (B<U> where U=T) to get B<int>.
    CompilationUnit compilationUnit = resolveSource(r'''
class A<T> {
  const factory A(var a) = B<T>;
}

class B<U> implements A {
  final U x;
  const B(this.x);
}

const A<int> a = const A<int>(10);''');
    EvaluationResultImpl result =
        _evaluateInstanceCreationExpression(compilationUnit, "a");
    Map<String, DartObjectImpl> fields = _assertType(result, "B<int>");
    expect(fields, hasLength(1));
    _assertIntField(fields, "x", 10);
  }

  void test_instanceCreationExpression_symbol() {
    CompilationUnit compilationUnit =
        resolveSource("const foo = const Symbol('a');");
    EvaluationResultImpl evaluationResult =
        _evaluateInstanceCreationExpression(compilationUnit, "foo");
    expect(evaluationResult.value, isNotNull);
    DartObjectImpl value = evaluationResult.value;
    expect(value.type, typeProvider.symbolType);
    expect(value.value, "a");
  }

  void test_instanceCreationExpression_withSupertypeParams_explicit() {
    _checkInstanceCreation_withSupertypeParams(true);
  }

  void test_instanceCreationExpression_withSupertypeParams_implicit() {
    _checkInstanceCreation_withSupertypeParams(false);
  }

  void test_instanceCreationExpression_withTypeParams() {
    CompilationUnit compilationUnit = resolveSource(r'''
class C<E> {
  const C();
}
const c_int = const C<int>();
const c_num = const C<num>();''');
    EvaluationResultImpl c_int =
        _evaluateInstanceCreationExpression(compilationUnit, "c_int");
    _assertType(c_int, "C<int>");
    DartObjectImpl c_int_value = c_int.value;
    EvaluationResultImpl c_num =
        _evaluateInstanceCreationExpression(compilationUnit, "c_num");
    _assertType(c_num, "C<num>");
    DartObjectImpl c_num_value = c_num.value;
    expect(c_int_value == c_num_value, isFalse);
  }

  void test_isValidSymbol() {
    expect(ConstantValueComputer.isValidPublicSymbol(""), isTrue);
    expect(ConstantValueComputer.isValidPublicSymbol("foo"), isTrue);
    expect(ConstantValueComputer.isValidPublicSymbol("foo.bar"), isTrue);
    expect(ConstantValueComputer.isValidPublicSymbol("foo\$"), isTrue);
    expect(ConstantValueComputer.isValidPublicSymbol("foo\$bar"), isTrue);
    expect(ConstantValueComputer.isValidPublicSymbol("iff"), isTrue);
    expect(ConstantValueComputer.isValidPublicSymbol("gif"), isTrue);
    expect(ConstantValueComputer.isValidPublicSymbol("if\$"), isTrue);
    expect(ConstantValueComputer.isValidPublicSymbol("\$if"), isTrue);
    expect(ConstantValueComputer.isValidPublicSymbol("foo="), isTrue);
    expect(ConstantValueComputer.isValidPublicSymbol("foo.bar="), isTrue);
    expect(ConstantValueComputer.isValidPublicSymbol("foo.+"), isTrue);
    expect(ConstantValueComputer.isValidPublicSymbol("void"), isTrue);
    expect(ConstantValueComputer.isValidPublicSymbol("_foo"), isFalse);
    expect(ConstantValueComputer.isValidPublicSymbol("_foo.bar"), isFalse);
    expect(ConstantValueComputer.isValidPublicSymbol("foo._bar"), isFalse);
    expect(ConstantValueComputer.isValidPublicSymbol("if"), isFalse);
    expect(ConstantValueComputer.isValidPublicSymbol("if.foo"), isFalse);
    expect(ConstantValueComputer.isValidPublicSymbol("foo.if"), isFalse);
    expect(ConstantValueComputer.isValidPublicSymbol("foo=.bar"), isFalse);
    expect(ConstantValueComputer.isValidPublicSymbol("foo."), isFalse);
    expect(ConstantValueComputer.isValidPublicSymbol("+.foo"), isFalse);
    expect(ConstantValueComputer.isValidPublicSymbol("void.foo"), isFalse);
    expect(ConstantValueComputer.isValidPublicSymbol("foo.void"), isFalse);
  }

  void test_symbolLiteral_void() {
    CompilationUnit compilationUnit =
        resolveSource("const voidSymbol = #void;");
    VariableDeclaration voidSymbol =
        findTopLevelDeclaration(compilationUnit, "voidSymbol");
    EvaluationResultImpl voidSymbolResult =
        (voidSymbol.element as VariableElementImpl).evaluationResult;
    DartObjectImpl value = voidSymbolResult.value;
    expect(value.type, typeProvider.symbolType);
    expect(value.value, "void");
  }

  Map<String, DartObjectImpl> _assertFieldType(Map<String,
      DartObjectImpl> fields, String fieldName, String expectedType) {
    DartObjectImpl field = fields[fieldName];
    expect(field.type.displayName, expectedType);
    return field.fields;
  }

  void _assertIntField(Map<String, DartObjectImpl> fields, String fieldName,
      int expectedValue) {
    DartObjectImpl field = fields[fieldName];
    expect(field.type.name, "int");
    expect(field.intValue, expectedValue);
  }

  void _assertNullField(Map<String, DartObjectImpl> fields, String fieldName) {
    DartObjectImpl field = fields[fieldName];
    expect(field.isNull, isTrue);
  }

  void _assertProperDependencies(String sourceText,
      [List<ErrorCode> expectedErrorCodes = ErrorCode.EMPTY_LIST]) {
    Source source = addSource(sourceText);
    LibraryElement element = resolve(source);
    CompilationUnit unit =
        analysisContext.resolveCompilationUnit(source, element);
    expect(unit, isNotNull);
    ConstantValueComputer computer = _makeConstantValueComputer();
    computer.add(unit);
    computer.computeValues();
    assertErrors(source, expectedErrorCodes);
  }

  Map<String, DartObjectImpl> _assertType(EvaluationResultImpl result,
      String typeName) {
    expect(result.value, isNotNull);
    DartObjectImpl value = result.value;
    expect(value.type.displayName, typeName);
    return value.fields;
  }

  bool _assertValidBool(EvaluationResultImpl result) {
    expect(result.value, isNotNull);
    DartObjectImpl value = result.value;
    expect(value.type, typeProvider.boolType);
    bool boolValue = value.boolValue;
    expect(boolValue, isNotNull);
    return boolValue;
  }

  int _assertValidInt(EvaluationResultImpl result) {
    expect(result.value, isNotNull);
    DartObjectImpl value = result.value;
    expect(value.type, typeProvider.intType);
    return value.intValue;
  }

  void _assertValidNull(EvaluationResultImpl result) {
    expect(result.value, isNotNull);
    DartObjectImpl value = result.value;
    expect(value.type, typeProvider.nullType);
  }

  String _assertValidString(EvaluationResultImpl result) {
    expect(result.value, isNotNull);
    DartObjectImpl value = result.value;
    expect(value.type, typeProvider.stringType);
    return value.stringValue;
  }

  void _assertValidUnknown(EvaluationResultImpl result) {
    expect(result.value, isNotNull);
    DartObjectImpl value = result.value;
    expect(value.isUnknown, isTrue);
  }

  EvaluationResultImpl _check_fromEnvironment_bool(String valueInEnvironment,
      String defaultExpr) {
    String envVarName = "x";
    String varName = "foo";
    if (valueInEnvironment != null) {
      analysisContext2.declaredVariables.define(envVarName, valueInEnvironment);
    }
    String defaultArg =
        defaultExpr == null ? "" : ", defaultValue: $defaultExpr";
    CompilationUnit compilationUnit = resolveSource(
        "const $varName = const bool.fromEnvironment('$envVarName'$defaultArg);");
    return _evaluateInstanceCreationExpression(compilationUnit, varName);
  }

  EvaluationResultImpl _check_fromEnvironment_int(String valueInEnvironment,
      String defaultExpr) {
    String envVarName = "x";
    String varName = "foo";
    if (valueInEnvironment != null) {
      analysisContext2.declaredVariables.define(envVarName, valueInEnvironment);
    }
    String defaultArg =
        defaultExpr == null ? "" : ", defaultValue: $defaultExpr";
    CompilationUnit compilationUnit = resolveSource(
        "const $varName = const int.fromEnvironment('$envVarName'$defaultArg);");
    return _evaluateInstanceCreationExpression(compilationUnit, varName);
  }

  EvaluationResultImpl _check_fromEnvironment_string(String valueInEnvironment,
      String defaultExpr) {
    String envVarName = "x";
    String varName = "foo";
    if (valueInEnvironment != null) {
      analysisContext2.declaredVariables.define(envVarName, valueInEnvironment);
    }
    String defaultArg =
        defaultExpr == null ? "" : ", defaultValue: $defaultExpr";
    CompilationUnit compilationUnit = resolveSource(
        "const $varName = const String.fromEnvironment('$envVarName'$defaultArg);");
    return _evaluateInstanceCreationExpression(compilationUnit, varName);
  }

  void _checkInstanceCreation_withSupertypeParams(bool isExplicit) {
    String superCall = isExplicit ? " : super()" : "";
    CompilationUnit compilationUnit = resolveSource("""
class A<T> {
  const A();
}
class B<T, U> extends A<T> {
  const B()$superCall;
}
class C<T, U> extends A<U> {
  const C()$superCall;
}
const b_int_num = const B<int, num>();
const c_int_num = const C<int, num>();""");
    EvaluationResultImpl b_int_num =
        _evaluateInstanceCreationExpression(compilationUnit, "b_int_num");
    Map<String, DartObjectImpl> b_int_num_fields =
        _assertType(b_int_num, "B<int, num>");
    _assertFieldType(b_int_num_fields, GenericState.SUPERCLASS_FIELD, "A<int>");
    EvaluationResultImpl c_int_num =
        _evaluateInstanceCreationExpression(compilationUnit, "c_int_num");
    Map<String, DartObjectImpl> c_int_num_fields =
        _assertType(c_int_num, "C<int, num>");
    _assertFieldType(c_int_num_fields, GenericState.SUPERCLASS_FIELD, "A<num>");
  }

  void _checkInstanceCreationOptionalParams(bool isFieldFormal, bool isNamed,
      bool hasDefault) {
    String fieldName = "j";
    String paramName = isFieldFormal ? fieldName : "i";
    String formalParam =
        "${isFieldFormal ? "this." : "int "}$paramName${hasDefault ? " = 3" : ""}";
    CompilationUnit compilationUnit = resolveSource("""
const x = const A();
const y = const A(${isNamed ? '$paramName: ' : ''}10);
class A {
  const A(${isNamed ? "{$formalParam}" : "[$formalParam]"})${isFieldFormal ? "" : " : $fieldName = $paramName"};
  final int $fieldName;
}""");
    EvaluationResultImpl x =
        _evaluateInstanceCreationExpression(compilationUnit, "x");
    Map<String, DartObjectImpl> fieldsOfX = _assertType(x, "A");
    expect(fieldsOfX, hasLength(1));
    if (hasDefault) {
      _assertIntField(fieldsOfX, fieldName, 3);
    } else {
      _assertNullField(fieldsOfX, fieldName);
    }
    EvaluationResultImpl y =
        _evaluateInstanceCreationExpression(compilationUnit, "y");
    Map<String, DartObjectImpl> fieldsOfY = _assertType(y, "A");
    expect(fieldsOfY, hasLength(1));
    _assertIntField(fieldsOfY, fieldName, 10);
  }

  /**
   * Search [compilationUnit] for a class named [className], containing a
   * method [methodName], with exactly one annotation.  Return the constant
   * value of the annotation.
   */
  EvaluationResultImpl _evaluateAnnotation(CompilationUnit compilationUnit,
      String className, String memberName) {
    for (CompilationUnitMember member in compilationUnit.declarations) {
      if (member is ClassDeclaration && member.name.name == className) {
        for (ClassMember classMember in member.members) {
          if (classMember is MethodDeclaration &&
              classMember.name.name == memberName) {
            expect(classMember.metadata, hasLength(1));
            ElementAnnotationImpl elementAnnotation =
                classMember.metadata[0].elementAnnotation;
            return elementAnnotation.evaluationResult;
          }
        }
      }
    }
    fail('Class member not found');
    return null;
  }

  EvaluationResultImpl
      _evaluateInstanceCreationExpression(CompilationUnit compilationUnit,
      String name) {
    Expression expression =
        findTopLevelConstantExpression(compilationUnit, name);
    return (expression as InstanceCreationExpression).evaluationResult;
  }

  ConstantValueComputer _makeConstantValueComputer() {
    return new ValidatingConstantValueComputer(
        analysisContext2.typeProvider,
        analysisContext2.declaredVariables);
  }

  void _validate(bool shouldBeValid, VariableDeclarationList declarationList) {
    for (VariableDeclaration declaration in declarationList.variables) {
      VariableElementImpl element = declaration.element as VariableElementImpl;
      expect(element, isNotNull);
      EvaluationResultImpl result = element.evaluationResult;
      if (shouldBeValid) {
        expect(result.value, isNotNull);
      } else {
        expect(result.value, isNull);
      }
    }
  }
}


class ConstantValueComputerTest_ValidatingConstantVisitor extends
    ConstantVisitor {
  final DirectedGraph<AstNode> _referenceGraph;
  final AstNode _nodeBeingEvaluated;

  ConstantValueComputerTest_ValidatingConstantVisitor(TypeProvider typeProvider,
      this._referenceGraph, this._nodeBeingEvaluated, ErrorReporter errorReporter)
      : super.con1(typeProvider, errorReporter);

  @override
  void beforeGetEvaluationResult(AstNode node) {
    super.beforeGetEvaluationResult(node);
    // If we are getting the evaluation result for a node in the graph,
    // make sure we properly recorded the dependency.
    if (_referenceGraph.nodes.contains(node)) {
      expect(_referenceGraph.containsPath(_nodeBeingEvaluated, node), isTrue);
    }
  }
}


@reflectiveTest
class ConstantVisitorTest extends ResolverTestCase {
  void test_visitConditionalExpression_false() {
    Expression thenExpression = AstFactory.integer(1);
    Expression elseExpression = AstFactory.integer(0);
    ConditionalExpression expression = AstFactory.conditionalExpression(
        AstFactory.booleanLiteral(false),
        thenExpression,
        elseExpression);
    GatheringErrorListener errorListener = new GatheringErrorListener();
    ErrorReporter errorReporter =
        new ErrorReporter(errorListener, _dummySource());
    _assertValue(
        0,
        expression.accept(
            new ConstantVisitor.con1(new TestTypeProvider(), errorReporter)));
    errorListener.assertNoErrors();
  }

  void
      test_visitConditionalExpression_instanceCreation_invalidFieldInitializer() {
    TestTypeProvider typeProvider = new TestTypeProvider();
    LibraryElementImpl libraryElement = ElementFactory.library(null, "lib");
    String className = "C";
    ClassElementImpl classElement = ElementFactory.classElement2(className);
    (libraryElement.definingCompilationUnit as CompilationUnitElementImpl).types =
        <ClassElement>[classElement];
    ConstructorElementImpl constructorElement =
        ElementFactory.constructorElement(
            classElement,
            null,
            true,
            [typeProvider.intType]);
    constructorElement.parameters[0] =
        new FieldFormalParameterElementImpl(AstFactory.identifier3("x"));
    InstanceCreationExpression expression =
        AstFactory.instanceCreationExpression2(
            Keyword.CONST,
            AstFactory.typeName4(className),
            [AstFactory.integer(0)]);
    expression.staticElement = constructorElement;
    GatheringErrorListener errorListener = new GatheringErrorListener();
    ErrorReporter errorReporter =
        new ErrorReporter(errorListener, _dummySource());
    expression.accept(new ConstantVisitor.con1(typeProvider, errorReporter));
    errorListener.assertErrorsWithCodes(
        [CompileTimeErrorCode.INVALID_CONSTANT]);
  }

  void test_visitConditionalExpression_nonBooleanCondition() {
    Expression thenExpression = AstFactory.integer(1);
    Expression elseExpression = AstFactory.integer(0);
    NullLiteral conditionExpression = AstFactory.nullLiteral();
    ConditionalExpression expression = AstFactory.conditionalExpression(
        conditionExpression,
        thenExpression,
        elseExpression);
    GatheringErrorListener errorListener = new GatheringErrorListener();
    ErrorReporter errorReporter =
        new ErrorReporter(errorListener, _dummySource());
    DartObjectImpl result = expression.accept(
        new ConstantVisitor.con1(new TestTypeProvider(), errorReporter));
    expect(result, isNull);
    errorListener.assertErrorsWithCodes(
        [CompileTimeErrorCode.CONST_EVAL_TYPE_BOOL]);
  }

  void test_visitConditionalExpression_nonConstantElse() {
    Expression thenExpression = AstFactory.integer(1);
    Expression elseExpression = AstFactory.identifier3("x");
    ConditionalExpression expression = AstFactory.conditionalExpression(
        AstFactory.booleanLiteral(true),
        thenExpression,
        elseExpression);
    GatheringErrorListener errorListener = new GatheringErrorListener();
    ErrorReporter errorReporter =
        new ErrorReporter(errorListener, _dummySource());
    DartObjectImpl result = expression.accept(
        new ConstantVisitor.con1(new TestTypeProvider(), errorReporter));
    expect(result, isNull);
    errorListener.assertErrorsWithCodes(
        [CompileTimeErrorCode.INVALID_CONSTANT]);
  }

  void test_visitConditionalExpression_nonConstantThen() {
    Expression thenExpression = AstFactory.identifier3("x");
    Expression elseExpression = AstFactory.integer(0);
    ConditionalExpression expression = AstFactory.conditionalExpression(
        AstFactory.booleanLiteral(true),
        thenExpression,
        elseExpression);
    GatheringErrorListener errorListener = new GatheringErrorListener();
    ErrorReporter errorReporter =
        new ErrorReporter(errorListener, _dummySource());
    DartObjectImpl result = expression.accept(
        new ConstantVisitor.con1(new TestTypeProvider(), errorReporter));
    expect(result, isNull);
    errorListener.assertErrorsWithCodes(
        [CompileTimeErrorCode.INVALID_CONSTANT]);
  }

  void test_visitConditionalExpression_true() {
    Expression thenExpression = AstFactory.integer(1);
    Expression elseExpression = AstFactory.integer(0);
    ConditionalExpression expression = AstFactory.conditionalExpression(
        AstFactory.booleanLiteral(true),
        thenExpression,
        elseExpression);
    GatheringErrorListener errorListener = new GatheringErrorListener();
    ErrorReporter errorReporter =
        new ErrorReporter(errorListener, _dummySource());
    _assertValue(
        1,
        expression.accept(
            new ConstantVisitor.con1(new TestTypeProvider(), errorReporter)));
    errorListener.assertNoErrors();
  }

  void test_visitSimpleIdentifier_inEnvironment() {
    CompilationUnit compilationUnit = resolveSource(r'''
const a = b;
const b = 3;''');
    Map<String, DartObjectImpl> environment = new Map<String, DartObjectImpl>();
    DartObjectImpl six =
        new DartObjectImpl(typeProvider.intType, new IntState(6));
    environment["b"] = six;
    _assertValue(6, _evaluateConstant(compilationUnit, "a", environment));
  }

  void test_visitSimpleIdentifier_notInEnvironment() {
    CompilationUnit compilationUnit = resolveSource(r'''
const a = b;
const b = 3;''');
    Map<String, DartObjectImpl> environment = new Map<String, DartObjectImpl>();
    DartObjectImpl six =
        new DartObjectImpl(typeProvider.intType, new IntState(6));
    environment["c"] = six;
    _assertValue(3, _evaluateConstant(compilationUnit, "a", environment));
  }

  void test_visitSimpleIdentifier_withoutEnvironment() {
    CompilationUnit compilationUnit = resolveSource(r'''
const a = b;
const b = 3;''');
    _assertValue(3, _evaluateConstant(compilationUnit, "a", null));
  }

  void _assertValue(int expectedValue, DartObjectImpl result) {
    expect(result, isNotNull);
    expect(result.type.name, "int");
    expect(result.intValue, expectedValue);
  }

  NonExistingSource _dummySource() {
    return new NonExistingSource("foo.dart", UriKind.FILE_URI);
  }

  DartObjectImpl _evaluateConstant(CompilationUnit compilationUnit, String name,
      Map<String, DartObjectImpl> lexicalEnvironment) {
    Source source = compilationUnit.element.source;
    Expression expression =
        findTopLevelConstantExpression(compilationUnit, name);
    GatheringErrorListener errorListener = new GatheringErrorListener();
    ErrorReporter errorReporter = new ErrorReporter(errorListener, source);
    DartObjectImpl result = expression.accept(
        new ConstantVisitor.con2(typeProvider, lexicalEnvironment, errorReporter));
    errorListener.assertNoErrors();
    return result;
  }
}


@reflectiveTest
class ContentCacheTest {
  void test_setContents() {
    Source source = new TestSource();
    ContentCache cache = new ContentCache();
    expect(cache.getContents(source), isNull);
    expect(cache.getModificationStamp(source), isNull);
    String contents = "library lib;";
    expect(cache.setContents(source, contents), isNull);
    expect(cache.getContents(source), contents);
    expect(cache.getModificationStamp(source), isNotNull);
    expect(cache.setContents(source, contents), contents);
    expect(cache.setContents(source, null), contents);
    expect(cache.getContents(source), isNull);
    expect(cache.getModificationStamp(source), isNull);
    expect(cache.setContents(source, null), isNull);
  }
}


@reflectiveTest
class CustomUriResolverTest {
  void test_creation() {
    expect(new CustomUriResolver({}), isNotNull);
  }

  void test_resolve_unknown_uri() {
    UriResolver resolver = new CustomUriResolver({
      'custom:library': '/path/to/library.dart',
    });
    Source result =
        resolver.resolveAbsolute(parseUriWithException("custom:non_library"));
    expect(result, isNull);
  }

  void test_resolve_uri() {
    String path =
        FileUtilities2.createFile("/path/to/library.dart").getAbsolutePath();
    UriResolver resolver = new CustomUriResolver({
      'custom:library': path,
    });
    Source result =
        resolver.resolveAbsolute(parseUriWithException("custom:library"));
    expect(result, isNotNull);
    expect(result.fullName, path);
  }
}


@reflectiveTest
class DartObjectImplTest extends EngineTestCase {
  TypeProvider _typeProvider = new TestTypeProvider();

  void test_add_knownDouble_knownDouble() {
    _assertAdd(_doubleValue(3.0), _doubleValue(1.0), _doubleValue(2.0));
  }

  void test_add_knownDouble_knownInt() {
    _assertAdd(_doubleValue(3.0), _doubleValue(1.0), _intValue(2));
  }

  void test_add_knownDouble_unknownDouble() {
    _assertAdd(_doubleValue(null), _doubleValue(1.0), _doubleValue(null));
  }

  void test_add_knownDouble_unknownInt() {
    _assertAdd(_doubleValue(null), _doubleValue(1.0), _intValue(null));
  }

  void test_add_knownInt_knownInt() {
    _assertAdd(_intValue(3), _intValue(1), _intValue(2));
  }

  void test_add_knownInt_knownString() {
    _assertAdd(null, _intValue(1), _stringValue("2"));
  }

  void test_add_knownInt_unknownDouble() {
    _assertAdd(_doubleValue(null), _intValue(1), _doubleValue(null));
  }

  void test_add_knownInt_unknownInt() {
    _assertAdd(_intValue(null), _intValue(1), _intValue(null));
  }

  void test_add_knownString_knownInt() {
    _assertAdd(null, _stringValue("1"), _intValue(2));
  }

  void test_add_knownString_knownString() {
    _assertAdd(_stringValue("ab"), _stringValue("a"), _stringValue("b"));
  }

  void test_add_knownString_unknownString() {
    _assertAdd(_stringValue(null), _stringValue("a"), _stringValue(null));
  }

  void test_add_unknownDouble_knownDouble() {
    _assertAdd(_doubleValue(null), _doubleValue(null), _doubleValue(2.0));
  }

  void test_add_unknownDouble_knownInt() {
    _assertAdd(_doubleValue(null), _doubleValue(null), _intValue(2));
  }

  void test_add_unknownInt_knownDouble() {
    _assertAdd(_doubleValue(null), _intValue(null), _doubleValue(2.0));
  }

  void test_add_unknownInt_knownInt() {
    _assertAdd(_intValue(null), _intValue(null), _intValue(2));
  }

  void test_add_unknownString_knownString() {
    _assertAdd(_stringValue(null), _stringValue(null), _stringValue("b"));
  }

  void test_add_unknownString_unknownString() {
    _assertAdd(_stringValue(null), _stringValue(null), _stringValue(null));
  }
  void test_bitAnd_knownInt_knownInt() {
    _assertBitAnd(_intValue(2), _intValue(6), _intValue(3));
  }

  void test_bitAnd_knownInt_knownString() {
    _assertBitAnd(null, _intValue(6), _stringValue("3"));
  }

  void test_bitAnd_knownInt_unknownInt() {
    _assertBitAnd(_intValue(null), _intValue(6), _intValue(null));
  }

  void test_bitAnd_knownString_knownInt() {
    _assertBitAnd(null, _stringValue("6"), _intValue(3));
  }

  void test_bitAnd_unknownInt_knownInt() {
    _assertBitAnd(_intValue(null), _intValue(null), _intValue(3));
  }

  void test_bitAnd_unknownInt_unknownInt() {
    _assertBitAnd(_intValue(null), _intValue(null), _intValue(null));
  }

  void test_bitNot_knownInt() {
    _assertBitNot(_intValue(-4), _intValue(3));
  }

  void test_bitNot_knownString() {
    _assertBitNot(null, _stringValue("6"));
  }

  void test_bitNot_unknownInt() {
    _assertBitNot(_intValue(null), _intValue(null));
  }

  void test_bitOr_knownInt_knownInt() {
    _assertBitOr(_intValue(7), _intValue(6), _intValue(3));
  }

  void test_bitOr_knownInt_knownString() {
    _assertBitOr(null, _intValue(6), _stringValue("3"));
  }

  void test_bitOr_knownInt_unknownInt() {
    _assertBitOr(_intValue(null), _intValue(6), _intValue(null));
  }

  void test_bitOr_knownString_knownInt() {
    _assertBitOr(null, _stringValue("6"), _intValue(3));
  }

  void test_bitOr_unknownInt_knownInt() {
    _assertBitOr(_intValue(null), _intValue(null), _intValue(3));
  }

  void test_bitOr_unknownInt_unknownInt() {
    _assertBitOr(_intValue(null), _intValue(null), _intValue(null));
  }

  void test_bitXor_knownInt_knownInt() {
    _assertBitXor(_intValue(5), _intValue(6), _intValue(3));
  }

  void test_bitXor_knownInt_knownString() {
    _assertBitXor(null, _intValue(6), _stringValue("3"));
  }

  void test_bitXor_knownInt_unknownInt() {
    _assertBitXor(_intValue(null), _intValue(6), _intValue(null));
  }

  void test_bitXor_knownString_knownInt() {
    _assertBitXor(null, _stringValue("6"), _intValue(3));
  }

  void test_bitXor_unknownInt_knownInt() {
    _assertBitXor(_intValue(null), _intValue(null), _intValue(3));
  }

  void test_bitXor_unknownInt_unknownInt() {
    _assertBitXor(_intValue(null), _intValue(null), _intValue(null));
  }

  void test_concatenate_knownInt_knownString() {
    _assertConcatenate(null, _intValue(2), _stringValue("def"));
  }

  void test_concatenate_knownString_knownInt() {
    _assertConcatenate(null, _stringValue("abc"), _intValue(3));
  }

  void test_concatenate_knownString_knownString() {
    _assertConcatenate(
        _stringValue("abcdef"),
        _stringValue("abc"),
        _stringValue("def"));
  }

  void test_concatenate_knownString_unknownString() {
    _assertConcatenate(
        _stringValue(null),
        _stringValue("abc"),
        _stringValue(null));
  }

  void test_concatenate_unknownString_knownString() {
    _assertConcatenate(
        _stringValue(null),
        _stringValue(null),
        _stringValue("def"));
  }

  void test_divide_knownDouble_knownDouble() {
    _assertDivide(_doubleValue(3.0), _doubleValue(6.0), _doubleValue(2.0));
  }

  void test_divide_knownDouble_knownInt() {
    _assertDivide(_doubleValue(3.0), _doubleValue(6.0), _intValue(2));
  }

  void test_divide_knownDouble_unknownDouble() {
    _assertDivide(_doubleValue(null), _doubleValue(6.0), _doubleValue(null));
  }

  void test_divide_knownDouble_unknownInt() {
    _assertDivide(_doubleValue(null), _doubleValue(6.0), _intValue(null));
  }

  void test_divide_knownInt_knownInt() {
    _assertDivide(_intValue(3), _intValue(6), _intValue(2));
  }

  void test_divide_knownInt_knownString() {
    _assertDivide(null, _intValue(6), _stringValue("2"));
  }

  void test_divide_knownInt_unknownDouble() {
    _assertDivide(_doubleValue(null), _intValue(6), _doubleValue(null));
  }

  void test_divide_knownInt_unknownInt() {
    _assertDivide(_intValue(null), _intValue(6), _intValue(null));
  }

  void test_divide_knownString_knownInt() {
    _assertDivide(null, _stringValue("6"), _intValue(2));
  }

  void test_divide_unknownDouble_knownDouble() {
    _assertDivide(_doubleValue(null), _doubleValue(null), _doubleValue(2.0));
  }

  void test_divide_unknownDouble_knownInt() {
    _assertDivide(_doubleValue(null), _doubleValue(null), _intValue(2));
  }

  void test_divide_unknownInt_knownDouble() {
    _assertDivide(_doubleValue(null), _intValue(null), _doubleValue(2.0));
  }

  void test_divide_unknownInt_knownInt() {
    _assertDivide(_intValue(null), _intValue(null), _intValue(2));
  }

  void test_equalEqual_bool_false() {
    _assertEqualEqual(_boolValue(false), _boolValue(false), _boolValue(true));
  }

  void test_equalEqual_bool_true() {
    _assertEqualEqual(_boolValue(true), _boolValue(true), _boolValue(true));
  }

  void test_equalEqual_bool_unknown() {
    _assertEqualEqual(_boolValue(null), _boolValue(null), _boolValue(false));
  }

  void test_equalEqual_double_false() {
    _assertEqualEqual(_boolValue(false), _doubleValue(2.0), _doubleValue(4.0));
  }

  void test_equalEqual_double_true() {
    _assertEqualEqual(_boolValue(true), _doubleValue(2.0), _doubleValue(2.0));
  }

  void test_equalEqual_double_unknown() {
    _assertEqualEqual(_boolValue(null), _doubleValue(1.0), _doubleValue(null));
  }

  void test_equalEqual_int_false() {
    _assertEqualEqual(_boolValue(false), _intValue(-5), _intValue(5));
  }

  void test_equalEqual_int_true() {
    _assertEqualEqual(_boolValue(true), _intValue(5), _intValue(5));
  }

  void test_equalEqual_int_unknown() {
    _assertEqualEqual(_boolValue(null), _intValue(null), _intValue(3));
  }

  void test_equalEqual_list_empty() {
    _assertEqualEqual(null, _listValue(), _listValue());
  }

  void test_equalEqual_list_false() {
    _assertEqualEqual(null, _listValue(), _listValue());
  }

  void test_equalEqual_map_empty() {
    _assertEqualEqual(null, _mapValue(), _mapValue());
  }

  void test_equalEqual_map_false() {
    _assertEqualEqual(null, _mapValue(), _mapValue());
  }

  void test_equalEqual_null() {
    _assertEqualEqual(_boolValue(true), _nullValue(), _nullValue());
  }

  void test_equalEqual_string_false() {
    _assertEqualEqual(
        _boolValue(false),
        _stringValue("abc"),
        _stringValue("def"));
  }

  void test_equalEqual_string_true() {
    _assertEqualEqual(
        _boolValue(true),
        _stringValue("abc"),
        _stringValue("abc"));
  }

  void test_equalEqual_string_unknown() {
    _assertEqualEqual(
        _boolValue(null),
        _stringValue(null),
        _stringValue("def"));
  }

  void test_equals_list_false_differentSizes() {
    expect(
        _listValue([_boolValue(true)]) ==
            _listValue([_boolValue(true), _boolValue(false)]),
        isFalse);
  }

  void test_equals_list_false_sameSize() {
    expect(
        _listValue([_boolValue(true)]) == _listValue([_boolValue(false)]),
        isFalse);
  }

  void test_equals_list_true_empty() {
    expect(_listValue(), _listValue());
  }

  void test_equals_list_true_nonEmpty() {
    expect(_listValue([_boolValue(true)]), _listValue([_boolValue(true)]));
  }

  void test_equals_map_true_empty() {
    expect(_mapValue(), _mapValue());
  }

  void test_equals_symbol_false() {
    expect(_symbolValue("a") == _symbolValue("b"), isFalse);
  }

  void test_equals_symbol_true() {
    expect(_symbolValue("a"), _symbolValue("a"));
  }

  void test_getValue_bool_false() {
    expect(_boolValue(false).value, false);
  }

  void test_getValue_bool_true() {
    expect(_boolValue(true).value, true);
  }

  void test_getValue_bool_unknown() {
    expect(_boolValue(null).value, isNull);
  }

  void test_getValue_double_known() {
    double value = 2.3;
    expect(_doubleValue(value).value, value);
  }

  void test_getValue_double_unknown() {
    expect(_doubleValue(null).value, isNull);
  }

  void test_getValue_int_known() {
    int value = 23;
    expect(_intValue(value).value, value);
  }

  void test_getValue_int_unknown() {
    expect(_intValue(null).value, isNull);
  }

  void test_getValue_list_empty() {
    Object result = _listValue().value;
    _assertInstanceOfObjectArray(result);
    List<Object> array = result as List<Object>;
    expect(array, hasLength(0));
  }

  void test_getValue_list_valid() {
    Object result = _listValue([_intValue(23)]).value;
    _assertInstanceOfObjectArray(result);
    List<Object> array = result as List<Object>;
    expect(array, hasLength(1));
  }

  void test_getValue_map_empty() {
    Object result = _mapValue().value;
    EngineTestCase.assertInstanceOf((obj) => obj is Map, Map, result);
    Map map = result as Map;
    expect(map, hasLength(0));
  }

  void test_getValue_map_valid() {
    Object result =
        _mapValue([_stringValue("key"), _stringValue("value")]).value;
    EngineTestCase.assertInstanceOf((obj) => obj is Map, Map, result);
    Map map = result as Map;
    expect(map, hasLength(1));
  }

  void test_getValue_null() {
    expect(_nullValue().value, isNull);
  }

  void test_getValue_string_known() {
    String value = "twenty-three";
    expect(_stringValue(value).value, value);
  }

  void test_getValue_string_unknown() {
    expect(_stringValue(null).value, isNull);
  }

  void test_greaterThan_knownDouble_knownDouble_false() {
    _assertGreaterThan(_boolValue(false), _doubleValue(1.0), _doubleValue(2.0));
  }

  void test_greaterThan_knownDouble_knownDouble_true() {
    _assertGreaterThan(_boolValue(true), _doubleValue(2.0), _doubleValue(1.0));
  }

  void test_greaterThan_knownDouble_knownInt_false() {
    _assertGreaterThan(_boolValue(false), _doubleValue(1.0), _intValue(2));
  }

  void test_greaterThan_knownDouble_knownInt_true() {
    _assertGreaterThan(_boolValue(true), _doubleValue(2.0), _intValue(1));
  }

  void test_greaterThan_knownDouble_unknownDouble() {
    _assertGreaterThan(_boolValue(null), _doubleValue(1.0), _doubleValue(null));
  }

  void test_greaterThan_knownDouble_unknownInt() {
    _assertGreaterThan(_boolValue(null), _doubleValue(1.0), _intValue(null));
  }

  void test_greaterThan_knownInt_knownInt_false() {
    _assertGreaterThan(_boolValue(false), _intValue(1), _intValue(2));
  }

  void test_greaterThan_knownInt_knownInt_true() {
    _assertGreaterThan(_boolValue(true), _intValue(2), _intValue(1));
  }

  void test_greaterThan_knownInt_knownString() {
    _assertGreaterThan(null, _intValue(1), _stringValue("2"));
  }

  void test_greaterThan_knownInt_unknownDouble() {
    _assertGreaterThan(_boolValue(null), _intValue(1), _doubleValue(null));
  }

  void test_greaterThan_knownInt_unknownInt() {
    _assertGreaterThan(_boolValue(null), _intValue(1), _intValue(null));
  }

  void test_greaterThan_knownString_knownInt() {
    _assertGreaterThan(null, _stringValue("1"), _intValue(2));
  }

  void test_greaterThan_unknownDouble_knownDouble() {
    _assertGreaterThan(_boolValue(null), _doubleValue(null), _doubleValue(2.0));
  }

  void test_greaterThan_unknownDouble_knownInt() {
    _assertGreaterThan(_boolValue(null), _doubleValue(null), _intValue(2));
  }

  void test_greaterThan_unknownInt_knownDouble() {
    _assertGreaterThan(_boolValue(null), _intValue(null), _doubleValue(2.0));
  }

  void test_greaterThan_unknownInt_knownInt() {
    _assertGreaterThan(_boolValue(null), _intValue(null), _intValue(2));
  }

  void test_greaterThanOrEqual_knownDouble_knownDouble_false() {
    _assertGreaterThanOrEqual(
        _boolValue(false),
        _doubleValue(1.0),
        _doubleValue(2.0));
  }

  void test_greaterThanOrEqual_knownDouble_knownDouble_true() {
    _assertGreaterThanOrEqual(
        _boolValue(true),
        _doubleValue(2.0),
        _doubleValue(1.0));
  }

  void test_greaterThanOrEqual_knownDouble_knownInt_false() {
    _assertGreaterThanOrEqual(
        _boolValue(false),
        _doubleValue(1.0),
        _intValue(2));
  }

  void test_greaterThanOrEqual_knownDouble_knownInt_true() {
    _assertGreaterThanOrEqual(
        _boolValue(true),
        _doubleValue(2.0),
        _intValue(1));
  }

  void test_greaterThanOrEqual_knownDouble_unknownDouble() {
    _assertGreaterThanOrEqual(
        _boolValue(null),
        _doubleValue(1.0),
        _doubleValue(null));
  }

  void test_greaterThanOrEqual_knownDouble_unknownInt() {
    _assertGreaterThanOrEqual(
        _boolValue(null),
        _doubleValue(1.0),
        _intValue(null));
  }

  void test_greaterThanOrEqual_knownInt_knownInt_false() {
    _assertGreaterThanOrEqual(_boolValue(false), _intValue(1), _intValue(2));
  }

  void test_greaterThanOrEqual_knownInt_knownInt_true() {
    _assertGreaterThanOrEqual(_boolValue(true), _intValue(2), _intValue(2));
  }

  void test_greaterThanOrEqual_knownInt_knownString() {
    _assertGreaterThanOrEqual(null, _intValue(1), _stringValue("2"));
  }

  void test_greaterThanOrEqual_knownInt_unknownDouble() {
    _assertGreaterThanOrEqual(
        _boolValue(null),
        _intValue(1),
        _doubleValue(null));
  }

  void test_greaterThanOrEqual_knownInt_unknownInt() {
    _assertGreaterThanOrEqual(_boolValue(null), _intValue(1), _intValue(null));
  }

  void test_greaterThanOrEqual_knownString_knownInt() {
    _assertGreaterThanOrEqual(null, _stringValue("1"), _intValue(2));
  }

  void test_greaterThanOrEqual_unknownDouble_knownDouble() {
    _assertGreaterThanOrEqual(
        _boolValue(null),
        _doubleValue(null),
        _doubleValue(2.0));
  }

  void test_greaterThanOrEqual_unknownDouble_knownInt() {
    _assertGreaterThanOrEqual(
        _boolValue(null),
        _doubleValue(null),
        _intValue(2));
  }

  void test_greaterThanOrEqual_unknownInt_knownDouble() {
    _assertGreaterThanOrEqual(
        _boolValue(null),
        _intValue(null),
        _doubleValue(2.0));
  }

  void test_greaterThanOrEqual_unknownInt_knownInt() {
    _assertGreaterThanOrEqual(_boolValue(null), _intValue(null), _intValue(2));
  }

  void test_hasExactValue_bool_false() {
    expect(_boolValue(false).hasExactValue, isTrue);
  }

  void test_hasExactValue_bool_true() {
    expect(_boolValue(true).hasExactValue, isTrue);
  }

  void test_hasExactValue_bool_unknown() {
    expect(_boolValue(null).hasExactValue, isTrue);
  }

  void test_hasExactValue_double_known() {
    expect(_doubleValue(2.3).hasExactValue, isTrue);
  }

  void test_hasExactValue_double_unknown() {
    expect(_doubleValue(null).hasExactValue, isTrue);
  }

  void test_hasExactValue_dynamic() {
    expect(_dynamicValue().hasExactValue, isFalse);
  }

  void test_hasExactValue_int_known() {
    expect(_intValue(23).hasExactValue, isTrue);
  }

  void test_hasExactValue_int_unknown() {
    expect(_intValue(null).hasExactValue, isTrue);
  }

  void test_hasExactValue_list_empty() {
    expect(_listValue().hasExactValue, isTrue);
  }

  void test_hasExactValue_list_invalid() {
    expect(_dynamicValue().hasExactValue, isFalse);
  }

  void test_hasExactValue_list_valid() {
    expect(_listValue([_intValue(23)]).hasExactValue, isTrue);
  }

  void test_hasExactValue_map_empty() {
    expect(_mapValue().hasExactValue, isTrue);
  }

  void test_hasExactValue_map_invalidKey() {
    expect(
        _mapValue([_dynamicValue(), _stringValue("value")]).hasExactValue,
        isFalse);
  }

  void test_hasExactValue_map_invalidValue() {
    expect(
        _mapValue([_stringValue("key"), _dynamicValue()]).hasExactValue,
        isFalse);
  }

  void test_hasExactValue_map_valid() {
    expect(
        _mapValue([_stringValue("key"), _stringValue("value")]).hasExactValue,
        isTrue);
  }

  void test_hasExactValue_null() {
    expect(_nullValue().hasExactValue, isTrue);
  }

  void test_hasExactValue_num() {
    expect(_numValue().hasExactValue, isFalse);
  }

  void test_hasExactValue_string_known() {
    expect(_stringValue("twenty-three").hasExactValue, isTrue);
  }

  void test_hasExactValue_string_unknown() {
    expect(_stringValue(null).hasExactValue, isTrue);
  }

  void test_identical_bool_false() {
    _assertIdentical(_boolValue(false), _boolValue(false), _boolValue(true));
  }

  void test_identical_bool_true() {
    _assertIdentical(_boolValue(true), _boolValue(true), _boolValue(true));
  }

  void test_identical_bool_unknown() {
    _assertIdentical(_boolValue(null), _boolValue(null), _boolValue(false));
  }

  void test_identical_double_false() {
    _assertIdentical(_boolValue(false), _doubleValue(2.0), _doubleValue(4.0));
  }

  void test_identical_double_true() {
    _assertIdentical(_boolValue(true), _doubleValue(2.0), _doubleValue(2.0));
  }

  void test_identical_double_unknown() {
    _assertIdentical(_boolValue(null), _doubleValue(1.0), _doubleValue(null));
  }

  void test_identical_int_false() {
    _assertIdentical(_boolValue(false), _intValue(-5), _intValue(5));
  }

  void test_identical_int_true() {
    _assertIdentical(_boolValue(true), _intValue(5), _intValue(5));
  }

  void test_identical_int_unknown() {
    _assertIdentical(_boolValue(null), _intValue(null), _intValue(3));
  }

  void test_identical_list_empty() {
    _assertIdentical(_boolValue(true), _listValue(), _listValue());
  }

  void test_identical_list_false() {
    _assertIdentical(
        _boolValue(false),
        _listValue(),
        _listValue([_intValue(3)]));
  }

  void test_identical_map_empty() {
    _assertIdentical(_boolValue(true), _mapValue(), _mapValue());
  }

  void test_identical_map_false() {
    _assertIdentical(
        _boolValue(false),
        _mapValue(),
        _mapValue([_intValue(1), _intValue(2)]));
  }

  void test_identical_null() {
    _assertIdentical(_boolValue(true), _nullValue(), _nullValue());
  }

  void test_identical_string_false() {
    _assertIdentical(
        _boolValue(false),
        _stringValue("abc"),
        _stringValue("def"));
  }

  void test_identical_string_true() {
    _assertIdentical(
        _boolValue(true),
        _stringValue("abc"),
        _stringValue("abc"));
  }

  void test_identical_string_unknown() {
    _assertIdentical(_boolValue(null), _stringValue(null), _stringValue("def"));
  }

  void test_integerDivide_knownDouble_knownDouble() {
    _assertIntegerDivide(_intValue(3), _doubleValue(6.0), _doubleValue(2.0));
  }

  void test_integerDivide_knownDouble_knownInt() {
    _assertIntegerDivide(_intValue(3), _doubleValue(6.0), _intValue(2));
  }

  void test_integerDivide_knownDouble_unknownDouble() {
    _assertIntegerDivide(
        _intValue(null),
        _doubleValue(6.0),
        _doubleValue(null));
  }

  void test_integerDivide_knownDouble_unknownInt() {
    _assertIntegerDivide(_intValue(null), _doubleValue(6.0), _intValue(null));
  }

  void test_integerDivide_knownInt_knownInt() {
    _assertIntegerDivide(_intValue(3), _intValue(6), _intValue(2));
  }

  void test_integerDivide_knownInt_knownString() {
    _assertIntegerDivide(null, _intValue(6), _stringValue("2"));
  }

  void test_integerDivide_knownInt_unknownDouble() {
    _assertIntegerDivide(_intValue(null), _intValue(6), _doubleValue(null));
  }

  void test_integerDivide_knownInt_unknownInt() {
    _assertIntegerDivide(_intValue(null), _intValue(6), _intValue(null));
  }

  void test_integerDivide_knownString_knownInt() {
    _assertIntegerDivide(null, _stringValue("6"), _intValue(2));
  }

  void test_integerDivide_unknownDouble_knownDouble() {
    _assertIntegerDivide(
        _intValue(null),
        _doubleValue(null),
        _doubleValue(2.0));
  }

  void test_integerDivide_unknownDouble_knownInt() {
    _assertIntegerDivide(_intValue(null), _doubleValue(null), _intValue(2));
  }

  void test_integerDivide_unknownInt_knownDouble() {
    _assertIntegerDivide(_intValue(null), _intValue(null), _doubleValue(2.0));
  }

  void test_integerDivide_unknownInt_knownInt() {
    _assertIntegerDivide(_intValue(null), _intValue(null), _intValue(2));
  }

  void test_isBoolNumStringOrNull_bool_false() {
    expect(_boolValue(false).isBoolNumStringOrNull, isTrue);
  }

  void test_isBoolNumStringOrNull_bool_true() {
    expect(_boolValue(true).isBoolNumStringOrNull, isTrue);
  }

  void test_isBoolNumStringOrNull_bool_unknown() {
    expect(_boolValue(null).isBoolNumStringOrNull, isTrue);
  }

  void test_isBoolNumStringOrNull_double_known() {
    expect(_doubleValue(2.3).isBoolNumStringOrNull, isTrue);
  }

  void test_isBoolNumStringOrNull_double_unknown() {
    expect(_doubleValue(null).isBoolNumStringOrNull, isTrue);
  }

  void test_isBoolNumStringOrNull_dynamic() {
    expect(_dynamicValue().isBoolNumStringOrNull, isTrue);
  }

  void test_isBoolNumStringOrNull_int_known() {
    expect(_intValue(23).isBoolNumStringOrNull, isTrue);
  }

  void test_isBoolNumStringOrNull_int_unknown() {
    expect(_intValue(null).isBoolNumStringOrNull, isTrue);
  }

  void test_isBoolNumStringOrNull_list() {
    expect(_listValue().isBoolNumStringOrNull, isFalse);
  }

  void test_isBoolNumStringOrNull_null() {
    expect(_nullValue().isBoolNumStringOrNull, isTrue);
  }

  void test_isBoolNumStringOrNull_num() {
    expect(_numValue().isBoolNumStringOrNull, isTrue);
  }

  void test_isBoolNumStringOrNull_string_known() {
    expect(_stringValue("twenty-three").isBoolNumStringOrNull, isTrue);
  }

  void test_isBoolNumStringOrNull_string_unknown() {
    expect(_stringValue(null).isBoolNumStringOrNull, isTrue);
  }

  void test_lessThan_knownDouble_knownDouble_false() {
    _assertLessThan(_boolValue(false), _doubleValue(2.0), _doubleValue(1.0));
  }

  void test_lessThan_knownDouble_knownDouble_true() {
    _assertLessThan(_boolValue(true), _doubleValue(1.0), _doubleValue(2.0));
  }

  void test_lessThan_knownDouble_knownInt_false() {
    _assertLessThan(_boolValue(false), _doubleValue(2.0), _intValue(1));
  }

  void test_lessThan_knownDouble_knownInt_true() {
    _assertLessThan(_boolValue(true), _doubleValue(1.0), _intValue(2));
  }

  void test_lessThan_knownDouble_unknownDouble() {
    _assertLessThan(_boolValue(null), _doubleValue(1.0), _doubleValue(null));
  }

  void test_lessThan_knownDouble_unknownInt() {
    _assertLessThan(_boolValue(null), _doubleValue(1.0), _intValue(null));
  }

  void test_lessThan_knownInt_knownInt_false() {
    _assertLessThan(_boolValue(false), _intValue(2), _intValue(1));
  }

  void test_lessThan_knownInt_knownInt_true() {
    _assertLessThan(_boolValue(true), _intValue(1), _intValue(2));
  }

  void test_lessThan_knownInt_knownString() {
    _assertLessThan(null, _intValue(1), _stringValue("2"));
  }

  void test_lessThan_knownInt_unknownDouble() {
    _assertLessThan(_boolValue(null), _intValue(1), _doubleValue(null));
  }

  void test_lessThan_knownInt_unknownInt() {
    _assertLessThan(_boolValue(null), _intValue(1), _intValue(null));
  }

  void test_lessThan_knownString_knownInt() {
    _assertLessThan(null, _stringValue("1"), _intValue(2));
  }

  void test_lessThan_unknownDouble_knownDouble() {
    _assertLessThan(_boolValue(null), _doubleValue(null), _doubleValue(2.0));
  }

  void test_lessThan_unknownDouble_knownInt() {
    _assertLessThan(_boolValue(null), _doubleValue(null), _intValue(2));
  }

  void test_lessThan_unknownInt_knownDouble() {
    _assertLessThan(_boolValue(null), _intValue(null), _doubleValue(2.0));
  }

  void test_lessThan_unknownInt_knownInt() {
    _assertLessThan(_boolValue(null), _intValue(null), _intValue(2));
  }

  void test_lessThanOrEqual_knownDouble_knownDouble_false() {
    _assertLessThanOrEqual(
        _boolValue(false),
        _doubleValue(2.0),
        _doubleValue(1.0));
  }

  void test_lessThanOrEqual_knownDouble_knownDouble_true() {
    _assertLessThanOrEqual(
        _boolValue(true),
        _doubleValue(1.0),
        _doubleValue(2.0));
  }

  void test_lessThanOrEqual_knownDouble_knownInt_false() {
    _assertLessThanOrEqual(_boolValue(false), _doubleValue(2.0), _intValue(1));
  }

  void test_lessThanOrEqual_knownDouble_knownInt_true() {
    _assertLessThanOrEqual(_boolValue(true), _doubleValue(1.0), _intValue(2));
  }

  void test_lessThanOrEqual_knownDouble_unknownDouble() {
    _assertLessThanOrEqual(
        _boolValue(null),
        _doubleValue(1.0),
        _doubleValue(null));
  }

  void test_lessThanOrEqual_knownDouble_unknownInt() {
    _assertLessThanOrEqual(
        _boolValue(null),
        _doubleValue(1.0),
        _intValue(null));
  }

  void test_lessThanOrEqual_knownInt_knownInt_false() {
    _assertLessThanOrEqual(_boolValue(false), _intValue(2), _intValue(1));
  }

  void test_lessThanOrEqual_knownInt_knownInt_true() {
    _assertLessThanOrEqual(_boolValue(true), _intValue(1), _intValue(2));
  }

  void test_lessThanOrEqual_knownInt_knownString() {
    _assertLessThanOrEqual(null, _intValue(1), _stringValue("2"));
  }

  void test_lessThanOrEqual_knownInt_unknownDouble() {
    _assertLessThanOrEqual(_boolValue(null), _intValue(1), _doubleValue(null));
  }

  void test_lessThanOrEqual_knownInt_unknownInt() {
    _assertLessThanOrEqual(_boolValue(null), _intValue(1), _intValue(null));
  }

  void test_lessThanOrEqual_knownString_knownInt() {
    _assertLessThanOrEqual(null, _stringValue("1"), _intValue(2));
  }

  void test_lessThanOrEqual_unknownDouble_knownDouble() {
    _assertLessThanOrEqual(
        _boolValue(null),
        _doubleValue(null),
        _doubleValue(2.0));
  }

  void test_lessThanOrEqual_unknownDouble_knownInt() {
    _assertLessThanOrEqual(_boolValue(null), _doubleValue(null), _intValue(2));
  }

  void test_lessThanOrEqual_unknownInt_knownDouble() {
    _assertLessThanOrEqual(
        _boolValue(null),
        _intValue(null),
        _doubleValue(2.0));
  }

  void test_lessThanOrEqual_unknownInt_knownInt() {
    _assertLessThanOrEqual(_boolValue(null), _intValue(null), _intValue(2));
  }

  void test_logicalAnd_false_false() {
    _assertLogicalAnd(_boolValue(false), _boolValue(false), _boolValue(false));
  }

  void test_logicalAnd_false_null() {
    try {
      _assertLogicalAnd(_boolValue(false), _boolValue(false), _nullValue());
      fail("Expected EvaluationException");
    } on EvaluationException catch (exception) {
    }
  }

  void test_logicalAnd_false_string() {
    try {
      _assertLogicalAnd(
          _boolValue(false),
          _boolValue(false),
          _stringValue("false"));
      fail("Expected EvaluationException");
    } on EvaluationException catch (exception) {
    }
  }

  void test_logicalAnd_false_true() {
    _assertLogicalAnd(_boolValue(false), _boolValue(false), _boolValue(true));
  }

  void test_logicalAnd_null_false() {
    try {
      _assertLogicalAnd(_boolValue(false), _nullValue(), _boolValue(false));
      fail("Expected EvaluationException");
    } on EvaluationException catch (exception) {
    }
  }

  void test_logicalAnd_null_true() {
    try {
      _assertLogicalAnd(_boolValue(false), _nullValue(), _boolValue(true));
      fail("Expected EvaluationException");
    } on EvaluationException catch (exception) {
    }
  }

  void test_logicalAnd_string_false() {
    try {
      _assertLogicalAnd(
          _boolValue(false),
          _stringValue("true"),
          _boolValue(false));
      fail("Expected EvaluationException");
    } on EvaluationException catch (exception) {
    }
  }

  void test_logicalAnd_string_true() {
    try {
      _assertLogicalAnd(
          _boolValue(false),
          _stringValue("false"),
          _boolValue(true));
      fail("Expected EvaluationException");
    } on EvaluationException catch (exception) {
    }
  }

  void test_logicalAnd_true_false() {
    _assertLogicalAnd(_boolValue(false), _boolValue(true), _boolValue(false));
  }

  void test_logicalAnd_true_null() {
    _assertLogicalAnd(null, _boolValue(true), _nullValue());
  }

  void test_logicalAnd_true_string() {
    try {
      _assertLogicalAnd(
          _boolValue(false),
          _boolValue(true),
          _stringValue("true"));
      fail("Expected EvaluationException");
    } on EvaluationException catch (exception) {
    }
  }

  void test_logicalAnd_true_true() {
    _assertLogicalAnd(_boolValue(true), _boolValue(true), _boolValue(true));
  }

  void test_logicalNot_false() {
    _assertLogicalNot(_boolValue(true), _boolValue(false));
  }

  void test_logicalNot_null() {
    _assertLogicalNot(null, _nullValue());
  }

  void test_logicalNot_string() {
    try {
      _assertLogicalNot(_boolValue(true), _stringValue(null));
      fail("Expected EvaluationException");
    } on EvaluationException catch (exception) {
    }
  }

  void test_logicalNot_true() {
    _assertLogicalNot(_boolValue(false), _boolValue(true));
  }

  void test_logicalNot_unknown() {
    _assertLogicalNot(_boolValue(null), _boolValue(null));
  }

  void test_logicalOr_false_false() {
    _assertLogicalOr(_boolValue(false), _boolValue(false), _boolValue(false));
  }

  void test_logicalOr_false_null() {
    _assertLogicalOr(null, _boolValue(false), _nullValue());
  }

  void test_logicalOr_false_string() {
    try {
      _assertLogicalOr(
          _boolValue(false),
          _boolValue(false),
          _stringValue("false"));
      fail("Expected EvaluationException");
    } on EvaluationException catch (exception) {
    }
  }

  void test_logicalOr_false_true() {
    _assertLogicalOr(_boolValue(true), _boolValue(false), _boolValue(true));
  }

  void test_logicalOr_null_false() {
    try {
      _assertLogicalOr(_boolValue(false), _nullValue(), _boolValue(false));
      fail("Expected EvaluationException");
    } on EvaluationException catch (exception) {
    }
  }

  void test_logicalOr_null_true() {
    try {
      _assertLogicalOr(_boolValue(true), _nullValue(), _boolValue(true));
      fail("Expected EvaluationException");
    } on EvaluationException catch (exception) {
    }
  }

  void test_logicalOr_string_false() {
    try {
      _assertLogicalOr(
          _boolValue(false),
          _stringValue("true"),
          _boolValue(false));
      fail("Expected EvaluationException");
    } on EvaluationException catch (exception) {
    }
  }

  void test_logicalOr_string_true() {
    try {
      _assertLogicalOr(
          _boolValue(true),
          _stringValue("false"),
          _boolValue(true));
      fail("Expected EvaluationException");
    } on EvaluationException catch (exception) {
    }
  }

  void test_logicalOr_true_false() {
    _assertLogicalOr(_boolValue(true), _boolValue(true), _boolValue(false));
  }

  void test_logicalOr_true_null() {
    try {
      _assertLogicalOr(_boolValue(true), _boolValue(true), _nullValue());
      fail("Expected EvaluationException");
    } on EvaluationException catch (exception) {
    }
  }

  void test_logicalOr_true_string() {
    try {
      _assertLogicalOr(
          _boolValue(true),
          _boolValue(true),
          _stringValue("true"));
      fail("Expected EvaluationException");
    } on EvaluationException catch (exception) {
    }
  }

  void test_logicalOr_true_true() {
    _assertLogicalOr(_boolValue(true), _boolValue(true), _boolValue(true));
  }

  void test_minus_knownDouble_knownDouble() {
    _assertMinus(_doubleValue(1.0), _doubleValue(4.0), _doubleValue(3.0));
  }

  void test_minus_knownDouble_knownInt() {
    _assertMinus(_doubleValue(1.0), _doubleValue(4.0), _intValue(3));
  }

  void test_minus_knownDouble_unknownDouble() {
    _assertMinus(_doubleValue(null), _doubleValue(4.0), _doubleValue(null));
  }

  void test_minus_knownDouble_unknownInt() {
    _assertMinus(_doubleValue(null), _doubleValue(4.0), _intValue(null));
  }

  void test_minus_knownInt_knownInt() {
    _assertMinus(_intValue(1), _intValue(4), _intValue(3));
  }

  void test_minus_knownInt_knownString() {
    _assertMinus(null, _intValue(4), _stringValue("3"));
  }

  void test_minus_knownInt_unknownDouble() {
    _assertMinus(_doubleValue(null), _intValue(4), _doubleValue(null));
  }

  void test_minus_knownInt_unknownInt() {
    _assertMinus(_intValue(null), _intValue(4), _intValue(null));
  }

  void test_minus_knownString_knownInt() {
    _assertMinus(null, _stringValue("4"), _intValue(3));
  }

  void test_minus_unknownDouble_knownDouble() {
    _assertMinus(_doubleValue(null), _doubleValue(null), _doubleValue(3.0));
  }

  void test_minus_unknownDouble_knownInt() {
    _assertMinus(_doubleValue(null), _doubleValue(null), _intValue(3));
  }

  void test_minus_unknownInt_knownDouble() {
    _assertMinus(_doubleValue(null), _intValue(null), _doubleValue(3.0));
  }

  void test_minus_unknownInt_knownInt() {
    _assertMinus(_intValue(null), _intValue(null), _intValue(3));
  }

  void test_negated_double_known() {
    _assertNegated(_doubleValue(2.0), _doubleValue(-2.0));
  }

  void test_negated_double_unknown() {
    _assertNegated(_doubleValue(null), _doubleValue(null));
  }

  void test_negated_int_known() {
    _assertNegated(_intValue(-3), _intValue(3));
  }

  void test_negated_int_unknown() {
    _assertNegated(_intValue(null), _intValue(null));
  }

  void test_negated_string() {
    _assertNegated(null, _stringValue(null));
  }

  void test_notEqual_bool_false() {
    _assertNotEqual(_boolValue(false), _boolValue(true), _boolValue(true));
  }

  void test_notEqual_bool_true() {
    _assertNotEqual(_boolValue(true), _boolValue(false), _boolValue(true));
  }

  void test_notEqual_bool_unknown() {
    _assertNotEqual(_boolValue(null), _boolValue(null), _boolValue(false));
  }

  void test_notEqual_double_false() {
    _assertNotEqual(_boolValue(false), _doubleValue(2.0), _doubleValue(2.0));
  }

  void test_notEqual_double_true() {
    _assertNotEqual(_boolValue(true), _doubleValue(2.0), _doubleValue(4.0));
  }

  void test_notEqual_double_unknown() {
    _assertNotEqual(_boolValue(null), _doubleValue(1.0), _doubleValue(null));
  }

  void test_notEqual_int_false() {
    _assertNotEqual(_boolValue(false), _intValue(5), _intValue(5));
  }

  void test_notEqual_int_true() {
    _assertNotEqual(_boolValue(true), _intValue(-5), _intValue(5));
  }

  void test_notEqual_int_unknown() {
    _assertNotEqual(_boolValue(null), _intValue(null), _intValue(3));
  }

  void test_notEqual_null() {
    _assertNotEqual(_boolValue(false), _nullValue(), _nullValue());
  }

  void test_notEqual_string_false() {
    _assertNotEqual(
        _boolValue(false),
        _stringValue("abc"),
        _stringValue("abc"));
  }

  void test_notEqual_string_true() {
    _assertNotEqual(_boolValue(true), _stringValue("abc"), _stringValue("def"));
  }

  void test_notEqual_string_unknown() {
    _assertNotEqual(_boolValue(null), _stringValue(null), _stringValue("def"));
  }

  void test_performToString_bool_false() {
    _assertPerformToString(_stringValue("false"), _boolValue(false));
  }

  void test_performToString_bool_true() {
    _assertPerformToString(_stringValue("true"), _boolValue(true));
  }

  void test_performToString_bool_unknown() {
    _assertPerformToString(_stringValue(null), _boolValue(null));
  }

  void test_performToString_double_known() {
    _assertPerformToString(_stringValue("2.0"), _doubleValue(2.0));
  }

  void test_performToString_double_unknown() {
    _assertPerformToString(_stringValue(null), _doubleValue(null));
  }

  void test_performToString_int_known() {
    _assertPerformToString(_stringValue("5"), _intValue(5));
  }

  void test_performToString_int_unknown() {
    _assertPerformToString(_stringValue(null), _intValue(null));
  }

  void test_performToString_null() {
    _assertPerformToString(_stringValue("null"), _nullValue());
  }

  void test_performToString_string_known() {
    _assertPerformToString(_stringValue("abc"), _stringValue("abc"));
  }

  void test_performToString_string_unknown() {
    _assertPerformToString(_stringValue(null), _stringValue(null));
  }

  void test_remainder_knownDouble_knownDouble() {
    _assertRemainder(_doubleValue(1.0), _doubleValue(7.0), _doubleValue(2.0));
  }

  void test_remainder_knownDouble_knownInt() {
    _assertRemainder(_doubleValue(1.0), _doubleValue(7.0), _intValue(2));
  }

  void test_remainder_knownDouble_unknownDouble() {
    _assertRemainder(_doubleValue(null), _doubleValue(7.0), _doubleValue(null));
  }

  void test_remainder_knownDouble_unknownInt() {
    _assertRemainder(_doubleValue(null), _doubleValue(6.0), _intValue(null));
  }

  void test_remainder_knownInt_knownInt() {
    _assertRemainder(_intValue(1), _intValue(7), _intValue(2));
  }

  void test_remainder_knownInt_knownString() {
    _assertRemainder(null, _intValue(7), _stringValue("2"));
  }

  void test_remainder_knownInt_unknownDouble() {
    _assertRemainder(_doubleValue(null), _intValue(7), _doubleValue(null));
  }

  void test_remainder_knownInt_unknownInt() {
    _assertRemainder(_intValue(null), _intValue(7), _intValue(null));
  }

  void test_remainder_knownString_knownInt() {
    _assertRemainder(null, _stringValue("7"), _intValue(2));
  }

  void test_remainder_unknownDouble_knownDouble() {
    _assertRemainder(_doubleValue(null), _doubleValue(null), _doubleValue(2.0));
  }

  void test_remainder_unknownDouble_knownInt() {
    _assertRemainder(_doubleValue(null), _doubleValue(null), _intValue(2));
  }

  void test_remainder_unknownInt_knownDouble() {
    _assertRemainder(_doubleValue(null), _intValue(null), _doubleValue(2.0));
  }

  void test_remainder_unknownInt_knownInt() {
    _assertRemainder(_intValue(null), _intValue(null), _intValue(2));
  }

  void test_shiftLeft_knownInt_knownInt() {
    _assertShiftLeft(_intValue(48), _intValue(6), _intValue(3));
  }

  void test_shiftLeft_knownInt_knownString() {
    _assertShiftLeft(null, _intValue(6), _stringValue(null));
  }

  void test_shiftLeft_knownInt_tooLarge() {
    _assertShiftLeft(
        _intValue(null),
        _intValue(6),
        new DartObjectImpl(_typeProvider.intType, new IntState(LONG_MAX_VALUE)));
  }

  void test_shiftLeft_knownInt_unknownInt() {
    _assertShiftLeft(_intValue(null), _intValue(6), _intValue(null));
  }

  void test_shiftLeft_knownString_knownInt() {
    _assertShiftLeft(null, _stringValue(null), _intValue(3));
  }

  void test_shiftLeft_unknownInt_knownInt() {
    _assertShiftLeft(_intValue(null), _intValue(null), _intValue(3));
  }

  void test_shiftLeft_unknownInt_unknownInt() {
    _assertShiftLeft(_intValue(null), _intValue(null), _intValue(null));
  }

  void test_shiftRight_knownInt_knownInt() {
    _assertShiftRight(_intValue(6), _intValue(48), _intValue(3));
  }

  void test_shiftRight_knownInt_knownString() {
    _assertShiftRight(null, _intValue(48), _stringValue(null));
  }

  void test_shiftRight_knownInt_tooLarge() {
    _assertShiftRight(
        _intValue(null),
        _intValue(48),
        new DartObjectImpl(_typeProvider.intType, new IntState(LONG_MAX_VALUE)));
  }

  void test_shiftRight_knownInt_unknownInt() {
    _assertShiftRight(_intValue(null), _intValue(48), _intValue(null));
  }

  void test_shiftRight_knownString_knownInt() {
    _assertShiftRight(null, _stringValue(null), _intValue(3));
  }

  void test_shiftRight_unknownInt_knownInt() {
    _assertShiftRight(_intValue(null), _intValue(null), _intValue(3));
  }

  void test_shiftRight_unknownInt_unknownInt() {
    _assertShiftRight(_intValue(null), _intValue(null), _intValue(null));
  }

  void test_stringLength_int() {
    try {
      _assertStringLength(_intValue(null), _intValue(0));
      fail("Expected EvaluationException");
    } on EvaluationException catch (exception) {
    }
  }

  void test_stringLength_knownString() {
    _assertStringLength(_intValue(3), _stringValue("abc"));
  }

  void test_stringLength_unknownString() {
    _assertStringLength(_intValue(null), _stringValue(null));
  }

  void test_times_knownDouble_knownDouble() {
    _assertTimes(_doubleValue(6.0), _doubleValue(2.0), _doubleValue(3.0));
  }

  void test_times_knownDouble_knownInt() {
    _assertTimes(_doubleValue(6.0), _doubleValue(2.0), _intValue(3));
  }

  void test_times_knownDouble_unknownDouble() {
    _assertTimes(_doubleValue(null), _doubleValue(2.0), _doubleValue(null));
  }

  void test_times_knownDouble_unknownInt() {
    _assertTimes(_doubleValue(null), _doubleValue(2.0), _intValue(null));
  }

  void test_times_knownInt_knownInt() {
    _assertTimes(_intValue(6), _intValue(2), _intValue(3));
  }

  void test_times_knownInt_knownString() {
    _assertTimes(null, _intValue(2), _stringValue("3"));
  }

  void test_times_knownInt_unknownDouble() {
    _assertTimes(_doubleValue(null), _intValue(2), _doubleValue(null));
  }

  void test_times_knownInt_unknownInt() {
    _assertTimes(_intValue(null), _intValue(2), _intValue(null));
  }

  void test_times_knownString_knownInt() {
    _assertTimes(null, _stringValue("2"), _intValue(3));
  }

  void test_times_unknownDouble_knownDouble() {
    _assertTimes(_doubleValue(null), _doubleValue(null), _doubleValue(3.0));
  }

  void test_times_unknownDouble_knownInt() {
    _assertTimes(_doubleValue(null), _doubleValue(null), _intValue(3));
  }

  void test_times_unknownInt_knownDouble() {
    _assertTimes(_doubleValue(null), _intValue(null), _doubleValue(3.0));
  }

  void test_times_unknownInt_knownInt() {
    _assertTimes(_intValue(null), _intValue(null), _intValue(3));
  }

  /**
   * Assert that the result of adding the left and right operands is the expected value, or that the
   * operation throws an exception if the expected value is `null`.
   *
   * @param expected the expected result of the operation
   * @param leftOperand the left operand to the operation
   * @param rightOperand the left operand to the operation
   * @throws EvaluationException if the result is an exception when it should not be
   */
  void _assertAdd(DartObjectImpl expected, DartObjectImpl leftOperand,
      DartObjectImpl rightOperand) {
    if (expected == null) {
      try {
        leftOperand.add(_typeProvider, rightOperand);
        fail("Expected an EvaluationException");
      } on EvaluationException catch (exception) {
      }
    } else {
      DartObjectImpl result = leftOperand.add(_typeProvider, rightOperand);
      expect(result, isNotNull);
      expect(result, expected);
    }
  }

  /**
   * Assert that the result of bit-anding the left and right operands is the expected value, or that
   * the operation throws an exception if the expected value is `null`.
   *
   * @param expected the expected result of the operation
   * @param leftOperand the left operand to the operation
   * @param rightOperand the left operand to the operation
   * @throws EvaluationException if the result is an exception when it should not be
   */
  void _assertBitAnd(DartObjectImpl expected, DartObjectImpl leftOperand,
      DartObjectImpl rightOperand) {
    if (expected == null) {
      try {
        leftOperand.bitAnd(_typeProvider, rightOperand);
        fail("Expected an EvaluationException");
      } on EvaluationException catch (exception) {
      }
    } else {
      DartObjectImpl result = leftOperand.bitAnd(_typeProvider, rightOperand);
      expect(result, isNotNull);
      expect(result, expected);
    }
  }

  /**
   * Assert that the bit-not of the operand is the expected value, or that the operation throws an
   * exception if the expected value is `null`.
   *
   * @param expected the expected result of the operation
   * @param operand the operand to the operation
   * @throws EvaluationException if the result is an exception when it should not be
   */
  void _assertBitNot(DartObjectImpl expected, DartObjectImpl operand) {
    if (expected == null) {
      try {
        operand.bitNot(_typeProvider);
        fail("Expected an EvaluationException");
      } on EvaluationException catch (exception) {
      }
    } else {
      DartObjectImpl result = operand.bitNot(_typeProvider);
      expect(result, isNotNull);
      expect(result, expected);
    }
  }

  /**
   * Assert that the result of bit-oring the left and right operands is the expected value, or that
   * the operation throws an exception if the expected value is `null`.
   *
   * @param expected the expected result of the operation
   * @param leftOperand the left operand to the operation
   * @param rightOperand the left operand to the operation
   * @throws EvaluationException if the result is an exception when it should not be
   */
  void _assertBitOr(DartObjectImpl expected, DartObjectImpl leftOperand,
      DartObjectImpl rightOperand) {
    if (expected == null) {
      try {
        leftOperand.bitOr(_typeProvider, rightOperand);
        fail("Expected an EvaluationException");
      } on EvaluationException catch (exception) {
      }
    } else {
      DartObjectImpl result = leftOperand.bitOr(_typeProvider, rightOperand);
      expect(result, isNotNull);
      expect(result, expected);
    }
  }

  /**
   * Assert that the result of bit-xoring the left and right operands is the expected value, or that
   * the operation throws an exception if the expected value is `null`.
   *
   * @param expected the expected result of the operation
   * @param leftOperand the left operand to the operation
   * @param rightOperand the left operand to the operation
   * @throws EvaluationException if the result is an exception when it should not be
   */
  void _assertBitXor(DartObjectImpl expected, DartObjectImpl leftOperand,
      DartObjectImpl rightOperand) {
    if (expected == null) {
      try {
        leftOperand.bitXor(_typeProvider, rightOperand);
        fail("Expected an EvaluationException");
      } on EvaluationException catch (exception) {
      }
    } else {
      DartObjectImpl result = leftOperand.bitXor(_typeProvider, rightOperand);
      expect(result, isNotNull);
      expect(result, expected);
    }
  }

  /**
   * Assert that the result of concatenating the left and right operands is the expected value, or
   * that the operation throws an exception if the expected value is `null`.
   *
   * @param expected the expected result of the operation
   * @param leftOperand the left operand to the operation
   * @param rightOperand the left operand to the operation
   * @throws EvaluationException if the result is an exception when it should not be
   */
  void _assertConcatenate(DartObjectImpl expected, DartObjectImpl leftOperand,
      DartObjectImpl rightOperand) {
    if (expected == null) {
      try {
        leftOperand.concatenate(_typeProvider, rightOperand);
        fail("Expected an EvaluationException");
      } on EvaluationException catch (exception) {
      }
    } else {
      DartObjectImpl result =
          leftOperand.concatenate(_typeProvider, rightOperand);
      expect(result, isNotNull);
      expect(result, expected);
    }
  }

  /**
   * Assert that the result of dividing the left and right operands is the expected value, or that
   * the operation throws an exception if the expected value is `null`.
   *
   * @param expected the expected result of the operation
   * @param leftOperand the left operand to the operation
   * @param rightOperand the left operand to the operation
   * @throws EvaluationException if the result is an exception when it should not be
   */
  void _assertDivide(DartObjectImpl expected, DartObjectImpl leftOperand,
      DartObjectImpl rightOperand) {
    if (expected == null) {
      try {
        leftOperand.divide(_typeProvider, rightOperand);
        fail("Expected an EvaluationException");
      } on EvaluationException catch (exception) {
      }
    } else {
      DartObjectImpl result = leftOperand.divide(_typeProvider, rightOperand);
      expect(result, isNotNull);
      expect(result, expected);
    }
  }

  /**
   * Assert that the result of comparing the left and right operands for equality is the expected
   * value, or that the operation throws an exception if the expected value is `null`.
   *
   * @param expected the expected result of the operation
   * @param leftOperand the left operand to the operation
   * @param rightOperand the left operand to the operation
   * @throws EvaluationException if the result is an exception when it should not be
   */
  void _assertEqualEqual(DartObjectImpl expected, DartObjectImpl leftOperand,
      DartObjectImpl rightOperand) {
    if (expected == null) {
      try {
        leftOperand.equalEqual(_typeProvider, rightOperand);
        fail("Expected an EvaluationException");
      } on EvaluationException catch (exception) {
      }
    } else {
      DartObjectImpl result =
          leftOperand.equalEqual(_typeProvider, rightOperand);
      expect(result, isNotNull);
      expect(result, expected);
    }
  }

  /**
   * Assert that the result of comparing the left and right operands is the expected value, or that
   * the operation throws an exception if the expected value is `null`.
   *
   * @param expected the expected result of the operation
   * @param leftOperand the left operand to the operation
   * @param rightOperand the left operand to the operation
   * @throws EvaluationException if the result is an exception when it should not be
   */
  void _assertGreaterThan(DartObjectImpl expected, DartObjectImpl leftOperand,
      DartObjectImpl rightOperand) {
    if (expected == null) {
      try {
        leftOperand.greaterThan(_typeProvider, rightOperand);
        fail("Expected an EvaluationException");
      } on EvaluationException catch (exception) {
      }
    } else {
      DartObjectImpl result =
          leftOperand.greaterThan(_typeProvider, rightOperand);
      expect(result, isNotNull);
      expect(result, expected);
    }
  }

  /**
   * Assert that the result of comparing the left and right operands is the expected value, or that
   * the operation throws an exception if the expected value is `null`.
   *
   * @param expected the expected result of the operation
   * @param leftOperand the left operand to the operation
   * @param rightOperand the left operand to the operation
   * @throws EvaluationException if the result is an exception when it should not be
   */
  void _assertGreaterThanOrEqual(DartObjectImpl expected,
      DartObjectImpl leftOperand, DartObjectImpl rightOperand) {
    if (expected == null) {
      try {
        leftOperand.greaterThanOrEqual(_typeProvider, rightOperand);
        fail("Expected an EvaluationException");
      } on EvaluationException catch (exception) {
      }
    } else {
      DartObjectImpl result =
          leftOperand.greaterThanOrEqual(_typeProvider, rightOperand);
      expect(result, isNotNull);
      expect(result, expected);
    }
  }

  /**
   * Assert that the result of comparing the left and right operands using
   * identical() is the expected value.
   *
   * @param expected the expected result of the operation
   * @param leftOperand the left operand to the operation
   * @param rightOperand the left operand to the operation
   */
  void _assertIdentical(DartObjectImpl expected, DartObjectImpl leftOperand,
      DartObjectImpl rightOperand) {
    DartObjectImpl result =
        leftOperand.isIdentical(_typeProvider, rightOperand);
    expect(result, isNotNull);
    expect(result, expected);
  }

  void _assertInstanceOfObjectArray(Object result) {
    // TODO(scheglov) implement
  }

  /**
   * Assert that the result of dividing the left and right operands as integers is the expected
   * value, or that the operation throws an exception if the expected value is `null`.
   *
   * @param expected the expected result of the operation
   * @param leftOperand the left operand to the operation
   * @param rightOperand the left operand to the operation
   * @throws EvaluationException if the result is an exception when it should not be
   */
  void _assertIntegerDivide(DartObjectImpl expected, DartObjectImpl leftOperand,
      DartObjectImpl rightOperand) {
    if (expected == null) {
      try {
        leftOperand.integerDivide(_typeProvider, rightOperand);
        fail("Expected an EvaluationException");
      } on EvaluationException catch (exception) {
      }
    } else {
      DartObjectImpl result =
          leftOperand.integerDivide(_typeProvider, rightOperand);
      expect(result, isNotNull);
      expect(result, expected);
    }
  }

  /**
   * Assert that the result of comparing the left and right operands is the expected value, or that
   * the operation throws an exception if the expected value is `null`.
   *
   * @param expected the expected result of the operation
   * @param leftOperand the left operand to the operation
   * @param rightOperand the left operand to the operation
   * @throws EvaluationException if the result is an exception when it should not be
   */
  void _assertLessThan(DartObjectImpl expected, DartObjectImpl leftOperand,
      DartObjectImpl rightOperand) {
    if (expected == null) {
      try {
        leftOperand.lessThan(_typeProvider, rightOperand);
        fail("Expected an EvaluationException");
      } on EvaluationException catch (exception) {
      }
    } else {
      DartObjectImpl result = leftOperand.lessThan(_typeProvider, rightOperand);
      expect(result, isNotNull);
      expect(result, expected);
    }
  }

  /**
   * Assert that the result of comparing the left and right operands is the expected value, or that
   * the operation throws an exception if the expected value is `null`.
   *
   * @param expected the expected result of the operation
   * @param leftOperand the left operand to the operation
   * @param rightOperand the left operand to the operation
   * @throws EvaluationException if the result is an exception when it should not be
   */
  void _assertLessThanOrEqual(DartObjectImpl expected,
      DartObjectImpl leftOperand, DartObjectImpl rightOperand) {
    if (expected == null) {
      try {
        leftOperand.lessThanOrEqual(_typeProvider, rightOperand);
        fail("Expected an EvaluationException");
      } on EvaluationException catch (exception) {
      }
    } else {
      DartObjectImpl result =
          leftOperand.lessThanOrEqual(_typeProvider, rightOperand);
      expect(result, isNotNull);
      expect(result, expected);
    }
  }

  /**
   * Assert that the result of logical-anding the left and right operands is the expected value, or
   * that the operation throws an exception if the expected value is `null`.
   *
   * @param expected the expected result of the operation
   * @param leftOperand the left operand to the operation
   * @param rightOperand the left operand to the operation
   * @throws EvaluationException if the result is an exception when it should not be
   */
  void _assertLogicalAnd(DartObjectImpl expected, DartObjectImpl leftOperand,
      DartObjectImpl rightOperand) {
    if (expected == null) {
      try {
        leftOperand.logicalAnd(_typeProvider, rightOperand);
        fail("Expected an EvaluationException");
      } on EvaluationException catch (exception) {
      }
    } else {
      DartObjectImpl result =
          leftOperand.logicalAnd(_typeProvider, rightOperand);
      expect(result, isNotNull);
      expect(result, expected);
    }
  }

  /**
   * Assert that the logical-not of the operand is the expected value, or that the operation throws
   * an exception if the expected value is `null`.
   *
   * @param expected the expected result of the operation
   * @param operand the operand to the operation
   * @throws EvaluationException if the result is an exception when it should not be
   */
  void _assertLogicalNot(DartObjectImpl expected, DartObjectImpl operand) {
    if (expected == null) {
      try {
        operand.logicalNot(_typeProvider);
        fail("Expected an EvaluationException");
      } on EvaluationException catch (exception) {
      }
    } else {
      DartObjectImpl result = operand.logicalNot(_typeProvider);
      expect(result, isNotNull);
      expect(result, expected);
    }
  }

  /**
   * Assert that the result of logical-oring the left and right operands is the expected value, or
   * that the operation throws an exception if the expected value is `null`.
   *
   * @param expected the expected result of the operation
   * @param leftOperand the left operand to the operation
   * @param rightOperand the left operand to the operation
   * @throws EvaluationException if the result is an exception when it should not be
   */
  void _assertLogicalOr(DartObjectImpl expected, DartObjectImpl leftOperand,
      DartObjectImpl rightOperand) {
    if (expected == null) {
      try {
        leftOperand.logicalOr(_typeProvider, rightOperand);
        fail("Expected an EvaluationException");
      } on EvaluationException catch (exception) {
      }
    } else {
      DartObjectImpl result =
          leftOperand.logicalOr(_typeProvider, rightOperand);
      expect(result, isNotNull);
      expect(result, expected);
    }
  }

  /**
   * Assert that the result of subtracting the left and right operands is the expected value, or
   * that the operation throws an exception if the expected value is `null`.
   *
   * @param expected the expected result of the operation
   * @param leftOperand the left operand to the operation
   * @param rightOperand the left operand to the operation
   * @throws EvaluationException if the result is an exception when it should not be
   */
  void _assertMinus(DartObjectImpl expected, DartObjectImpl leftOperand,
      DartObjectImpl rightOperand) {
    if (expected == null) {
      try {
        leftOperand.minus(_typeProvider, rightOperand);
        fail("Expected an EvaluationException");
      } on EvaluationException catch (exception) {
      }
    } else {
      DartObjectImpl result = leftOperand.minus(_typeProvider, rightOperand);
      expect(result, isNotNull);
      expect(result, expected);
    }
  }

  /**
   * Assert that the negation of the operand is the expected value, or that the operation throws an
   * exception if the expected value is `null`.
   *
   * @param expected the expected result of the operation
   * @param operand the operand to the operation
   * @throws EvaluationException if the result is an exception when it should not be
   */
  void _assertNegated(DartObjectImpl expected, DartObjectImpl operand) {
    if (expected == null) {
      try {
        operand.negated(_typeProvider);
        fail("Expected an EvaluationException");
      } on EvaluationException catch (exception) {
      }
    } else {
      DartObjectImpl result = operand.negated(_typeProvider);
      expect(result, isNotNull);
      expect(result, expected);
    }
  }

  /**
   * Assert that the result of comparing the left and right operands for inequality is the expected
   * value, or that the operation throws an exception if the expected value is `null`.
   *
   * @param expected the expected result of the operation
   * @param leftOperand the left operand to the operation
   * @param rightOperand the left operand to the operation
   * @throws EvaluationException if the result is an exception when it should not be
   */
  void _assertNotEqual(DartObjectImpl expected, DartObjectImpl leftOperand,
      DartObjectImpl rightOperand) {
    if (expected == null) {
      try {
        leftOperand.notEqual(_typeProvider, rightOperand);
        fail("Expected an EvaluationException");
      } on EvaluationException catch (exception) {
      }
    } else {
      DartObjectImpl result = leftOperand.notEqual(_typeProvider, rightOperand);
      expect(result, isNotNull);
      expect(result, expected);
    }
  }

  /**
   * Assert that converting the operand to a string is the expected value, or that the operation
   * throws an exception if the expected value is `null`.
   *
   * @param expected the expected result of the operation
   * @param operand the operand to the operation
   * @throws EvaluationException if the result is an exception when it should not be
   */
  void _assertPerformToString(DartObjectImpl expected, DartObjectImpl operand) {
    if (expected == null) {
      try {
        operand.performToString(_typeProvider);
        fail("Expected an EvaluationException");
      } on EvaluationException catch (exception) {
      }
    } else {
      DartObjectImpl result = operand.performToString(_typeProvider);
      expect(result, isNotNull);
      expect(result, expected);
    }
  }

  /**
   * Assert that the result of taking the remainder of the left and right operands is the expected
   * value, or that the operation throws an exception if the expected value is `null`.
   *
   * @param expected the expected result of the operation
   * @param leftOperand the left operand to the operation
   * @param rightOperand the left operand to the operation
   * @throws EvaluationException if the result is an exception when it should not be
   */
  void _assertRemainder(DartObjectImpl expected, DartObjectImpl leftOperand,
      DartObjectImpl rightOperand) {
    if (expected == null) {
      try {
        leftOperand.remainder(_typeProvider, rightOperand);
        fail("Expected an EvaluationException");
      } on EvaluationException catch (exception) {
      }
    } else {
      DartObjectImpl result =
          leftOperand.remainder(_typeProvider, rightOperand);
      expect(result, isNotNull);
      expect(result, expected);
    }
  }

  /**
   * Assert that the result of multiplying the left and right operands is the expected value, or
   * that the operation throws an exception if the expected value is `null`.
   *
   * @param expected the expected result of the operation
   * @param leftOperand the left operand to the operation
   * @param rightOperand the left operand to the operation
   * @throws EvaluationException if the result is an exception when it should not be
   */
  void _assertShiftLeft(DartObjectImpl expected, DartObjectImpl leftOperand,
      DartObjectImpl rightOperand) {
    if (expected == null) {
      try {
        leftOperand.shiftLeft(_typeProvider, rightOperand);
        fail("Expected an EvaluationException");
      } on EvaluationException catch (exception) {
      }
    } else {
      DartObjectImpl result =
          leftOperand.shiftLeft(_typeProvider, rightOperand);
      expect(result, isNotNull);
      expect(result, expected);
    }
  }

  /**
   * Assert that the result of multiplying the left and right operands is the expected value, or
   * that the operation throws an exception if the expected value is `null`.
   *
   * @param expected the expected result of the operation
   * @param leftOperand the left operand to the operation
   * @param rightOperand the left operand to the operation
   * @throws EvaluationException if the result is an exception when it should not be
   */
  void _assertShiftRight(DartObjectImpl expected, DartObjectImpl leftOperand,
      DartObjectImpl rightOperand) {
    if (expected == null) {
      try {
        leftOperand.shiftRight(_typeProvider, rightOperand);
        fail("Expected an EvaluationException");
      } on EvaluationException catch (exception) {
      }
    } else {
      DartObjectImpl result =
          leftOperand.shiftRight(_typeProvider, rightOperand);
      expect(result, isNotNull);
      expect(result, expected);
    }
  }

  /**
   * Assert that the length of the operand is the expected value, or that the operation throws an
   * exception if the expected value is `null`.
   *
   * @param expected the expected result of the operation
   * @param operand the operand to the operation
   * @throws EvaluationException if the result is an exception when it should not be
   */
  void _assertStringLength(DartObjectImpl expected, DartObjectImpl operand) {
    if (expected == null) {
      try {
        operand.stringLength(_typeProvider);
        fail("Expected an EvaluationException");
      } on EvaluationException catch (exception) {
      }
    } else {
      DartObjectImpl result = operand.stringLength(_typeProvider);
      expect(result, isNotNull);
      expect(result, expected);
    }
  }

  /**
   * Assert that the result of multiplying the left and right operands is the expected value, or
   * that the operation throws an exception if the expected value is `null`.
   *
   * @param expected the expected result of the operation
   * @param leftOperand the left operand to the operation
   * @param rightOperand the left operand to the operation
   * @throws EvaluationException if the result is an exception when it should not be
   */
  void _assertTimes(DartObjectImpl expected, DartObjectImpl leftOperand,
      DartObjectImpl rightOperand) {
    if (expected == null) {
      try {
        leftOperand.times(_typeProvider, rightOperand);
        fail("Expected an EvaluationException");
      } on EvaluationException catch (exception) {
      }
    } else {
      DartObjectImpl result = leftOperand.times(_typeProvider, rightOperand);
      expect(result, isNotNull);
      expect(result, expected);
    }
  }

  DartObjectImpl _boolValue(bool value) {
    if (value == null) {
      return new DartObjectImpl(
          _typeProvider.boolType,
          BoolState.UNKNOWN_VALUE);
    } else if (identical(value, false)) {
      return new DartObjectImpl(_typeProvider.boolType, BoolState.FALSE_STATE);
    } else if (identical(value, true)) {
      return new DartObjectImpl(_typeProvider.boolType, BoolState.TRUE_STATE);
    }
    fail("Invalid boolean value used in test");
    return null;
  }

  DartObjectImpl _doubleValue(double value) {
    if (value == null) {
      return new DartObjectImpl(
          _typeProvider.doubleType,
          DoubleState.UNKNOWN_VALUE);
    } else {
      return new DartObjectImpl(
          _typeProvider.doubleType,
          new DoubleState(value));
    }
  }

  DartObjectImpl _dynamicValue() {
    return new DartObjectImpl(
        _typeProvider.nullType,
        DynamicState.DYNAMIC_STATE);
  }

  DartObjectImpl _intValue(int value) {
    if (value == null) {
      return new DartObjectImpl(_typeProvider.intType, IntState.UNKNOWN_VALUE);
    } else {
      return new DartObjectImpl(_typeProvider.intType, new IntState(value));
    }
  }

  DartObjectImpl _listValue([List<DartObjectImpl> elements =
      DartObjectImpl.EMPTY_LIST]) {
    return new DartObjectImpl(_typeProvider.listType, new ListState(elements));
  }

  DartObjectImpl _mapValue([List<DartObjectImpl> keyElementPairs =
      DartObjectImpl.EMPTY_LIST]) {
    Map<DartObjectImpl, DartObjectImpl> map =
        new Map<DartObjectImpl, DartObjectImpl>();
    int count = keyElementPairs.length;
    for (int i = 0; i < count; ) {
      map[keyElementPairs[i++]] = keyElementPairs[i++];
    }
    return new DartObjectImpl(_typeProvider.mapType, new MapState(map));
  }

  DartObjectImpl _nullValue() {
    return new DartObjectImpl(_typeProvider.nullType, NullState.NULL_STATE);
  }

  DartObjectImpl _numValue() {
    return new DartObjectImpl(_typeProvider.nullType, NumState.UNKNOWN_VALUE);
  }

  DartObjectImpl _stringValue(String value) {
    if (value == null) {
      return new DartObjectImpl(
          _typeProvider.stringType,
          StringState.UNKNOWN_VALUE);
    } else {
      return new DartObjectImpl(
          _typeProvider.stringType,
          new StringState(value));
    }
  }

  DartObjectImpl _symbolValue(String value) {
    return new DartObjectImpl(_typeProvider.symbolType, new SymbolState(value));
  }
}


@reflectiveTest
class DartUriResolverTest {
  void test_creation() {
    JavaFile sdkDirectory = DirectoryBasedDartSdk.defaultSdkDirectory;
    expect(sdkDirectory, isNotNull);
    DartSdk sdk = new DirectoryBasedDartSdk(sdkDirectory);
    expect(new DartUriResolver(sdk), isNotNull);
  }

  void test_isDartUri_null_scheme() {
    Uri uri = parseUriWithException("foo.dart");
    expect('', uri.scheme);
    expect(DartUriResolver.isDartUri(uri), isFalse);
  }

  void test_resolve_dart() {
    JavaFile sdkDirectory = DirectoryBasedDartSdk.defaultSdkDirectory;
    expect(sdkDirectory, isNotNull);
    DartSdk sdk = new DirectoryBasedDartSdk(sdkDirectory);
    UriResolver resolver = new DartUriResolver(sdk);
    Source result =
        resolver.resolveAbsolute(parseUriWithException("dart:core"));
    expect(result, isNotNull);
  }

  void test_resolve_dart_nonExistingLibrary() {
    JavaFile sdkDirectory = DirectoryBasedDartSdk.defaultSdkDirectory;
    expect(sdkDirectory, isNotNull);
    DartSdk sdk = new DirectoryBasedDartSdk(sdkDirectory);
    UriResolver resolver = new DartUriResolver(sdk);
    Source result = resolver.resolveAbsolute(parseUriWithException("dart:cor"));
    expect(result, isNull);
  }

  void test_resolve_nonDart() {
    JavaFile sdkDirectory = DirectoryBasedDartSdk.defaultSdkDirectory;
    expect(sdkDirectory, isNotNull);
    DartSdk sdk = new DirectoryBasedDartSdk(sdkDirectory);
    UriResolver resolver = new DartUriResolver(sdk);
    Source result =
        resolver.resolveAbsolute(parseUriWithException("package:some/file.dart"));
    expect(result, isNull);
  }
}


@reflectiveTest
class DeclaredVariablesTest extends EngineTestCase {
  void test_getBool_false() {
    TestTypeProvider typeProvider = new TestTypeProvider();
    String variableName = "var";
    DeclaredVariables variables = new DeclaredVariables();
    variables.define(variableName, "false");
    DartObject object = variables.getBool(typeProvider, variableName);
    expect(object, isNotNull);
    expect(object.boolValue, false);
  }

  void test_getBool_invalid() {
    TestTypeProvider typeProvider = new TestTypeProvider();
    String variableName = "var";
    DeclaredVariables variables = new DeclaredVariables();
    variables.define(variableName, "not true");
    _assertNullDartObject(
        typeProvider,
        variables.getBool(typeProvider, variableName));
  }

  void test_getBool_true() {
    TestTypeProvider typeProvider = new TestTypeProvider();
    String variableName = "var";
    DeclaredVariables variables = new DeclaredVariables();
    variables.define(variableName, "true");
    DartObject object = variables.getBool(typeProvider, variableName);
    expect(object, isNotNull);
    expect(object.boolValue, true);
  }

  void test_getBool_undefined() {
    TestTypeProvider typeProvider = new TestTypeProvider();
    String variableName = "var";
    DeclaredVariables variables = new DeclaredVariables();
    _assertUnknownDartObject(
        typeProvider.boolType,
        variables.getBool(typeProvider, variableName));
  }

  void test_getInt_invalid() {
    TestTypeProvider typeProvider = new TestTypeProvider();
    String variableName = "var";
    DeclaredVariables variables = new DeclaredVariables();
    variables.define(variableName, "four score and seven years");
    _assertNullDartObject(
        typeProvider,
        variables.getInt(typeProvider, variableName));
  }

  void test_getInt_undefined() {
    TestTypeProvider typeProvider = new TestTypeProvider();
    String variableName = "var";
    DeclaredVariables variables = new DeclaredVariables();
    _assertUnknownDartObject(
        typeProvider.intType,
        variables.getInt(typeProvider, variableName));
  }

  void test_getInt_valid() {
    TestTypeProvider typeProvider = new TestTypeProvider();
    String variableName = "var";
    DeclaredVariables variables = new DeclaredVariables();
    variables.define(variableName, "23");
    DartObject object = variables.getInt(typeProvider, variableName);
    expect(object, isNotNull);
    expect(object.intValue, 23);
  }

  void test_getString_defined() {
    TestTypeProvider typeProvider = new TestTypeProvider();
    String variableName = "var";
    String value = "value";
    DeclaredVariables variables = new DeclaredVariables();
    variables.define(variableName, value);
    DartObject object = variables.getString(typeProvider, variableName);
    expect(object, isNotNull);
    expect(object.stringValue, value);
  }

  void test_getString_undefined() {
    TestTypeProvider typeProvider = new TestTypeProvider();
    String variableName = "var";
    DeclaredVariables variables = new DeclaredVariables();
    _assertUnknownDartObject(
        typeProvider.stringType,
        variables.getString(typeProvider, variableName));
  }

  void _assertNullDartObject(TestTypeProvider typeProvider, DartObject result) {
    expect(result.type, typeProvider.nullType);
  }

  void _assertUnknownDartObject(ParameterizedType expectedType,
      DartObject result) {
    expect((result as DartObjectImpl).isUnknown, isTrue);
    expect(result.type, expectedType);
  }
}


@reflectiveTest
class DirectoryBasedDartSdkTest {
  void fail_getDocFileFor() {
    DirectoryBasedDartSdk sdk = _createDartSdk();
    JavaFile docFile = sdk.getDocFileFor("html");
    expect(docFile, isNotNull);
  }

  void test_creation() {
    DirectoryBasedDartSdk sdk = _createDartSdk();
    expect(sdk, isNotNull);
  }

  void test_fromFile_invalid() {
    DirectoryBasedDartSdk sdk = _createDartSdk();
    expect(
        sdk.fromFileUri(new JavaFile("/not/in/the/sdk.dart").toURI()),
        isNull);
  }

  void test_fromFile_library() {
    DirectoryBasedDartSdk sdk = _createDartSdk();
    Source source = sdk.fromFileUri(
        new JavaFile.relative(
            new JavaFile.relative(sdk.libraryDirectory, "core"),
            "core.dart").toURI());
    expect(source, isNotNull);
    expect(source.isInSystemLibrary, isTrue);
    expect(source.uri.toString(), "dart:core");
  }

  void test_fromFile_part() {
    DirectoryBasedDartSdk sdk = _createDartSdk();
    Source source = sdk.fromFileUri(
        new JavaFile.relative(
            new JavaFile.relative(sdk.libraryDirectory, "core"),
            "num.dart").toURI());
    expect(source, isNotNull);
    expect(source.isInSystemLibrary, isTrue);
    expect(source.uri.toString(), "dart:core/num.dart");
  }

  void test_getDart2JsExecutable() {
    DirectoryBasedDartSdk sdk = _createDartSdk();
    JavaFile executable = sdk.dart2JsExecutable;
    expect(executable, isNotNull);
    expect(executable.exists(), isTrue);
    expect(executable.isExecutable(), isTrue);
  }

  void test_getDartFmtExecutable() {
    DirectoryBasedDartSdk sdk = _createDartSdk();
    JavaFile executable = sdk.dartFmtExecutable;
    expect(executable, isNotNull);
    expect(executable.exists(), isTrue);
    expect(executable.isExecutable(), isTrue);
  }

  void test_getDirectory() {
    DirectoryBasedDartSdk sdk = _createDartSdk();
    JavaFile directory = sdk.directory;
    expect(directory, isNotNull);
    expect(directory.exists(), isTrue);
  }

  void test_getDocDirectory() {
    DirectoryBasedDartSdk sdk = _createDartSdk();
    JavaFile directory = sdk.docDirectory;
    expect(directory, isNotNull);
  }

  void test_getLibraryDirectory() {
    DirectoryBasedDartSdk sdk = _createDartSdk();
    JavaFile directory = sdk.libraryDirectory;
    expect(directory, isNotNull);
    expect(directory.exists(), isTrue);
  }

  void test_getPubExecutable() {
    DirectoryBasedDartSdk sdk = _createDartSdk();
    JavaFile executable = sdk.pubExecutable;
    expect(executable, isNotNull);
    expect(executable.exists(), isTrue);
    expect(executable.isExecutable(), isTrue);
  }

  void test_getSdkVersion() {
    DirectoryBasedDartSdk sdk = _createDartSdk();
    String version = sdk.sdkVersion;
    expect(version, isNotNull);
    expect(version.length > 0, isTrue);
  }

  void test_getVmExecutable() {
    DirectoryBasedDartSdk sdk = _createDartSdk();
    JavaFile executable = sdk.vmExecutable;
    expect(executable, isNotNull);
    expect(executable.exists(), isTrue);
    expect(executable.isExecutable(), isTrue);
  }

  DirectoryBasedDartSdk _createDartSdk() {
    JavaFile sdkDirectory = DirectoryBasedDartSdk.defaultSdkDirectory;
    expect(
        sdkDirectory,
        isNotNull,
        reason:
            "No SDK configured; set the property 'com.google.dart.sdk' on the command line");
    return new DirectoryBasedDartSdk(sdkDirectory);
  }
}


@reflectiveTest
class DirectoryBasedSourceContainerTest {
  void test_contains() {
    JavaFile dir = FileUtilities2.createFile("/does/not/exist");
    JavaFile file1 = FileUtilities2.createFile("/does/not/exist/some.dart");
    JavaFile file2 =
        FileUtilities2.createFile("/does/not/exist/folder/some2.dart");
    JavaFile file3 = FileUtilities2.createFile("/does/not/exist3/some3.dart");
    FileBasedSource source1 = new FileBasedSource.con1(file1);
    FileBasedSource source2 = new FileBasedSource.con1(file2);
    FileBasedSource source3 = new FileBasedSource.con1(file3);
    DirectoryBasedSourceContainer container =
        new DirectoryBasedSourceContainer.con1(dir);
    expect(container.contains(source1), isTrue);
    expect(container.contains(source2), isTrue);
    expect(container.contains(source3), isFalse);
  }
}


@reflectiveTest
class ElementBuilderTest extends EngineTestCase {
  void test_visitCatchClause() {
    ElementHolder holder = new ElementHolder();
    ElementBuilder builder = new ElementBuilder(holder);
    String exceptionParameterName = "e";
    String stackParameterName = "s";
    CatchClause clause =
        AstFactory.catchClause2(exceptionParameterName, stackParameterName);
    clause.accept(builder);
    List<LocalVariableElement> variables = holder.localVariables;
    expect(variables, hasLength(2));
    VariableElement exceptionVariable = variables[0];
    expect(exceptionVariable, isNotNull);
    expect(exceptionVariable.name, exceptionParameterName);
    expect(exceptionVariable.isSynthetic, isFalse);
    expect(exceptionVariable.isConst, isFalse);
    expect(exceptionVariable.isFinal, isFalse);
    expect(exceptionVariable.initializer, isNull);
    VariableElement stackVariable = variables[1];
    expect(stackVariable, isNotNull);
    expect(stackVariable.name, stackParameterName);
    expect(stackVariable.isSynthetic, isFalse);
    expect(stackVariable.isConst, isFalse);
    expect(stackVariable.isFinal, isFalse);
    expect(stackVariable.initializer, isNull);
  }

  void test_visitClassDeclaration_abstract() {
    ElementHolder holder = new ElementHolder();
    ElementBuilder builder = new ElementBuilder(holder);
    String className = "C";
    ClassDeclaration classDeclaration = AstFactory.classDeclaration(
        Keyword.ABSTRACT,
        className,
        null,
        null,
        null,
        null);
    classDeclaration.accept(builder);
    List<ClassElement> types = holder.types;
    expect(types, hasLength(1));
    ClassElement type = types[0];
    expect(type, isNotNull);
    expect(type.name, className);
    List<TypeParameterElement> typeParameters = type.typeParameters;
    expect(typeParameters, hasLength(0));
    expect(type.isAbstract, isTrue);
    expect(type.isSynthetic, isFalse);
  }

  void test_visitClassDeclaration_minimal() {
    ElementHolder holder = new ElementHolder();
    ElementBuilder builder = new ElementBuilder(holder);
    String className = "C";
    ClassDeclaration classDeclaration =
        AstFactory.classDeclaration(null, className, null, null, null, null);
    classDeclaration.accept(builder);
    List<ClassElement> types = holder.types;
    expect(types, hasLength(1));
    ClassElement type = types[0];
    expect(type, isNotNull);
    expect(type.name, className);
    List<TypeParameterElement> typeParameters = type.typeParameters;
    expect(typeParameters, hasLength(0));
    expect(type.isAbstract, isFalse);
    expect(type.isSynthetic, isFalse);
  }

  void test_visitClassDeclaration_parameterized() {
    ElementHolder holder = new ElementHolder();
    ElementBuilder builder = new ElementBuilder(holder);
    String className = "C";
    String firstVariableName = "E";
    String secondVariableName = "F";
    ClassDeclaration classDeclaration = AstFactory.classDeclaration(
        null,
        className,
        AstFactory.typeParameterList([firstVariableName, secondVariableName]),
        null,
        null,
        null);
    classDeclaration.accept(builder);
    List<ClassElement> types = holder.types;
    expect(types, hasLength(1));
    ClassElement type = types[0];
    expect(type, isNotNull);
    expect(type.name, className);
    List<TypeParameterElement> typeParameters = type.typeParameters;
    expect(typeParameters, hasLength(2));
    expect(typeParameters[0].name, firstVariableName);
    expect(typeParameters[1].name, secondVariableName);
    expect(type.isAbstract, isFalse);
    expect(type.isSynthetic, isFalse);
  }

  void test_visitClassDeclaration_withMembers() {
    ElementHolder holder = new ElementHolder();
    ElementBuilder builder = new ElementBuilder(holder);
    String className = "C";
    String typeParameterName = "E";
    String fieldName = "f";
    String methodName = "m";
    ClassDeclaration classDeclaration = AstFactory.classDeclaration(
        null,
        className,
        AstFactory.typeParameterList([typeParameterName]),
        null,
        null,
        null,
        [
            AstFactory.fieldDeclaration2(
                false,
                null,
                [AstFactory.variableDeclaration(fieldName)]),
            AstFactory.methodDeclaration2(
                null,
                null,
                null,
                null,
                AstFactory.identifier3(methodName),
                AstFactory.formalParameterList(),
                AstFactory.blockFunctionBody2())]);
    classDeclaration.accept(builder);
    List<ClassElement> types = holder.types;
    expect(types, hasLength(1));
    ClassElement type = types[0];
    expect(type, isNotNull);
    expect(type.name, className);
    expect(type.isAbstract, isFalse);
    expect(type.isSynthetic, isFalse);
    List<TypeParameterElement> typeParameters = type.typeParameters;
    expect(typeParameters, hasLength(1));
    TypeParameterElement typeParameter = typeParameters[0];
    expect(typeParameter, isNotNull);
    expect(typeParameter.name, typeParameterName);
    List<FieldElement> fields = type.fields;
    expect(fields, hasLength(1));
    FieldElement field = fields[0];
    expect(field, isNotNull);
    expect(field.name, fieldName);
    List<MethodElement> methods = type.methods;
    expect(methods, hasLength(1));
    MethodElement method = methods[0];
    expect(method, isNotNull);
    expect(method.name, methodName);
  }

  void test_visitClassTypeAlias() {
    // class B {}
    // class M {}
    // class C = B with M
    ElementHolder holder = new ElementHolder();
    ElementBuilder builder = new ElementBuilder(holder);
    ClassElementImpl classB = ElementFactory.classElement2('B', []);
    ConstructorElementImpl constructorB =
        ElementFactory.constructorElement2(classB, '', []);
    constructorB.setModifier(Modifier.SYNTHETIC, true);
    classB.constructors = [constructorB];
    ClassElement classM = ElementFactory.classElement2('M', []);
    WithClause withClause =
        AstFactory.withClause([AstFactory.typeName(classM, [])]);
    ClassTypeAlias alias = AstFactory.classTypeAlias(
        'C',
        null,
        null,
        AstFactory.typeName(classB, []),
        withClause,
        null);
    alias.accept(builder);
    List<ClassElement> types = holder.types;
    expect(types, hasLength(1));
    ClassElement type = types[0];
    expect(alias.element, same(type));
    expect(type.name, equals('C'));
    expect(type.isAbstract, isFalse);
    expect(type.isSynthetic, isFalse);
    expect(type.typeParameters, isEmpty);
    expect(type.fields, isEmpty);
    expect(type.methods, isEmpty);
  }

  void test_visitClassTypeAlias_abstract() {
    // class B {}
    // class M {}
    // abstract class C = B with M
    ElementHolder holder = new ElementHolder();
    ElementBuilder builder = new ElementBuilder(holder);
    ClassElementImpl classB = ElementFactory.classElement2('B', []);
    ConstructorElementImpl constructorB =
        ElementFactory.constructorElement2(classB, '', []);
    constructorB.setModifier(Modifier.SYNTHETIC, true);
    classB.constructors = [constructorB];
    ClassElement classM = ElementFactory.classElement2('M', []);
    WithClause withClause =
        AstFactory.withClause([AstFactory.typeName(classM, [])]);
    ClassTypeAlias classCAst = AstFactory.classTypeAlias(
        'C',
        null,
        Keyword.ABSTRACT,
        AstFactory.typeName(classB, []),
        withClause,
        null);
    classCAst.accept(builder);
    List<ClassElement> types = holder.types;
    expect(types, hasLength(1));
    ClassElement type = types[0];
    expect(type.isAbstract, isTrue);
  }

  void test_visitClassTypeAlias_typeParams() {
    // class B {}
    // class M {}
    // class C<T> = B with M
    ElementHolder holder = new ElementHolder();
    ElementBuilder builder = new ElementBuilder(holder);
    ClassElementImpl classB = ElementFactory.classElement2('B', []);
    ConstructorElementImpl constructorB =
        ElementFactory.constructorElement2(classB, '', []);
    constructorB.setModifier(Modifier.SYNTHETIC, true);
    classB.constructors = [constructorB];
    ClassElementImpl classM = ElementFactory.classElement2('M', []);
    WithClause withClause =
        AstFactory.withClause([AstFactory.typeName(classM, [])]);
    ClassTypeAlias classCAst = AstFactory.classTypeAlias(
        'C',
        AstFactory.typeParameterList(['T']),
        null,
        AstFactory.typeName(classB, []),
        withClause,
        null);
    classCAst.accept(builder);
    List<ClassElement> types = holder.types;
    expect(types, hasLength(1));
    ClassElement type = types[0];
    expect(type.typeParameters, hasLength(1));
    expect(type.typeParameters[0].name, equals('T'));
  }

  void test_visitConstructorDeclaration_factory() {
    ElementHolder holder = new ElementHolder();
    ElementBuilder builder = new ElementBuilder(holder);
    String className = "A";
    ConstructorDeclaration constructorDeclaration =
        AstFactory.constructorDeclaration2(
            null,
            Keyword.FACTORY,
            AstFactory.identifier3(className),
            null,
            AstFactory.formalParameterList(),
            null,
            AstFactory.blockFunctionBody2());
    constructorDeclaration.accept(builder);
    List<ConstructorElement> constructors = holder.constructors;
    expect(constructors, hasLength(1));
    ConstructorElement constructor = constructors[0];
    expect(constructor, isNotNull);
    expect(constructor.isFactory, isTrue);
    expect(constructor.name, "");
    expect(constructor.functions, hasLength(0));
    expect(constructor.labels, hasLength(0));
    expect(constructor.localVariables, hasLength(0));
    expect(constructor.parameters, hasLength(0));
  }

  void test_visitConstructorDeclaration_minimal() {
    ElementHolder holder = new ElementHolder();
    ElementBuilder builder = new ElementBuilder(holder);
    String className = "A";
    ConstructorDeclaration constructorDeclaration =
        AstFactory.constructorDeclaration2(
            null,
            null,
            AstFactory.identifier3(className),
            null,
            AstFactory.formalParameterList(),
            null,
            AstFactory.blockFunctionBody2());
    constructorDeclaration.accept(builder);
    List<ConstructorElement> constructors = holder.constructors;
    expect(constructors, hasLength(1));
    ConstructorElement constructor = constructors[0];
    expect(constructor, isNotNull);
    expect(constructor.isFactory, isFalse);
    expect(constructor.name, "");
    expect(constructor.functions, hasLength(0));
    expect(constructor.labels, hasLength(0));
    expect(constructor.localVariables, hasLength(0));
    expect(constructor.parameters, hasLength(0));
  }

  void test_visitConstructorDeclaration_named() {
    ElementHolder holder = new ElementHolder();
    ElementBuilder builder = new ElementBuilder(holder);
    String className = "A";
    String constructorName = "c";
    ConstructorDeclaration constructorDeclaration =
        AstFactory.constructorDeclaration2(
            null,
            null,
            AstFactory.identifier3(className),
            constructorName,
            AstFactory.formalParameterList(),
            null,
            AstFactory.blockFunctionBody2());
    constructorDeclaration.accept(builder);
    List<ConstructorElement> constructors = holder.constructors;
    expect(constructors, hasLength(1));
    ConstructorElement constructor = constructors[0];
    expect(constructor, isNotNull);
    expect(constructor.isFactory, isFalse);
    expect(constructor.name, constructorName);
    expect(constructor.functions, hasLength(0));
    expect(constructor.labels, hasLength(0));
    expect(constructor.localVariables, hasLength(0));
    expect(constructor.parameters, hasLength(0));
    expect(constructorDeclaration.name.staticElement, same(constructor));
    expect(constructorDeclaration.element, same(constructor));
  }

  void test_visitConstructorDeclaration_unnamed() {
    ElementHolder holder = new ElementHolder();
    ElementBuilder builder = new ElementBuilder(holder);
    String className = "A";
    ConstructorDeclaration constructorDeclaration =
        AstFactory.constructorDeclaration2(
            null,
            null,
            AstFactory.identifier3(className),
            null,
            AstFactory.formalParameterList(),
            null,
            AstFactory.blockFunctionBody2());
    constructorDeclaration.accept(builder);
    List<ConstructorElement> constructors = holder.constructors;
    expect(constructors, hasLength(1));
    ConstructorElement constructor = constructors[0];
    expect(constructor, isNotNull);
    expect(constructor.isFactory, isFalse);
    expect(constructor.name, "");
    expect(constructor.functions, hasLength(0));
    expect(constructor.labels, hasLength(0));
    expect(constructor.localVariables, hasLength(0));
    expect(constructor.parameters, hasLength(0));
    expect(constructorDeclaration.element, same(constructor));
  }

  void test_visitEnumDeclaration() {
    ElementHolder holder = new ElementHolder();
    ElementBuilder builder = new ElementBuilder(holder);
    String enumName = "E";
    EnumDeclaration enumDeclaration =
        AstFactory.enumDeclaration2(enumName, ["ONE"]);
    enumDeclaration.accept(builder);
    List<ClassElement> enums = holder.enums;
    expect(enums, hasLength(1));
    ClassElement enumElement = enums[0];
    expect(enumElement, isNotNull);
    expect(enumElement.name, enumName);
  }

  void test_visitFieldDeclaration() {
    ElementHolder holder = new ElementHolder();
    ElementBuilder builder = new ElementBuilder(holder);
    String firstFieldName = "x";
    String secondFieldName = "y";
    FieldDeclaration fieldDeclaration = AstFactory.fieldDeclaration2(
        false,
        null,
        [
            AstFactory.variableDeclaration(firstFieldName),
            AstFactory.variableDeclaration(secondFieldName)]);
    fieldDeclaration.accept(builder);
    List<FieldElement> fields = holder.fields;
    expect(fields, hasLength(2));
    FieldElement firstField = fields[0];
    expect(firstField, isNotNull);
    expect(firstField.name, firstFieldName);
    expect(firstField.initializer, isNull);
    expect(firstField.isConst, isFalse);
    expect(firstField.isFinal, isFalse);
    expect(firstField.isSynthetic, isFalse);
    FieldElement secondField = fields[1];
    expect(secondField, isNotNull);
    expect(secondField.name, secondFieldName);
    expect(secondField.initializer, isNull);
    expect(secondField.isConst, isFalse);
    expect(secondField.isFinal, isFalse);
    expect(secondField.isSynthetic, isFalse);
  }

  void test_visitFieldFormalParameter() {
    ElementHolder holder = new ElementHolder();
    ElementBuilder builder = new ElementBuilder(holder);
    String parameterName = "p";
    FieldFormalParameter formalParameter =
        AstFactory.fieldFormalParameter(null, null, parameterName);
    formalParameter.accept(builder);
    List<ParameterElement> parameters = holder.parameters;
    expect(parameters, hasLength(1));
    ParameterElement parameter = parameters[0];
    expect(parameter, isNotNull);
    expect(parameter.name, parameterName);
    expect(parameter.initializer, isNull);
    expect(parameter.isConst, isFalse);
    expect(parameter.isFinal, isFalse);
    expect(parameter.isSynthetic, isFalse);
    expect(parameter.parameterKind, ParameterKind.REQUIRED);
    expect(parameter.parameters, hasLength(0));
  }

  void test_visitFieldFormalParameter_funtionTyped() {
    ElementHolder holder = new ElementHolder();
    ElementBuilder builder = new ElementBuilder(holder);
    String parameterName = "p";
    FieldFormalParameter formalParameter = AstFactory.fieldFormalParameter(
        null,
        null,
        parameterName,
        AstFactory.formalParameterList([AstFactory.simpleFormalParameter3("a")]));
    formalParameter.accept(builder);
    List<ParameterElement> parameters = holder.parameters;
    expect(parameters, hasLength(1));
    ParameterElement parameter = parameters[0];
    expect(parameter, isNotNull);
    expect(parameter.name, parameterName);
    expect(parameter.initializer, isNull);
    expect(parameter.isConst, isFalse);
    expect(parameter.isFinal, isFalse);
    expect(parameter.isSynthetic, isFalse);
    expect(parameter.parameterKind, ParameterKind.REQUIRED);
    expect(parameter.parameters, hasLength(1));
  }

  void test_visitFormalParameterList() {
    ElementHolder holder = new ElementHolder();
    ElementBuilder builder = new ElementBuilder(holder);
    String firstParameterName = "a";
    String secondParameterName = "b";
    FormalParameterList parameterList = AstFactory.formalParameterList(
        [
            AstFactory.simpleFormalParameter3(firstParameterName),
            AstFactory.simpleFormalParameter3(secondParameterName)]);
    parameterList.accept(builder);
    List<ParameterElement> parameters = holder.parameters;
    expect(parameters, hasLength(2));
    expect(parameters[0].name, firstParameterName);
    expect(parameters[1].name, secondParameterName);
  }

  void test_visitFunctionDeclaration_getter() {
    ElementHolder holder = new ElementHolder();
    ElementBuilder builder = new ElementBuilder(holder);
    String functionName = "f";
    FunctionDeclaration declaration = AstFactory.functionDeclaration(
        null,
        Keyword.GET,
        functionName,
        AstFactory.functionExpression2(
            AstFactory.formalParameterList(),
            AstFactory.blockFunctionBody2()));
    declaration.accept(builder);
    List<PropertyAccessorElement> accessors = holder.accessors;
    expect(accessors, hasLength(1));
    PropertyAccessorElement accessor = accessors[0];
    expect(accessor, isNotNull);
    expect(accessor.name, functionName);
    expect(declaration.element, same(accessor));
    expect(declaration.functionExpression.element, same(accessor));
    expect(accessor.isGetter, isTrue);
    expect(accessor.isSetter, isFalse);
    expect(accessor.isSynthetic, isFalse);
    PropertyInducingElement variable = accessor.variable;
    EngineTestCase.assertInstanceOf(
        (obj) => obj is TopLevelVariableElement,
        TopLevelVariableElement,
        variable);
    expect(variable.isSynthetic, isTrue);
  }

  void test_visitFunctionDeclaration_plain() {
    ElementHolder holder = new ElementHolder();
    ElementBuilder builder = new ElementBuilder(holder);
    String functionName = "f";
    FunctionDeclaration declaration = AstFactory.functionDeclaration(
        null,
        null,
        functionName,
        AstFactory.functionExpression2(
            AstFactory.formalParameterList(),
            AstFactory.blockFunctionBody2()));
    declaration.accept(builder);
    List<FunctionElement> functions = holder.functions;
    expect(functions, hasLength(1));
    FunctionElement function = functions[0];
    expect(function, isNotNull);
    expect(function.name, functionName);
    expect(declaration.element, same(function));
    expect(declaration.functionExpression.element, same(function));
    expect(function.isSynthetic, isFalse);
  }

  void test_visitFunctionDeclaration_setter() {
    ElementHolder holder = new ElementHolder();
    ElementBuilder builder = new ElementBuilder(holder);
    String functionName = "f";
    FunctionDeclaration declaration = AstFactory.functionDeclaration(
        null,
        Keyword.SET,
        functionName,
        AstFactory.functionExpression2(
            AstFactory.formalParameterList(),
            AstFactory.blockFunctionBody2()));
    declaration.accept(builder);
    List<PropertyAccessorElement> accessors = holder.accessors;
    expect(accessors, hasLength(1));
    PropertyAccessorElement accessor = accessors[0];
    expect(accessor, isNotNull);
    expect(accessor.name, "$functionName=");
    expect(declaration.element, same(accessor));
    expect(declaration.functionExpression.element, same(accessor));
    expect(accessor.isGetter, isFalse);
    expect(accessor.isSetter, isTrue);
    expect(accessor.isSynthetic, isFalse);
    PropertyInducingElement variable = accessor.variable;
    EngineTestCase.assertInstanceOf(
        (obj) => obj is TopLevelVariableElement,
        TopLevelVariableElement,
        variable);
    expect(variable.isSynthetic, isTrue);
  }

  void test_visitFunctionExpression() {
    ElementHolder holder = new ElementHolder();
    ElementBuilder builder = new ElementBuilder(holder);
    FunctionExpression expression = AstFactory.functionExpression2(
        AstFactory.formalParameterList(),
        AstFactory.blockFunctionBody2());
    expression.accept(builder);
    List<FunctionElement> functions = holder.functions;
    expect(functions, hasLength(1));
    FunctionElement function = functions[0];
    expect(function, isNotNull);
    expect(expression.element, same(function));
    expect(function.isSynthetic, isFalse);
  }

  void test_visitFunctionTypeAlias() {
    ElementHolder holder = new ElementHolder();
    ElementBuilder builder = new ElementBuilder(holder);
    String aliasName = "F";
    String parameterName = "E";
    FunctionTypeAlias aliasNode = AstFactory.typeAlias(
        null,
        aliasName,
        AstFactory.typeParameterList([parameterName]),
        null);
    aliasNode.accept(builder);
    List<FunctionTypeAliasElement> aliases = holder.typeAliases;
    expect(aliases, hasLength(1));
    FunctionTypeAliasElement alias = aliases[0];
    expect(alias, isNotNull);
    expect(alias.name, aliasName);
    expect(alias.parameters, hasLength(0));
    List<TypeParameterElement> typeParameters = alias.typeParameters;
    expect(typeParameters, hasLength(1));
    TypeParameterElement typeParameter = typeParameters[0];
    expect(typeParameter, isNotNull);
    expect(typeParameter.name, parameterName);
  }

  void test_visitFunctionTypedFormalParameter() {
    ElementHolder holder = new ElementHolder();
    ElementBuilder builder = new ElementBuilder(holder);
    String parameterName = "p";
    FunctionTypedFormalParameter formalParameter =
        AstFactory.functionTypedFormalParameter(null, parameterName);
    _useParameterInMethod(formalParameter, 100, 110);
    formalParameter.accept(builder);
    List<ParameterElement> parameters = holder.parameters;
    expect(parameters, hasLength(1));
    ParameterElement parameter = parameters[0];
    expect(parameter, isNotNull);
    expect(parameter.name, parameterName);
    expect(parameter.initializer, isNull);
    expect(parameter.isConst, isFalse);
    expect(parameter.isFinal, isFalse);
    expect(parameter.isSynthetic, isFalse);
    expect(parameter.parameterKind, ParameterKind.REQUIRED);
    {
      SourceRange visibleRange = parameter.visibleRange;
      expect(100, visibleRange.offset);
      expect(110, visibleRange.end);
    }
  }

  void test_visitLabeledStatement() {
    ElementHolder holder = new ElementHolder();
    ElementBuilder builder = new ElementBuilder(holder);
    String labelName = "l";
    LabeledStatement statement = AstFactory.labeledStatement(
        [AstFactory.label2(labelName)],
        AstFactory.breakStatement());
    statement.accept(builder);
    List<LabelElement> labels = holder.labels;
    expect(labels, hasLength(1));
    LabelElement label = labels[0];
    expect(label, isNotNull);
    expect(label.name, labelName);
    expect(label.isSynthetic, isFalse);
  }

  void test_visitMethodDeclaration_abstract() {
    ElementHolder holder = new ElementHolder();
    ElementBuilder builder = new ElementBuilder(holder);
    String methodName = "m";
    MethodDeclaration methodDeclaration = AstFactory.methodDeclaration2(
        null,
        null,
        null,
        null,
        AstFactory.identifier3(methodName),
        AstFactory.formalParameterList(),
        AstFactory.emptyFunctionBody());
    methodDeclaration.accept(builder);
    List<MethodElement> methods = holder.methods;
    expect(methods, hasLength(1));
    MethodElement method = methods[0];
    expect(method, isNotNull);
    expect(method.name, methodName);
    expect(method.functions, hasLength(0));
    expect(method.labels, hasLength(0));
    expect(method.localVariables, hasLength(0));
    expect(method.parameters, hasLength(0));
    expect(method.isAbstract, isTrue);
    expect(method.isStatic, isFalse);
    expect(method.isSynthetic, isFalse);
  }

  void test_visitMethodDeclaration_getter() {
    ElementHolder holder = new ElementHolder();
    ElementBuilder builder = new ElementBuilder(holder);
    String methodName = "m";
    MethodDeclaration methodDeclaration = AstFactory.methodDeclaration2(
        null,
        null,
        Keyword.GET,
        null,
        AstFactory.identifier3(methodName),
        AstFactory.formalParameterList(),
        AstFactory.blockFunctionBody2());
    methodDeclaration.accept(builder);
    List<FieldElement> fields = holder.fields;
    expect(fields, hasLength(1));
    FieldElement field = fields[0];
    expect(field, isNotNull);
    expect(field.name, methodName);
    expect(field.isSynthetic, isTrue);
    expect(field.setter, isNull);
    PropertyAccessorElement getter = field.getter;
    expect(getter, isNotNull);
    expect(getter.isAbstract, isFalse);
    expect(getter.isGetter, isTrue);
    expect(getter.isSynthetic, isFalse);
    expect(getter.name, methodName);
    expect(getter.variable, field);
    expect(getter.functions, hasLength(0));
    expect(getter.labels, hasLength(0));
    expect(getter.localVariables, hasLength(0));
    expect(getter.parameters, hasLength(0));
  }

  void test_visitMethodDeclaration_getter_abstract() {
    ElementHolder holder = new ElementHolder();
    ElementBuilder builder = new ElementBuilder(holder);
    String methodName = "m";
    MethodDeclaration methodDeclaration = AstFactory.methodDeclaration2(
        null,
        null,
        Keyword.GET,
        null,
        AstFactory.identifier3(methodName),
        AstFactory.formalParameterList(),
        AstFactory.emptyFunctionBody());
    methodDeclaration.accept(builder);
    List<FieldElement> fields = holder.fields;
    expect(fields, hasLength(1));
    FieldElement field = fields[0];
    expect(field, isNotNull);
    expect(field.name, methodName);
    expect(field.isSynthetic, isTrue);
    expect(field.setter, isNull);
    PropertyAccessorElement getter = field.getter;
    expect(getter, isNotNull);
    expect(getter.isAbstract, isTrue);
    expect(getter.isGetter, isTrue);
    expect(getter.isSynthetic, isFalse);
    expect(getter.name, methodName);
    expect(getter.variable, field);
    expect(getter.functions, hasLength(0));
    expect(getter.labels, hasLength(0));
    expect(getter.localVariables, hasLength(0));
    expect(getter.parameters, hasLength(0));
  }

  void test_visitMethodDeclaration_getter_external() {
    ElementHolder holder = new ElementHolder();
    ElementBuilder builder = new ElementBuilder(holder);
    String methodName = "m";
    MethodDeclaration methodDeclaration = AstFactory.methodDeclaration(
        null,
        null,
        Keyword.GET,
        null,
        AstFactory.identifier3(methodName),
        AstFactory.formalParameterList());
    methodDeclaration.accept(builder);
    List<FieldElement> fields = holder.fields;
    expect(fields, hasLength(1));
    FieldElement field = fields[0];
    expect(field, isNotNull);
    expect(field.name, methodName);
    expect(field.isSynthetic, isTrue);
    expect(field.setter, isNull);
    PropertyAccessorElement getter = field.getter;
    expect(getter, isNotNull);
    expect(getter.isAbstract, isFalse);
    expect(getter.isGetter, isTrue);
    expect(getter.isSynthetic, isFalse);
    expect(getter.name, methodName);
    expect(getter.variable, field);
    expect(getter.functions, hasLength(0));
    expect(getter.labels, hasLength(0));
    expect(getter.localVariables, hasLength(0));
    expect(getter.parameters, hasLength(0));
  }

  void test_visitMethodDeclaration_minimal() {
    ElementHolder holder = new ElementHolder();
    ElementBuilder builder = new ElementBuilder(holder);
    String methodName = "m";
    MethodDeclaration methodDeclaration = AstFactory.methodDeclaration2(
        null,
        null,
        null,
        null,
        AstFactory.identifier3(methodName),
        AstFactory.formalParameterList(),
        AstFactory.blockFunctionBody2());
    methodDeclaration.accept(builder);
    List<MethodElement> methods = holder.methods;
    expect(methods, hasLength(1));
    MethodElement method = methods[0];
    expect(method, isNotNull);
    expect(method.name, methodName);
    expect(method.functions, hasLength(0));
    expect(method.labels, hasLength(0));
    expect(method.localVariables, hasLength(0));
    expect(method.parameters, hasLength(0));
    expect(method.isAbstract, isFalse);
    expect(method.isStatic, isFalse);
    expect(method.isSynthetic, isFalse);
  }

  void test_visitMethodDeclaration_operator() {
    ElementHolder holder = new ElementHolder();
    ElementBuilder builder = new ElementBuilder(holder);
    String methodName = "+";
    MethodDeclaration methodDeclaration = AstFactory.methodDeclaration2(
        null,
        null,
        null,
        Keyword.OPERATOR,
        AstFactory.identifier3(methodName),
        AstFactory.formalParameterList([AstFactory.simpleFormalParameter3("addend")]),
        AstFactory.blockFunctionBody2());
    methodDeclaration.accept(builder);
    List<MethodElement> methods = holder.methods;
    expect(methods, hasLength(1));
    MethodElement method = methods[0];
    expect(method, isNotNull);
    expect(method.name, methodName);
    expect(method.functions, hasLength(0));
    expect(method.labels, hasLength(0));
    expect(method.localVariables, hasLength(0));
    expect(method.parameters, hasLength(1));
    expect(method.isAbstract, isFalse);
    expect(method.isStatic, isFalse);
    expect(method.isSynthetic, isFalse);
  }

  void test_visitMethodDeclaration_setter() {
    ElementHolder holder = new ElementHolder();
    ElementBuilder builder = new ElementBuilder(holder);
    String methodName = "m";
    MethodDeclaration methodDeclaration = AstFactory.methodDeclaration2(
        null,
        null,
        Keyword.SET,
        null,
        AstFactory.identifier3(methodName),
        AstFactory.formalParameterList(),
        AstFactory.blockFunctionBody2());
    methodDeclaration.accept(builder);
    List<FieldElement> fields = holder.fields;
    expect(fields, hasLength(1));
    FieldElement field = fields[0];
    expect(field, isNotNull);
    expect(field.name, methodName);
    expect(field.isSynthetic, isTrue);
    expect(field.getter, isNull);
    PropertyAccessorElement setter = field.setter;
    expect(setter, isNotNull);
    expect(setter.isAbstract, isFalse);
    expect(setter.isSetter, isTrue);
    expect(setter.isSynthetic, isFalse);
    expect(setter.name, "$methodName=");
    expect(setter.displayName, methodName);
    expect(setter.variable, field);
    expect(setter.functions, hasLength(0));
    expect(setter.labels, hasLength(0));
    expect(setter.localVariables, hasLength(0));
    expect(setter.parameters, hasLength(0));
  }

  void test_visitMethodDeclaration_setter_abstract() {
    ElementHolder holder = new ElementHolder();
    ElementBuilder builder = new ElementBuilder(holder);
    String methodName = "m";
    MethodDeclaration methodDeclaration = AstFactory.methodDeclaration2(
        null,
        null,
        Keyword.SET,
        null,
        AstFactory.identifier3(methodName),
        AstFactory.formalParameterList(),
        AstFactory.emptyFunctionBody());
    methodDeclaration.accept(builder);
    List<FieldElement> fields = holder.fields;
    expect(fields, hasLength(1));
    FieldElement field = fields[0];
    expect(field, isNotNull);
    expect(field.name, methodName);
    expect(field.isSynthetic, isTrue);
    expect(field.getter, isNull);
    PropertyAccessorElement setter = field.setter;
    expect(setter, isNotNull);
    expect(setter.isAbstract, isTrue);
    expect(setter.isSetter, isTrue);
    expect(setter.isSynthetic, isFalse);
    expect(setter.name, "$methodName=");
    expect(setter.displayName, methodName);
    expect(setter.variable, field);
    expect(setter.functions, hasLength(0));
    expect(setter.labels, hasLength(0));
    expect(setter.localVariables, hasLength(0));
    expect(setter.parameters, hasLength(0));
  }

  void test_visitMethodDeclaration_setter_external() {
    ElementHolder holder = new ElementHolder();
    ElementBuilder builder = new ElementBuilder(holder);
    String methodName = "m";
    MethodDeclaration methodDeclaration = AstFactory.methodDeclaration(
        null,
        null,
        Keyword.SET,
        null,
        AstFactory.identifier3(methodName),
        AstFactory.formalParameterList());
    methodDeclaration.accept(builder);
    List<FieldElement> fields = holder.fields;
    expect(fields, hasLength(1));
    FieldElement field = fields[0];
    expect(field, isNotNull);
    expect(field.name, methodName);
    expect(field.isSynthetic, isTrue);
    expect(field.getter, isNull);
    PropertyAccessorElement setter = field.setter;
    expect(setter, isNotNull);
    expect(setter.isAbstract, isFalse);
    expect(setter.isSetter, isTrue);
    expect(setter.isSynthetic, isFalse);
    expect(setter.name, "$methodName=");
    expect(setter.displayName, methodName);
    expect(setter.variable, field);
    expect(setter.functions, hasLength(0));
    expect(setter.labels, hasLength(0));
    expect(setter.localVariables, hasLength(0));
    expect(setter.parameters, hasLength(0));
  }

  void test_visitMethodDeclaration_static() {
    ElementHolder holder = new ElementHolder();
    ElementBuilder builder = new ElementBuilder(holder);
    String methodName = "m";
    MethodDeclaration methodDeclaration = AstFactory.methodDeclaration2(
        Keyword.STATIC,
        null,
        null,
        null,
        AstFactory.identifier3(methodName),
        AstFactory.formalParameterList(),
        AstFactory.blockFunctionBody2());
    methodDeclaration.accept(builder);
    List<MethodElement> methods = holder.methods;
    expect(methods, hasLength(1));
    MethodElement method = methods[0];
    expect(method, isNotNull);
    expect(method.name, methodName);
    expect(method.functions, hasLength(0));
    expect(method.labels, hasLength(0));
    expect(method.localVariables, hasLength(0));
    expect(method.parameters, hasLength(0));
    expect(method.isAbstract, isFalse);
    expect(method.isStatic, isTrue);
    expect(method.isSynthetic, isFalse);
  }

  void test_visitMethodDeclaration_withMembers() {
    ElementHolder holder = new ElementHolder();
    ElementBuilder builder = new ElementBuilder(holder);
    String methodName = "m";
    String parameterName = "p";
    String localVariableName = "v";
    String labelName = "l";
    String exceptionParameterName = "e";
    MethodDeclaration methodDeclaration = AstFactory.methodDeclaration2(
        null,
        null,
        null,
        null,
        AstFactory.identifier3(methodName),
        AstFactory.formalParameterList(
            [AstFactory.simpleFormalParameter3(parameterName)]),
        AstFactory.blockFunctionBody2(
            [
                AstFactory.variableDeclarationStatement2(
                    Keyword.VAR,
                    [AstFactory.variableDeclaration(localVariableName)]),
                AstFactory.tryStatement2(
                    AstFactory.block(
                        [
                            AstFactory.labeledStatement(
                                [AstFactory.label2(labelName)],
                                AstFactory.returnStatement())]),
                    [AstFactory.catchClause(exceptionParameterName)])]));
    methodDeclaration.accept(builder);
    List<MethodElement> methods = holder.methods;
    expect(methods, hasLength(1));
    MethodElement method = methods[0];
    expect(method, isNotNull);
    expect(method.name, methodName);
    expect(method.isAbstract, isFalse);
    expect(method.isStatic, isFalse);
    expect(method.isSynthetic, isFalse);
    List<VariableElement> parameters = method.parameters;
    expect(parameters, hasLength(1));
    VariableElement parameter = parameters[0];
    expect(parameter, isNotNull);
    expect(parameter.name, parameterName);
    List<VariableElement> localVariables = method.localVariables;
    expect(localVariables, hasLength(2));
    VariableElement firstVariable = localVariables[0];
    VariableElement secondVariable = localVariables[1];
    expect(firstVariable, isNotNull);
    expect(secondVariable, isNotNull);
    expect(
        (firstVariable.name == localVariableName &&
            secondVariable.name == exceptionParameterName) ||
            (firstVariable.name == exceptionParameterName &&
                secondVariable.name == localVariableName),
        isTrue);
    List<LabelElement> labels = method.labels;
    expect(labels, hasLength(1));
    LabelElement label = labels[0];
    expect(label, isNotNull);
    expect(label.name, labelName);
  }

  void test_visitNamedFormalParameter() {
    ElementHolder holder = new ElementHolder();
    ElementBuilder builder = new ElementBuilder(holder);
    String parameterName = "p";
    DefaultFormalParameter formalParameter = AstFactory.namedFormalParameter(
        AstFactory.simpleFormalParameter3(parameterName),
        AstFactory.identifier3("42"));
    _useParameterInMethod(formalParameter, 100, 110);
    formalParameter.accept(builder);
    List<ParameterElement> parameters = holder.parameters;
    expect(parameters, hasLength(1));
    ParameterElement parameter = parameters[0];
    expect(parameter, isNotNull);
    expect(parameter.name, parameterName);
    expect(parameter.isConst, isFalse);
    expect(parameter.isFinal, isFalse);
    expect(parameter.isSynthetic, isFalse);
    expect(parameter.parameterKind, ParameterKind.NAMED);
    {
      SourceRange visibleRange = parameter.visibleRange;
      expect(100, visibleRange.offset);
      expect(110, visibleRange.end);
    }
    expect(parameter.defaultValueCode, "42");
    FunctionElement initializer = parameter.initializer;
    expect(initializer, isNotNull);
    expect(initializer.isSynthetic, isTrue);
  }

  void test_visitSimpleFormalParameter() {
    ElementHolder holder = new ElementHolder();
    ElementBuilder builder = new ElementBuilder(holder);
    String parameterName = "p";
    SimpleFormalParameter formalParameter =
        AstFactory.simpleFormalParameter3(parameterName);
    _useParameterInMethod(formalParameter, 100, 110);
    formalParameter.accept(builder);
    List<ParameterElement> parameters = holder.parameters;
    expect(parameters, hasLength(1));
    ParameterElement parameter = parameters[0];
    expect(parameter, isNotNull);
    expect(parameter.name, parameterName);
    expect(parameter.initializer, isNull);
    expect(parameter.isConst, isFalse);
    expect(parameter.isFinal, isFalse);
    expect(parameter.isSynthetic, isFalse);
    expect(parameter.parameterKind, ParameterKind.REQUIRED);
    {
      SourceRange visibleRange = parameter.visibleRange;
      expect(100, visibleRange.offset);
      expect(110, visibleRange.end);
    }
  }

  void test_visitTypeAlias_minimal() {
    ElementHolder holder = new ElementHolder();
    ElementBuilder builder = new ElementBuilder(holder);
    String aliasName = "F";
    TypeAlias typeAlias = AstFactory.typeAlias(null, aliasName, null, null);
    typeAlias.accept(builder);
    List<FunctionTypeAliasElement> aliases = holder.typeAliases;
    expect(aliases, hasLength(1));
    FunctionTypeAliasElement alias = aliases[0];
    expect(alias, isNotNull);
    expect(alias.name, aliasName);
    expect(alias.type, isNotNull);
    expect(alias.isSynthetic, isFalse);
  }

  void test_visitTypeAlias_withFormalParameters() {
    ElementHolder holder = new ElementHolder();
    ElementBuilder builder = new ElementBuilder(holder);
    String aliasName = "F";
    String firstParameterName = "x";
    String secondParameterName = "y";
    TypeAlias typeAlias = AstFactory.typeAlias(
        null,
        aliasName,
        AstFactory.typeParameterList(),
        AstFactory.formalParameterList(
            [
                AstFactory.simpleFormalParameter3(firstParameterName),
                AstFactory.simpleFormalParameter3(secondParameterName)]));
    typeAlias.accept(builder);
    List<FunctionTypeAliasElement> aliases = holder.typeAliases;
    expect(aliases, hasLength(1));
    FunctionTypeAliasElement alias = aliases[0];
    expect(alias, isNotNull);
    expect(alias.name, aliasName);
    expect(alias.type, isNotNull);
    expect(alias.isSynthetic, isFalse);
    List<VariableElement> parameters = alias.parameters;
    expect(parameters, hasLength(2));
    expect(parameters[0].name, firstParameterName);
    expect(parameters[1].name, secondParameterName);
    List<TypeParameterElement> typeParameters = alias.typeParameters;
    expect(typeParameters, isNotNull);
    expect(typeParameters, hasLength(0));
  }

  void test_visitTypeAlias_withTypeParameters() {
    ElementHolder holder = new ElementHolder();
    ElementBuilder builder = new ElementBuilder(holder);
    String aliasName = "F";
    String firstTypeParameterName = "A";
    String secondTypeParameterName = "B";
    TypeAlias typeAlias = AstFactory.typeAlias(
        null,
        aliasName,
        AstFactory.typeParameterList([firstTypeParameterName, secondTypeParameterName]),
        AstFactory.formalParameterList());
    typeAlias.accept(builder);
    List<FunctionTypeAliasElement> aliases = holder.typeAliases;
    expect(aliases, hasLength(1));
    FunctionTypeAliasElement alias = aliases[0];
    expect(alias, isNotNull);
    expect(alias.name, aliasName);
    expect(alias.type, isNotNull);
    expect(alias.isSynthetic, isFalse);
    List<VariableElement> parameters = alias.parameters;
    expect(parameters, isNotNull);
    expect(parameters, hasLength(0));
    List<TypeParameterElement> typeParameters = alias.typeParameters;
    expect(typeParameters, hasLength(2));
    expect(typeParameters[0].name, firstTypeParameterName);
    expect(typeParameters[1].name, secondTypeParameterName);
  }

  void test_visitTypeParameter() {
    ElementHolder holder = new ElementHolder();
    ElementBuilder builder = new ElementBuilder(holder);
    String parameterName = "E";
    TypeParameter typeParameter = AstFactory.typeParameter(parameterName);
    typeParameter.accept(builder);
    List<TypeParameterElement> typeParameters = holder.typeParameters;
    expect(typeParameters, hasLength(1));
    TypeParameterElement typeParameterElement = typeParameters[0];
    expect(typeParameterElement, isNotNull);
    expect(typeParameterElement.name, parameterName);
    expect(typeParameterElement.bound, isNull);
    expect(typeParameterElement.isSynthetic, isFalse);
  }

  void test_visitVariableDeclaration_inConstructor() {
    ElementHolder holder = new ElementHolder();
    ElementBuilder builder = new ElementBuilder(holder);
    //
    // C() {var v;}
    //
    String variableName = "v";
    VariableDeclaration variable =
        AstFactory.variableDeclaration2(variableName, null);
    Statement statement =
        AstFactory.variableDeclarationStatement2(null, [variable]);
    ConstructorDeclaration constructor = AstFactory.constructorDeclaration2(
        null,
        null,
        AstFactory.identifier3("C"),
        "C",
        AstFactory.formalParameterList(),
        null,
        AstFactory.blockFunctionBody2([statement]));
    constructor.accept(builder);
    List<ConstructorElement> constructors = holder.constructors;
    expect(constructors, hasLength(1));
    List<LocalVariableElement> variableElements =
        constructors[0].localVariables;
    expect(variableElements, hasLength(1));
    LocalVariableElement variableElement = variableElements[0];
    expect(variableElement.name, variableName);
  }

  void test_visitVariableDeclaration_inMethod() {
    ElementHolder holder = new ElementHolder();
    ElementBuilder builder = new ElementBuilder(holder);
    //
    // m() {var v;}
    //
    String variableName = "v";
    VariableDeclaration variable =
        AstFactory.variableDeclaration2(variableName, null);
    Statement statement =
        AstFactory.variableDeclarationStatement2(null, [variable]);
    MethodDeclaration constructor = AstFactory.methodDeclaration2(
        null,
        null,
        null,
        null,
        AstFactory.identifier3("m"),
        AstFactory.formalParameterList(),
        AstFactory.blockFunctionBody2([statement]));
    constructor.accept(builder);
    List<MethodElement> methods = holder.methods;
    expect(methods, hasLength(1));
    List<LocalVariableElement> variableElements = methods[0].localVariables;
    expect(variableElements, hasLength(1));
    LocalVariableElement variableElement = variableElements[0];
    expect(variableElement.name, variableName);
  }

  void test_visitVariableDeclaration_localNestedInField() {
    ElementHolder holder = new ElementHolder();
    ElementBuilder builder = new ElementBuilder(holder);
    //
    // var f = () {var v;}
    //
    String variableName = "v";
    VariableDeclaration variable =
        AstFactory.variableDeclaration2(variableName, null);
    Statement statement =
        AstFactory.variableDeclarationStatement2(null, [variable]);
    Expression initializer = AstFactory.functionExpression2(
        AstFactory.formalParameterList(),
        AstFactory.blockFunctionBody2([statement]));
    String fieldName = "f";
    VariableDeclaration field =
        AstFactory.variableDeclaration2(fieldName, initializer);
    FieldDeclaration fieldDeclaration =
        AstFactory.fieldDeclaration2(false, null, [field]);
    fieldDeclaration.accept(builder);
    List<FieldElement> variables = holder.fields;
    expect(variables, hasLength(1));
    FieldElement fieldElement = variables[0];
    expect(fieldElement, isNotNull);
    FunctionElement initializerElement = fieldElement.initializer;
    expect(initializerElement, isNotNull);
    List<FunctionElement> functionElements = initializerElement.functions;
    expect(functionElements, hasLength(1));
    List<LocalVariableElement> variableElements =
        functionElements[0].localVariables;
    expect(variableElements, hasLength(1));
    LocalVariableElement variableElement = variableElements[0];
    expect(variableElement.name, variableName);
    expect(variableElement.isConst, isFalse);
    expect(variableElement.isFinal, isFalse);
    expect(variableElement.isSynthetic, isFalse);
  }

  void test_visitVariableDeclaration_noInitializer() {
    ElementHolder holder = new ElementHolder();
    ElementBuilder builder = new ElementBuilder(holder);
    String variableName = "v";
    VariableDeclaration variableDeclaration =
        AstFactory.variableDeclaration2(variableName, null);
    AstFactory.variableDeclarationList2(null, [variableDeclaration]);
    variableDeclaration.accept(builder);
    List<TopLevelVariableElement> variables = holder.topLevelVariables;
    expect(variables, hasLength(1));
    TopLevelVariableElement variable = variables[0];
    expect(variable, isNotNull);
    expect(variable.initializer, isNull);
    expect(variable.name, variableName);
    expect(variable.isConst, isFalse);
    expect(variable.isFinal, isFalse);
    expect(variable.isSynthetic, isFalse);
    expect(variable.getter, isNotNull);
    expect(variable.setter, isNotNull);
  }

  void test_visitVariableDeclaration_top_const_hasInitializer() {
    ElementHolder holder = new ElementHolder();
    ElementBuilder builder = new ElementBuilder(holder);
    String variableName = "v";
    VariableDeclaration variableDeclaration =
        AstFactory.variableDeclaration2(variableName, AstFactory.integer(42));
    AstFactory.variableDeclarationList2(Keyword.CONST, [variableDeclaration]);
    variableDeclaration.accept(builder);
    List<TopLevelVariableElement> variables = holder.topLevelVariables;
    expect(variables, hasLength(1));
    TopLevelVariableElement variable = variables[0];
    expect(variable, new isInstanceOf<ConstTopLevelVariableElementImpl>());
    expect(variable.initializer, isNotNull);
    expect(variable.name, variableName);
    expect(variable.isConst, isTrue);
    expect(variable.isFinal, isFalse);
    expect(variable.isSynthetic, isFalse);
    expect(variable.getter, isNotNull);
    expect(variable.setter, isNull);
  }

  void test_visitVariableDeclaration_top_final() {
    ElementHolder holder = new ElementHolder();
    ElementBuilder builder = new ElementBuilder(holder);
    String variableName = "v";
    VariableDeclaration variableDeclaration =
        AstFactory.variableDeclaration2(variableName, null);
    AstFactory.variableDeclarationList2(Keyword.FINAL, [variableDeclaration]);
    variableDeclaration.accept(builder);
    List<TopLevelVariableElement> variables = holder.topLevelVariables;
    expect(variables, hasLength(1));
    TopLevelVariableElement variable = variables[0];
    expect(variable, isNotNull);
    expect(variable.initializer, isNull);
    expect(variable.name, variableName);
    expect(variable.isConst, isFalse);
    expect(variable.isFinal, isTrue);
    expect(variable.isSynthetic, isFalse);
    expect(variable.getter, isNotNull);
    expect(variable.setter, isNull);
  }

  void _useParameterInMethod(FormalParameter formalParameter, int blockOffset,
      int blockEnd) {
    Block block = AstFactory.block();
    block.leftBracket.offset = blockOffset;
    block.rightBracket.offset = blockEnd - 1;
    BlockFunctionBody body = AstFactory.blockFunctionBody(block);
    AstFactory.methodDeclaration2(
        null,
        null,
        null,
        null,
        AstFactory.identifier3("main"),
        AstFactory.formalParameterList([formalParameter]),
        body);
  }
}


@reflectiveTest
class ElementLocatorTest extends ResolverTestCase {
  void fail_locate_ExportDirective() {
    AstNode id = _findNodeIn("export", "export 'dart:core';");
    Element element = ElementLocator.locate(id);
    EngineTestCase.assertInstanceOf(
        (obj) => obj is ImportElement,
        ImportElement,
        element);
  }

  void fail_locate_Identifier_libraryDirective() {
    AstNode id = _findNodeIn("foo", "library foo.bar;");
    Element element = ElementLocator.locate(id);
    EngineTestCase.assertInstanceOf(
        (obj) => obj is LibraryElement,
        LibraryElement,
        element);
  }

  void fail_locate_Identifier_partOfDirective() {
    // Can't resolve the library element without the library declaration.
    //    AstNode id = findNodeIn("foo", "part of foo.bar;");
    //    Element element = ElementLocator.locate(id);
    //    assertInstanceOf(LibraryElement.class, element);
    fail("Test this case");
  }

  @override
  void reset() {
    AnalysisOptionsImpl analysisOptions = new AnalysisOptionsImpl();
    analysisOptions.hint = false;
    resetWithOptions(analysisOptions);
  }

  void test_locate_AssignmentExpression() {
    AstNode id = _findNodeIn("+=", r'''
int x = 0;
void main() {
  x += 1;
}''');
    Element element = ElementLocator.locate(id);
    EngineTestCase.assertInstanceOf(
        (obj) => obj is MethodElement,
        MethodElement,
        element);
  }

  void test_locate_BinaryExpression() {
    AstNode id = _findNodeIn("+", "var x = 3 + 4;");
    Element element = ElementLocator.locate(id);
    EngineTestCase.assertInstanceOf(
        (obj) => obj is MethodElement,
        MethodElement,
        element);
  }

  void test_locate_ClassDeclaration() {
    AstNode id = _findNodeIn("class", "class A { }");
    Element element = ElementLocator.locate(id);
    EngineTestCase.assertInstanceOf(
        (obj) => obj is ClassElement,
        ClassElement,
        element);
  }

  void test_locate_CompilationUnit() {
    CompilationUnit cu = _resolveContents("// only comment");
    expect(cu.element, isNotNull);
    Element element = ElementLocator.locate(cu);
    expect(element, same(cu.element));
  }

  void test_locate_ConstructorDeclaration() {
    AstNode id = _findNodeIndexedIn("bar", 0, r'''
class A {
  A.bar() {}
}''');
    ConstructorDeclaration declaration =
        id.getAncestor((node) => node is ConstructorDeclaration);
    Element element = ElementLocator.locate(declaration);
    EngineTestCase.assertInstanceOf(
        (obj) => obj is ConstructorElement,
        ConstructorElement,
        element);
  }

  void test_locate_FunctionDeclaration() {
    AstNode id = _findNodeIn("f", "int f() => 3;");
    FunctionDeclaration declaration =
        id.getAncestor((node) => node is FunctionDeclaration);
    Element element = ElementLocator.locate(declaration);
    EngineTestCase.assertInstanceOf(
        (obj) => obj is FunctionElement,
        FunctionElement,
        element);
  }

  void
      test_locate_Identifier_annotationClass_namedConstructor_forSimpleFormalParameter() {
    AstNode id = _findNodeIndexedIn("Class", 2, r'''
class Class {
  const Class.name();
}
void main(@Class.name() parameter) {
}''');
    Element element = ElementLocator.locate(id);
    EngineTestCase.assertInstanceOf(
        (obj) => obj is ClassElement,
        ClassElement,
        element);
  }

  void
      test_locate_Identifier_annotationClass_unnamedConstructor_forSimpleFormalParameter() {
    AstNode id = _findNodeIndexedIn("Class", 2, r'''
class Class {
  const Class();
}
void main(@Class() parameter) {
}''');
    Element element = ElementLocator.locate(id);
    EngineTestCase.assertInstanceOf(
        (obj) => obj is ConstructorElement,
        ConstructorElement,
        element);
  }

  void test_locate_Identifier_className() {
    AstNode id = _findNodeIn("A", "class A { }");
    Element element = ElementLocator.locate(id);
    EngineTestCase.assertInstanceOf(
        (obj) => obj is ClassElement,
        ClassElement,
        element);
  }

  void test_locate_Identifier_constructor_named() {
    AstNode id = _findNodeIndexedIn("bar", 0, r'''
class A {
  A.bar() {}
}''');
    Element element = ElementLocator.locate(id);
    EngineTestCase.assertInstanceOf(
        (obj) => obj is ConstructorElement,
        ConstructorElement,
        element);
  }

  void test_locate_Identifier_constructor_unnamed() {
    AstNode id = _findNodeIndexedIn("A", 1, r'''
class A {
  A() {}
}''');
    Element element = ElementLocator.locate(id);
    EngineTestCase.assertInstanceOf(
        (obj) => obj is ConstructorElement,
        ConstructorElement,
        element);
  }

  void test_locate_Identifier_fieldName() {
    AstNode id = _findNodeIn("x", "class A { var x; }");
    Element element = ElementLocator.locate(id);
    EngineTestCase.assertInstanceOf(
        (obj) => obj is FieldElement,
        FieldElement,
        element);
  }

  void test_locate_Identifier_propertAccess() {
    AstNode id = _findNodeIn("length", r'''
void main() {
 int x = 'foo'.length;
}''');
    Element element = ElementLocator.locate(id);
    EngineTestCase.assertInstanceOf(
        (obj) => obj is PropertyAccessorElement,
        PropertyAccessorElement,
        element);
  }

  void test_locate_ImportDirective() {
    AstNode id = _findNodeIn("import", "import 'dart:core';");
    Element element = ElementLocator.locate(id);
    EngineTestCase.assertInstanceOf(
        (obj) => obj is ImportElement,
        ImportElement,
        element);
  }

  void test_locate_IndexExpression() {
    AstNode id = _findNodeIndexedIn("\\[", 1, r'''
void main() {
  List x = [1, 2];
  var y = x[0];
}''');
    Element element = ElementLocator.locate(id);
    EngineTestCase.assertInstanceOf(
        (obj) => obj is MethodElement,
        MethodElement,
        element);
  }

  void test_locate_InstanceCreationExpression() {
    AstNode node = _findNodeIndexedIn("A(", 0, r'''
class A {}
void main() {
 new A();
}''');
    Element element = ElementLocator.locate(node);
    EngineTestCase.assertInstanceOf(
        (obj) => obj is ConstructorElement,
        ConstructorElement,
        element);
  }

  void test_locate_InstanceCreationExpression_type_prefixedIdentifier() {
    // prepare: new pref.A()
    SimpleIdentifier identifier = AstFactory.identifier3("A");
    PrefixedIdentifier prefixedIdentifier =
        AstFactory.identifier4("pref", identifier);
    InstanceCreationExpression creation =
        AstFactory.instanceCreationExpression2(
            Keyword.NEW,
            AstFactory.typeName3(prefixedIdentifier));
    // set ClassElement
    ClassElement classElement = ElementFactory.classElement2("A");
    identifier.staticElement = classElement;
    // set ConstructorElement
    ConstructorElement constructorElement =
        ElementFactory.constructorElement2(classElement, null);
    creation.constructorName.staticElement = constructorElement;
    // verify that "A" is resolved to ConstructorElement
    Element element = ElementLocator.locate(identifier);
    expect(element, same(classElement));
  }

  void test_locate_InstanceCreationExpression_type_simpleIdentifier() {
    // prepare: new A()
    SimpleIdentifier identifier = AstFactory.identifier3("A");
    InstanceCreationExpression creation =
        AstFactory.instanceCreationExpression2(
            Keyword.NEW,
            AstFactory.typeName3(identifier));
    // set ClassElement
    ClassElement classElement = ElementFactory.classElement2("A");
    identifier.staticElement = classElement;
    // set ConstructorElement
    ConstructorElement constructorElement =
        ElementFactory.constructorElement2(classElement, null);
    creation.constructorName.staticElement = constructorElement;
    // verify that "A" is resolved to ConstructorElement
    Element element = ElementLocator.locate(identifier);
    expect(element, same(classElement));
  }

  void test_locate_LibraryDirective() {
    AstNode id = _findNodeIn("library", "library foo;");
    Element element = ElementLocator.locate(id);
    EngineTestCase.assertInstanceOf(
        (obj) => obj is LibraryElement,
        LibraryElement,
        element);
  }

  void test_locate_MethodDeclaration() {
    AstNode id = _findNodeIn("m", r'''
class A {
  void m() {}
}''');
    MethodDeclaration declaration =
        id.getAncestor((node) => node is MethodDeclaration);
    Element element = ElementLocator.locate(declaration);
    EngineTestCase.assertInstanceOf(
        (obj) => obj is MethodElement,
        MethodElement,
        element);
  }

  void test_locate_MethodInvocation_method() {
    AstNode id = _findNodeIndexedIn("bar", 1, r'''
class A {
  int bar() => 42;
}
void main() {
 var f = new A().bar();
}''');
    Element element = ElementLocator.locate(id);
    EngineTestCase.assertInstanceOf(
        (obj) => obj is MethodElement,
        MethodElement,
        element);
  }

  void test_locate_MethodInvocation_topLevel() {
    String code = r'''
foo(x) {}
void main() {
 foo(0);
}''';
    CompilationUnit cu = _resolveContents(code);
    int offset = code.indexOf('foo(0)');
    AstNode node = new NodeLocator.con1(offset).searchWithin(cu);
    MethodInvocation invocation =
        node.getAncestor((n) => n is MethodInvocation);
    Element element = ElementLocator.locate(invocation);
    EngineTestCase.assertInstanceOf(
        (obj) => obj is FunctionElement,
        FunctionElement,
        element);
  }

  void test_locate_PostfixExpression() {
    AstNode id = _findNodeIn("++", "int addOne(int x) => x++;");
    Element element = ElementLocator.locate(id);
    EngineTestCase.assertInstanceOf(
        (obj) => obj is MethodElement,
        MethodElement,
        element);
  }

  void test_locate_PrefixedIdentifier() {
    AstNode id = _findNodeIn("int", r'''
import 'dart:core' as core;
core.int value;''');
    PrefixedIdentifier identifier =
        id.getAncestor((node) => node is PrefixedIdentifier);
    Element element = ElementLocator.locate(identifier);
    EngineTestCase.assertInstanceOf(
        (obj) => obj is ClassElement,
        ClassElement,
        element);
  }

  void test_locate_PrefixExpression() {
    AstNode id = _findNodeIn("++", "int addOne(int x) => ++x;");
    Element element = ElementLocator.locate(id);
    EngineTestCase.assertInstanceOf(
        (obj) => obj is MethodElement,
        MethodElement,
        element);
  }

  void test_locate_StringLiteral_exportUri() {
    addNamedSource("/foo.dart", "library foo;");
    AstNode id = _findNodeIn("'foo.dart'", "export 'foo.dart';");
    Element element = ElementLocator.locate(id);
    EngineTestCase.assertInstanceOf(
        (obj) => obj is LibraryElement,
        LibraryElement,
        element);
  }

  void test_locate_StringLiteral_expression() {
    AstNode id = _findNodeIn("abc", "var x = 'abc';");
    Element element = ElementLocator.locate(id);
    expect(element, isNull);
  }

  void test_locate_StringLiteral_importUri() {
    addNamedSource("/foo.dart", "library foo; class A {}");
    AstNode id =
        _findNodeIn("'foo.dart'", "import 'foo.dart'; class B extends A {}");
    Element element = ElementLocator.locate(id);
    EngineTestCase.assertInstanceOf(
        (obj) => obj is LibraryElement,
        LibraryElement,
        element);
  }

  void test_locate_StringLiteral_partUri() {
    addNamedSource("/foo.dart", "part of app;");
    AstNode id = _findNodeIn("'foo.dart'", "library app; part 'foo.dart';");
    Element element = ElementLocator.locate(id);
    EngineTestCase.assertInstanceOf(
        (obj) => obj is CompilationUnitElement,
        CompilationUnitElement,
        element);
  }

  void test_locate_VariableDeclaration() {
    AstNode id = _findNodeIn("x", "var x = 'abc';");
    VariableDeclaration declaration =
        id.getAncestor((node) => node is VariableDeclaration);
    Element element = ElementLocator.locate(declaration);
    EngineTestCase.assertInstanceOf(
        (obj) => obj is TopLevelVariableElement,
        TopLevelVariableElement,
        element);
  }

  void test_locateWithOffset_BinaryExpression() {
    AstNode id = _findNodeIn("+", "var x = 3 + 4;");
    Element element = ElementLocator.locateWithOffset(id, 0);
    EngineTestCase.assertInstanceOf(
        (obj) => obj is MethodElement,
        MethodElement,
        element);
  }

  void test_locateWithOffset_StringLiteral() {
    AstNode id = _findNodeIn("abc", "var x = 'abc';");
    Element element = ElementLocator.locateWithOffset(id, 1);
    expect(element, isNull);
  }

  /**
   * Find the first AST node matching a pattern in the resolved AST for the given source.
   *
   * [nodePattern] the (unique) pattern used to identify the node of interest.
   * [code] the code to resolve.
   * Returns the matched node in the resolved AST for the given source lines.
   */
  AstNode _findNodeIn(String nodePattern, String code) {
    return _findNodeIndexedIn(nodePattern, 0, code);
  }

  /**
   * Find the AST node matching the given indexed occurrence of a pattern in the resolved AST for
   * the given source.
   *
   * [nodePattern] the pattern used to identify the node of interest.
   * [index] the index of the pattern match of interest.
   * [code] the code to resolve.
   * Returns the matched node in the resolved AST for the given source lines
   */
  AstNode _findNodeIndexedIn(String nodePattern, int index, String code) {
    CompilationUnit cu = _resolveContents(code);
    int start = _getOffsetOfMatch(code, nodePattern, index);
    int end = start + nodePattern.length;
    return new NodeLocator.con2(start, end).searchWithin(cu);
  }

  int _getOffsetOfMatch(String contents, String pattern, int matchIndex) {
    if (matchIndex == 0) {
      return contents.indexOf(pattern);
    }
    JavaPatternMatcher matcher =
        new JavaPatternMatcher(new RegExp(pattern), contents);
    int count = 0;
    while (matcher.find()) {
      if (count == matchIndex) {
        return matcher.start();
      }
      ++count;
    }
    return -1;
  }

  /**
   * Parse, resolve and verify the given source lines to produce a fully
   * resolved AST.
   *
   * [code] the code to resolve.
   *
   * Returns the result of resolving the AST structure representing the content
   * of the source.
   *
   * Throws if source cannot be verified.
   */
  CompilationUnit _resolveContents(String code) {
    Source source = addSource(code);
    LibraryElement library = resolve(source);
    assertNoErrors(source);
    verify([source]);
    return analysisContext.resolveCompilationUnit(source, library);
  }
}


@reflectiveTest
class EnumMemberBuilderTest extends EngineTestCase {
  void test_visitEnumDeclaration_multiple() {
    String firstName = "ONE";
    String secondName = "TWO";
    String thirdName = "THREE";
    EnumDeclaration enumDeclaration =
        AstFactory.enumDeclaration2("E", [firstName, secondName, thirdName]);

    ClassElement enumElement = _buildElement(enumDeclaration);
    List<FieldElement> fields = enumElement.fields;
    expect(fields, hasLength(5));

    FieldElement constant = fields[2];
    expect(constant, isNotNull);
    expect(constant.name, firstName);
    expect(constant.isStatic, isTrue);
    _assertGetter(constant);

    constant = fields[3];
    expect(constant, isNotNull);
    expect(constant.name, secondName);
    expect(constant.isStatic, isTrue);
    _assertGetter(constant);

    constant = fields[4];
    expect(constant, isNotNull);
    expect(constant.name, thirdName);
    expect(constant.isStatic, isTrue);
    _assertGetter(constant);
  }

  void test_visitEnumDeclaration_single() {
    String firstName = "ONE";
    EnumDeclaration enumDeclaration =
        AstFactory.enumDeclaration2("E", [firstName]);

    ClassElement enumElement = _buildElement(enumDeclaration);
    List<FieldElement> fields = enumElement.fields;
    expect(fields, hasLength(3));

    FieldElement field = fields[0];
    expect(field, isNotNull);
    expect(field.name, "index");
    expect(field.isStatic, isFalse);
    expect(field.isSynthetic, isTrue);
    _assertGetter(field);

    field = fields[1];
    expect(field, isNotNull);
    expect(field.name, "values");
    expect(field.isStatic, isTrue);
    expect(field.isSynthetic, isTrue);
    _assertGetter(field);

    FieldElement constant = fields[2];
    expect(constant, isNotNull);
    expect(constant.name, firstName);
    expect(constant.isStatic, isTrue);
    _assertGetter(constant);
  }

  void _assertGetter(FieldElement field) {
    PropertyAccessorElement getter = field.getter;
    expect(getter, isNotNull);
    expect(getter.variable, same(field));
    expect(getter.type, isNotNull);
  }

  ClassElement _buildElement(EnumDeclaration enumDeclaration) {
    ElementHolder holder = new ElementHolder();
    ElementBuilder elementBuilder = new ElementBuilder(holder);
    enumDeclaration.accept(elementBuilder);
    EnumMemberBuilder memberBuilder =
        new EnumMemberBuilder(new TestTypeProvider());
    enumDeclaration.accept(memberBuilder);
    List<ClassElement> enums = holder.enums;
    expect(enums, hasLength(1));
    return enums[0];
  }
}


@reflectiveTest
class ErrorReporterTest extends EngineTestCase {
  /**
   * Create a type with the given name in a compilation unit with the given name.
   *
   * @param fileName the name of the compilation unit containing the class
   * @param typeName the name of the type to be created
   * @return the type that was created
   */
  InterfaceType createType(String fileName, String typeName) {
    CompilationUnitElementImpl unit = ElementFactory.compilationUnit(fileName);
    ClassElementImpl element = ElementFactory.classElement2(typeName);
    unit.types = <ClassElement>[element];
    return element.type;
  }

  void test_creation() {
    GatheringErrorListener listener = new GatheringErrorListener();
    TestSource source = new TestSource();
    expect(new ErrorReporter(listener, source), isNotNull);
  }

  void test_reportTypeErrorForNode_differentNames() {
    DartType firstType = createType("/test1.dart", "A");
    DartType secondType = createType("/test2.dart", "B");
    GatheringErrorListener listener = new GatheringErrorListener();
    ErrorReporter reporter =
        new ErrorReporter(listener, firstType.element.source);
    reporter.reportTypeErrorForNode(
        StaticWarningCode.ARGUMENT_TYPE_NOT_ASSIGNABLE,
        AstFactory.identifier3("x"),
        [firstType, secondType]);
    AnalysisError error = listener.errors[0];
    expect(error.message.indexOf("(") < 0, isTrue);
  }

  void test_reportTypeErrorForNode_sameName() {
    String typeName = "A";
    DartType firstType = createType("/test1.dart", typeName);
    DartType secondType = createType("/test2.dart", typeName);
    GatheringErrorListener listener = new GatheringErrorListener();
    ErrorReporter reporter =
        new ErrorReporter(listener, firstType.element.source);
    reporter.reportTypeErrorForNode(
        StaticWarningCode.ARGUMENT_TYPE_NOT_ASSIGNABLE,
        AstFactory.identifier3("x"),
        [firstType, secondType]);
    AnalysisError error = listener.errors[0];
    expect(error.message.indexOf("(") >= 0, isTrue);
  }
}

@reflectiveTest
class ErrorSeverityTest extends EngineTestCase {
  void test_max_error_error() {
    expect(
        ErrorSeverity.ERROR.max(ErrorSeverity.ERROR),
        same(ErrorSeverity.ERROR));
  }

  void test_max_error_none() {
    expect(
        ErrorSeverity.ERROR.max(ErrorSeverity.NONE),
        same(ErrorSeverity.ERROR));
  }

  void test_max_error_warning() {
    expect(
        ErrorSeverity.ERROR.max(ErrorSeverity.WARNING),
        same(ErrorSeverity.ERROR));
  }

  void test_max_none_error() {
    expect(
        ErrorSeverity.NONE.max(ErrorSeverity.ERROR),
        same(ErrorSeverity.ERROR));
  }

  void test_max_none_none() {
    expect(
        ErrorSeverity.NONE.max(ErrorSeverity.NONE),
        same(ErrorSeverity.NONE));
  }

  void test_max_none_warning() {
    expect(
        ErrorSeverity.NONE.max(ErrorSeverity.WARNING),
        same(ErrorSeverity.WARNING));
  }

  void test_max_warning_error() {
    expect(
        ErrorSeverity.WARNING.max(ErrorSeverity.ERROR),
        same(ErrorSeverity.ERROR));
  }

  void test_max_warning_none() {
    expect(
        ErrorSeverity.WARNING.max(ErrorSeverity.NONE),
        same(ErrorSeverity.WARNING));
  }

  void test_max_warning_warning() {
    expect(
        ErrorSeverity.WARNING.max(ErrorSeverity.WARNING),
        same(ErrorSeverity.WARNING));
  }
}

/**
 * Tests for the [ExitDetector] that do not require that the AST be resolved.
 *
 * See [ExitDetectorTest2] for tests that require the AST to be resolved.
 */
@reflectiveTest
class ExitDetectorTest extends ParserTestCase {
  void fail_doStatement_continue_with_label() {
    _assertFalse("{ x: do { continue x; } while(true); }");
  }

  void fail_whileStatement_continue_with_label() {
    _assertFalse("{ x: while (true) { continue x; } }");
  }

  void fail_whileStatement_doStatement_scopeRequired() {
    _assertTrue("{ while (true) { x: do { continue x; } while(true); }");
  }

  void test_asExpression() {
    _assertFalse("a as Object;");
  }

  void test_asExpression_throw() {
    _assertTrue("throw '' as Object;");
  }

  void test_assertStatement() {
    _assertFalse("assert(a);");
  }

  void test_assertStatement_throw() {
    _assertTrue("assert((throw 0));");
  }

  void test_assignmentExpression() {
    _assertFalse("v = 1;");
  }

  void test_assignmentExpression_lhs_throw() {
    _assertTrue("a[throw ''] = 0;");
  }

  void test_assignmentExpression_rhs_throw() {
    _assertTrue("v = throw '';");
  }

  void test_await_false() {
    _assertFalse("await x;");
  }

  void test_await_throw_true() {
    _assertTrue("bool b = await (throw '' || true);");
  }

  void test_binaryExpression_and() {
    _assertFalse("a && b;");
  }

  void test_binaryExpression_and_lhs() {
    _assertTrue("throw '' && b;");
  }

  void test_binaryExpression_and_rhs() {
    _assertTrue("a && (throw '');");
  }

  void test_binaryExpression_and_rhs2() {
    _assertTrue("false && (throw '');");
  }

  void test_binaryExpression_and_rhs3() {
    _assertFalse("true && (throw '');");
  }

  void test_binaryExpression_or() {
    _assertFalse("a || b;");
  }

  void test_binaryExpression_or_lhs() {
    _assertTrue("throw '' || b;");
  }

  void test_binaryExpression_or_rhs() {
    _assertTrue("a || (throw '');");
  }

  void test_binaryExpression_or_rhs2() {
    _assertTrue("true || (throw '');");
  }

  void test_binaryExpression_or_rhs3() {
    _assertFalse("false || (throw '');");
  }

  void test_block_empty() {
    _assertFalse("{}");
  }

  void test_block_noReturn() {
    _assertFalse("{ int i = 0; }");
  }

  void test_block_return() {
    _assertTrue("{ return 0; }");
  }

  void test_block_returnNotLast() {
    _assertTrue("{ return 0; throw 'a'; }");
  }

  void test_block_throwNotLast() {
    _assertTrue("{ throw 0; x = null; }");
  }

  void test_cascadeExpression_argument() {
    _assertTrue("a..b(throw '');");
  }

  void test_cascadeExpression_index() {
    _assertTrue("a..[throw ''];");
  }

  void test_cascadeExpression_target() {
    _assertTrue("throw ''..b();");
  }

  void test_conditional_ifElse_bothThrows() {
    _assertTrue("c ? throw '' : throw '';");
  }

  void test_conditional_ifElse_elseThrows() {
    _assertFalse("c ? i : throw '';");
  }

  void test_conditional_ifElse_noThrow() {
    _assertFalse("c ? i : j;");
  }

  void test_conditional_ifElse_thenThrow() {
    _assertFalse("c ? throw '' : j;");
  }

  void test_creation() {
    expect(new ExitDetector(), isNotNull);
  }

  void test_doStatement_throwCondition() {
    _assertTrue("{ do {} while (throw ''); }");
  }

  void test_doStatement_true_break() {
    _assertFalse("{ do { break; } while (true); }");
  }

  void test_doStatement_true_continue() {
    _assertTrue("{ do { continue; } while (true); }");
  }

  void test_doStatement_true_if_return() {
    _assertTrue("{ do { if (true) {return null;} } while (true); }");
  }

  void test_doStatement_true_noBreak() {
    _assertTrue("{ do {} while (true); }");
  }

  void test_doStatement_true_return() {
    _assertTrue("{ do { return null; } while (true);  }");
  }

  void test_emptyStatement() {
    _assertFalse(";");
  }

  void test_forEachStatement() {
    _assertFalse("for (element in list) {}");
  }

  void test_forEachStatement_throw() {
    _assertTrue("for (element in throw '') {}");
  }

  void test_forStatement_condition() {
    _assertTrue("for (; throw 0;) {}");
  }

  void test_forStatement_implicitTrue() {
    _assertTrue("for (;;) {}");
  }

  void test_forStatement_implicitTrue_break() {
    _assertFalse("for (;;) { break; }");
  }

  void test_forStatement_initialization() {
    _assertTrue("for (i = throw 0;;) {}");
  }

  void test_forStatement_true() {
    _assertTrue("for (; true; ) {}");
  }

  void test_forStatement_true_break() {
    _assertFalse("{ for (; true; ) { break; } }");
  }

  void test_forStatement_true_continue() {
    _assertTrue("{ for (; true; ) { continue; } }");
  }

  void test_forStatement_true_if_return() {
    _assertTrue("{ for (; true; ) { if (true) {return null;} } }");
  }

  void test_forStatement_true_noBreak() {
    _assertTrue("{ for (; true; ) {} }");
  }

  void test_forStatement_updaters() {
    _assertTrue("for (;; i++, throw 0) {}");
  }

  void test_forStatement_variableDeclaration() {
    _assertTrue("for (int i = throw 0;;) {}");
  }

  void test_functionExpression() {
    _assertFalse("(){};");
  }

  void test_functionExpression_bodyThrows() {
    _assertFalse("(int i) => throw '';");
  }

  void test_functionExpressionInvocation() {
    _assertFalse("f(g);");
  }

  void test_functionExpressionInvocation_argumentThrows() {
    _assertTrue("f(throw '');");
  }

  void test_functionExpressionInvocation_targetThrows() {
    _assertTrue("throw ''(g);");
  }

  void test_identifier_prefixedIdentifier() {
    _assertFalse("a.b;");
  }

  void test_identifier_simpleIdentifier() {
    _assertFalse("a;");
  }

  void test_if_false_else_return() {
    _assertTrue("if (false) {} else { return 0; }");
  }

  void test_if_false_noReturn() {
    _assertFalse("if (false) {}");
  }

  void test_if_false_return() {
    _assertFalse("if (false) { return 0; }");
  }

  void test_if_noReturn() {
    _assertFalse("if (c) i++;");
  }

  void test_if_return() {
    _assertFalse("if (c) return 0;");
  }

  void test_if_true_noReturn() {
    _assertFalse("if (true) {}");
  }

  void test_if_true_return() {
    _assertTrue("if (true) { return 0; }");
  }

  void test_ifElse_bothReturn() {
    _assertTrue("if (c) return 0; else return 1;");
  }

  void test_ifElse_elseReturn() {
    _assertFalse("if (c) i++; else return 1;");
  }

  void test_ifElse_noReturn() {
    _assertFalse("if (c) i++; else j++;");
  }

  void test_ifElse_thenReturn() {
    _assertFalse("if (c) return 0; else j++;");
  }

  void test_indexExpression() {
    _assertFalse("a[b];");
  }

  void test_indexExpression_index() {
    _assertTrue("a[throw ''];");
  }

  void test_indexExpression_target() {
    _assertTrue("throw ''[b];");
  }

  void test_instanceCreationExpression() {
    _assertFalse("new A(b);");
  }

  void test_instanceCreationExpression_argumentThrows() {
    _assertTrue("new A(throw '');");
  }

  void test_isExpression() {
    _assertFalse("A is B;");
  }

  void test_isExpression_throws() {
    _assertTrue("throw '' is B;");
  }

  void test_labeledStatement() {
    _assertFalse("label: a;");
  }

  void test_labeledStatement_throws() {
    _assertTrue("label: throw '';");
  }

  void test_literal_boolean() {
    _assertFalse("true;");
  }

  void test_literal_double() {
    _assertFalse("1.1;");
  }

  void test_literal_integer() {
    _assertFalse("1;");
  }

  void test_literal_null() {
    _assertFalse("null;");
  }

  void test_literal_String() {
    _assertFalse("'str';");
  }

  void test_methodInvocation() {
    _assertFalse("a.b(c);");
  }

  void test_methodInvocation_argument() {
    _assertTrue("a.b(throw '');");
  }

  void test_methodInvocation_target() {
    _assertTrue("throw ''.b(c);");
  }

  void test_parenthesizedExpression() {
    _assertFalse("(a);");
  }

  void test_parenthesizedExpression_throw() {
    _assertTrue("(throw '');");
  }

  void test_propertyAccess() {
    _assertFalse("new Object().a;");
  }

  void test_propertyAccess_throws() {
    _assertTrue("(throw '').a;");
  }

  void test_rethrow() {
    _assertTrue("rethrow;");
  }

  void test_return() {
    _assertTrue("return 0;");
  }

  void test_superExpression() {
    _assertFalse("super.a;");
  }

  void test_switch_allReturn() {
    _assertTrue("switch (i) { case 0: return 0; default: return 1; }");
  }

  void test_switch_defaultWithNoStatements() {
    _assertFalse("switch (i) { case 0: return 0; default: }");
  }

  void test_switch_fallThroughToNotReturn() {
    _assertFalse("switch (i) { case 0: case 1: break; default: return 1; }");
  }

  void test_switch_fallThroughToReturn() {
    _assertTrue("switch (i) { case 0: case 1: return 0; default: return 1; }");
  }

  void test_switch_noDefault() {
    _assertFalse("switch (i) { case 0: return 0; }");
  }

  void test_switch_nonReturn() {
    _assertFalse("switch (i) { case 0: i++; default: return 1; }");
  }

  void test_thisExpression() {
    _assertFalse("this.a;");
  }

  void test_throwExpression() {
    _assertTrue("throw new Object();");
  }

  void test_tryStatement_noReturn() {
    _assertFalse("try {} catch (e, s) {} finally {}");
  }

  void test_tryStatement_return_catch() {
    _assertFalse("try {} catch (e, s) { return 1; } finally {}");
  }

  void test_tryStatement_return_finally() {
    _assertTrue("try {} catch (e, s) {} finally { return 1; }");
  }

  void test_tryStatement_return_try() {
    _assertTrue("try { return 1; } catch (e, s) {} finally {}");
  }

  void test_variableDeclarationStatement_noInitializer() {
    _assertFalse("int i;");
  }

  void test_variableDeclarationStatement_noThrow() {
    _assertFalse("int i = 0;");
  }

  void test_variableDeclarationStatement_throw() {
    _assertTrue("int i = throw new Object();");
  }

  void test_whileStatement_false_nonReturn() {
    _assertFalse("{ while (false) {} }");
  }

  void test_whileStatement_throwCondition() {
    _assertTrue("{ while (throw '') {} }");
  }

  void test_whileStatement_true_break() {
    _assertFalse("{ while (true) { break; } }");
  }

  void test_whileStatement_true_continue() {
    _assertTrue("{ while (true) { continue; } }");
  }

  void test_whileStatement_true_if_return() {
    _assertTrue("{ while (true) { if (true) {return null;} } }");
  }

  void test_whileStatement_true_noBreak() {
    _assertTrue("{ while (true) {} }");
  }

  void test_whileStatement_true_return() {
    _assertTrue("{ while (true) { return null; } }");
  }

  void test_whileStatement_true_throw() {
    _assertTrue("{ while (true) { throw ''; } }");
  }

  void _assertFalse(String source) {
    _assertHasReturn(false, source);
  }

  void _assertHasReturn(bool expectedResult, String source) {
    Statement statement = ParserTestCase.parseStatement(source);
    expect(ExitDetector.exits(statement), expectedResult);
  }

  void _assertTrue(String source) {
    _assertHasReturn(true, source);
  }
}


/**
 * Tests for the [ExitDetector] that require that the AST be resolved.
 *
 * See [ExitDetectorTest] for tests that do not require the AST to be resolved.
 */
@reflectiveTest
class ExitDetectorTest2 extends ResolverTestCase {
  void test_switch_withEnum_false_noDefault() {
    Source source = addSource(r'''
enum E { A, B }
String f(E e) {
  var x;
  switch (e) {
    case A:
      x = 'A';
    case B:
      x = 'B';
  }
  return x;
}
''');
    LibraryElement element = resolve(source);
    CompilationUnit unit = resolveCompilationUnit(source, element);
    FunctionDeclaration function = unit.declarations.last;
    BlockFunctionBody body = function.functionExpression.body;
    Statement statement = body.block.statements[1];
    expect(ExitDetector.exits(statement), false);
  }

  void test_switch_withEnum_false_withDefault() {
    Source source = addSource(r'''
enum E { A, B }
String f(E e) {
  var x;
  switch (e) {
    case A:
      x = 'A';
    default:
      x = '?';
  }
  return x;
}
''');
    LibraryElement element = resolve(source);
    CompilationUnit unit = resolveCompilationUnit(source, element);
    FunctionDeclaration function = unit.declarations.last;
    BlockFunctionBody body = function.functionExpression.body;
    Statement statement = body.block.statements[1];
    expect(ExitDetector.exits(statement), false);
  }

  void test_switch_withEnum_true_noDefault() {
    Source source = addSource(r'''
enum E { A, B }
String f(E e) {
  switch (e) {
    case A:
      return 'A';
    case B:
      return 'B';
  }
}
''');
    LibraryElement element = resolve(source);
    CompilationUnit unit = resolveCompilationUnit(source, element);
    FunctionDeclaration function = unit.declarations.last;
    BlockFunctionBody body = function.functionExpression.body;
    Statement statement = body.block.statements[0];
    expect(ExitDetector.exits(statement), true);
  }

  void test_switch_withEnum_true_withDefault() {
    Source source = addSource(r'''
enum E { A, B }
String f(E e) {
  switch (e) {
    case A:
      return 'A';
    default:
      return '?';
  }
}
''');
    LibraryElement element = resolve(source);
    CompilationUnit unit = resolveCompilationUnit(source, element);
    FunctionDeclaration function = unit.declarations.last;
    BlockFunctionBody body = function.functionExpression.body;
    Statement statement = body.block.statements[0];
    expect(ExitDetector.exits(statement), true);
  }
}


@reflectiveTest
class FileBasedSourceTest {
  void test_equals_false_differentFiles() {
    JavaFile file1 = FileUtilities2.createFile("/does/not/exist1.dart");
    JavaFile file2 = FileUtilities2.createFile("/does/not/exist2.dart");
    FileBasedSource source1 = new FileBasedSource.con1(file1);
    FileBasedSource source2 = new FileBasedSource.con1(file2);
    expect(source1 == source2, isFalse);
  }

  void test_equals_false_null() {
    JavaFile file = FileUtilities2.createFile("/does/not/exist1.dart");
    FileBasedSource source1 = new FileBasedSource.con1(file);
    expect(source1 == null, isFalse);
  }

  void test_equals_true() {
    JavaFile file1 = FileUtilities2.createFile("/does/not/exist.dart");
    JavaFile file2 = FileUtilities2.createFile("/does/not/exist.dart");
    FileBasedSource source1 = new FileBasedSource.con1(file1);
    FileBasedSource source2 = new FileBasedSource.con1(file2);
    expect(source1 == source2, isTrue);
  }

  void test_fileReadMode() {
    expect(FileBasedSource.fileReadMode('a'), 'a');
    expect(FileBasedSource.fileReadMode('a\n'), 'a\n');
    expect(FileBasedSource.fileReadMode('ab'), 'ab');
    expect(FileBasedSource.fileReadMode('abc'), 'abc');
    expect(FileBasedSource.fileReadMode('a\nb'), 'a\nb');
    expect(FileBasedSource.fileReadMode('a\rb'), 'a\rb');
    expect(FileBasedSource.fileReadMode('a\r\nb'), 'a\r\nb');
  }

  void test_fileReadMode_changed() {
    FileBasedSource.fileReadMode = (String s) => s + 'xyz';
    expect(FileBasedSource.fileReadMode('a'), 'axyz');
    expect(FileBasedSource.fileReadMode('a\n'), 'a\nxyz');
    expect(FileBasedSource.fileReadMode('ab'), 'abxyz');
    expect(FileBasedSource.fileReadMode('abc'), 'abcxyz');
    FileBasedSource.fileReadMode = (String s) => s;
  }

  void test_fileReadMode_normalize_eol_always() {
    FileBasedSource.fileReadMode =
        PhysicalResourceProvider.NORMALIZE_EOL_ALWAYS;
    expect(FileBasedSource.fileReadMode('a'), 'a');

    // '\n' -> '\n' as first, last and only character
    expect(FileBasedSource.fileReadMode('\n'), '\n');
    expect(FileBasedSource.fileReadMode('a\n'), 'a\n');
    expect(FileBasedSource.fileReadMode('\na'), '\na');

    // '\r\n' -> '\n' as first, last and only character
    expect(FileBasedSource.fileReadMode('\r\n'), '\n');
    expect(FileBasedSource.fileReadMode('a\r\n'), 'a\n');
    expect(FileBasedSource.fileReadMode('\r\na'), '\na');

    // '\r' -> '\n' as first, last and only character
    expect(FileBasedSource.fileReadMode('\r'), '\n');
    expect(FileBasedSource.fileReadMode('a\r'), 'a\n');
    expect(FileBasedSource.fileReadMode('\ra'), '\na');

    FileBasedSource.fileReadMode = (String s) => s;
  }

  void test_getEncoding() {
    SourceFactory factory = new SourceFactory([new FileUriResolver()]);
    String fullPath = "/does/not/exist.dart";
    JavaFile file = FileUtilities2.createFile(fullPath);
    FileBasedSource source = new FileBasedSource.con1(file);
    expect(factory.fromEncoding(source.encoding), source);
  }

  void test_getFullName() {
    String fullPath = "/does/not/exist.dart";
    JavaFile file = FileUtilities2.createFile(fullPath);
    FileBasedSource source = new FileBasedSource.con1(file);
    expect(source.fullName, file.getAbsolutePath());
  }

  void test_getShortName() {
    JavaFile file = FileUtilities2.createFile("/does/not/exist.dart");
    FileBasedSource source = new FileBasedSource.con1(file);
    expect(source.shortName, "exist.dart");
  }

  void test_hashCode() {
    JavaFile file1 = FileUtilities2.createFile("/does/not/exist.dart");
    JavaFile file2 = FileUtilities2.createFile("/does/not/exist.dart");
    FileBasedSource source1 = new FileBasedSource.con1(file1);
    FileBasedSource source2 = new FileBasedSource.con1(file2);
    expect(source2.hashCode, source1.hashCode);
  }

  void test_isInSystemLibrary_contagious() {
    JavaFile sdkDirectory = DirectoryBasedDartSdk.defaultSdkDirectory;
    expect(sdkDirectory, isNotNull);
    DartSdk sdk = new DirectoryBasedDartSdk(sdkDirectory);
    UriResolver resolver = new DartUriResolver(sdk);
    SourceFactory factory = new SourceFactory([resolver]);
    // resolve dart:core
    Source result =
        resolver.resolveAbsolute(parseUriWithException("dart:core"));
    expect(result, isNotNull);
    expect(result.isInSystemLibrary, isTrue);
    // system libraries reference only other system libraries
    Source partSource = factory.resolveUri(result, "num.dart");
    expect(partSource, isNotNull);
    expect(partSource.isInSystemLibrary, isTrue);
  }

  void test_isInSystemLibrary_false() {
    JavaFile file = FileUtilities2.createFile("/does/not/exist.dart");
    FileBasedSource source = new FileBasedSource.con1(file);
    expect(source, isNotNull);
    expect(source.fullName, file.getAbsolutePath());
    expect(source.isInSystemLibrary, isFalse);
  }

  void test_issue14500() {
    // see https://code.google.com/p/dart/issues/detail?id=14500
    FileBasedSource source = new FileBasedSource.con1(
        FileUtilities2.createFile("/some/packages/foo:bar.dart"));
    expect(source, isNotNull);
    expect(source.exists(), isFalse);
  }

  void test_resolveRelative_dart_fileName() {
    JavaFile file = FileUtilities2.createFile("/a/b/test.dart");
    FileBasedSource source =
        new FileBasedSource.con2(parseUriWithException("dart:test"), file);
    expect(source, isNotNull);
    Uri relative = source.resolveRelativeUri(parseUriWithException("lib.dart"));
    expect(relative, isNotNull);
    expect(relative.toString(), "dart:test/lib.dart");
  }

  void test_resolveRelative_dart_filePath() {
    JavaFile file = FileUtilities2.createFile("/a/b/test.dart");
    FileBasedSource source =
        new FileBasedSource.con2(parseUriWithException("dart:test"), file);
    expect(source, isNotNull);
    Uri relative =
        source.resolveRelativeUri(parseUriWithException("c/lib.dart"));
    expect(relative, isNotNull);
    expect(relative.toString(), "dart:test/c/lib.dart");
  }

  void test_resolveRelative_dart_filePathWithParent() {
    JavaFile file = FileUtilities2.createFile("/a/b/test.dart");
    FileBasedSource source =
        new FileBasedSource.con2(parseUriWithException("dart:test/b/test.dart"), file);
    expect(source, isNotNull);
    Uri relative =
        source.resolveRelativeUri(parseUriWithException("../c/lib.dart"));
    expect(relative, isNotNull);
    expect(relative.toString(), "dart:test/c/lib.dart");
  }

  void test_resolveRelative_file_fileName() {
    if (OSUtilities.isWindows()) {
      // On Windows, the URI that is produced includes a drive letter,
      // which I believe is not consistent across all machines that might run
      // this test.
      return;
    }
    JavaFile file = FileUtilities2.createFile("/a/b/test.dart");
    FileBasedSource source = new FileBasedSource.con1(file);
    expect(source, isNotNull);
    Uri relative = source.resolveRelativeUri(parseUriWithException("lib.dart"));
    expect(relative, isNotNull);
    expect(relative.toString(), "file:///a/b/lib.dart");
  }

  void test_resolveRelative_file_filePath() {
    if (OSUtilities.isWindows()) {
      // On Windows, the URI that is produced includes a drive letter,
      // which I believe is not consistent across all machines that might run
      // this test.
      return;
    }
    JavaFile file = FileUtilities2.createFile("/a/b/test.dart");
    FileBasedSource source = new FileBasedSource.con1(file);
    expect(source, isNotNull);
    Uri relative =
        source.resolveRelativeUri(parseUriWithException("c/lib.dart"));
    expect(relative, isNotNull);
    expect(relative.toString(), "file:///a/b/c/lib.dart");
  }

  void test_resolveRelative_file_filePathWithParent() {
    if (OSUtilities.isWindows()) {
      // On Windows, the URI that is produced includes a drive letter, which I
      // believe is not consistent across all machines that might run this test.
      return;
    }
    JavaFile file = FileUtilities2.createFile("/a/b/test.dart");
    FileBasedSource source = new FileBasedSource.con1(file);
    expect(source, isNotNull);
    Uri relative =
        source.resolveRelativeUri(parseUriWithException("../c/lib.dart"));
    expect(relative, isNotNull);
    expect(relative.toString(), "file:///a/c/lib.dart");
  }

  void test_resolveRelative_package_fileName() {
    JavaFile file = FileUtilities2.createFile("/a/b/test.dart");
    FileBasedSource source =
        new FileBasedSource.con2(parseUriWithException("package:b/test.dart"), file);
    expect(source, isNotNull);
    Uri relative = source.resolveRelativeUri(parseUriWithException("lib.dart"));
    expect(relative, isNotNull);
    expect(relative.toString(), "package:b/lib.dart");
  }

  void test_resolveRelative_package_fileNameWithoutPackageName() {
    JavaFile file = FileUtilities2.createFile("/a/b/test.dart");
    FileBasedSource source =
        new FileBasedSource.con2(parseUriWithException("package:test.dart"), file);
    expect(source, isNotNull);
    Uri relative = source.resolveRelativeUri(parseUriWithException("lib.dart"));
    expect(relative, isNotNull);
    expect(relative.toString(), "package:lib.dart");
  }

  void test_resolveRelative_package_filePath() {
    JavaFile file = FileUtilities2.createFile("/a/b/test.dart");
    FileBasedSource source =
        new FileBasedSource.con2(parseUriWithException("package:b/test.dart"), file);
    expect(source, isNotNull);
    Uri relative =
        source.resolveRelativeUri(parseUriWithException("c/lib.dart"));
    expect(relative, isNotNull);
    expect(relative.toString(), "package:b/c/lib.dart");
  }

  void test_resolveRelative_package_filePathWithParent() {
    JavaFile file = FileUtilities2.createFile("/a/b/test.dart");
    FileBasedSource source =
        new FileBasedSource.con2(parseUriWithException("package:a/b/test.dart"), file);
    expect(source, isNotNull);
    Uri relative =
        source.resolveRelativeUri(parseUriWithException("../c/lib.dart"));
    expect(relative, isNotNull);
    expect(relative.toString(), "package:a/c/lib.dart");
  }

  void test_system() {
    JavaFile file = FileUtilities2.createFile("/does/not/exist.dart");
    FileBasedSource source =
        new FileBasedSource.con2(parseUriWithException("dart:core"), file);
    expect(source, isNotNull);
    expect(source.fullName, file.getAbsolutePath());
    expect(source.isInSystemLibrary, isTrue);
  }
}


@reflectiveTest
class FileUriResolverTest {
  void test_creation() {
    expect(new FileUriResolver(), isNotNull);
  }

  void test_resolve_file() {
    UriResolver resolver = new FileUriResolver();
    Source result =
        resolver.resolveAbsolute(parseUriWithException("file:/does/not/exist.dart"));
    expect(result, isNotNull);
    expect(
        result.fullName,
        FileUtilities2.createFile("/does/not/exist.dart").getAbsolutePath());
  }

  void test_resolve_nonFile() {
    UriResolver resolver = new FileUriResolver();
    Source result =
        resolver.resolveAbsolute(parseUriWithException("dart:core"));
    expect(result, isNull);
  }
}


@reflectiveTest
class CustomUriResolverTest {
  void test_creation() {
    expect(new CustomUriResolver({}), isNotNull);
  }

  void test_resolve_unknown_uri() {
    UriResolver resolver = new CustomUriResolver({
      'custom:library': '/path/to/library.dart',
    });
    Source result = resolver.resolveAbsolute(
        parseUriWithException("custom:non_library"));
    expect(result, isNull);
  }

  void test_resolve_uri() {
    String path =
        FileUtilities2.createFile("/path/to/library.dart").getAbsolutePath();
    UriResolver resolver = new CustomUriResolver({
      'custom:library': path,
    });
    Source result = resolver.resolveAbsolute(
        parseUriWithException("custom:library"));
    expect(result, isNotNull);
    expect(result.fullName, path);
  }
}


@reflectiveTest
class HtmlParserTest extends EngineTestCase {
  /**
   * The name of the 'script' tag in an HTML file.
   */
  static String _TAG_SCRIPT = "script";
  void fail_parse_scriptWithComment() {
    String scriptBody = r'''
      /**
       *     <editable-label bind-value="dartAsignableValue">
       *     </editable-label>
       */
      class Foo {}''';
    ht.HtmlUnit htmlUnit = parse("""
<html>
  <body>
    <script type='application/dart'>
$scriptBody
    </script>
  </body>
</html>""");
    _validate(
        htmlUnit,
        [
            _t4(
                "html",
                [
                    _t4("body", [_t("script", _a(["type", "'application/dart'"]), scriptBody)])])]);
  }
  ht.HtmlUnit parse(String contents) {
//    TestSource source =
//        new TestSource.con1(FileUtilities2.createFile("/test.dart"), contents);
    ht.AbstractScanner scanner = new ht.StringScanner(null, contents);
    scanner.passThroughElements = <String>[_TAG_SCRIPT];
    ht.Token token = scanner.tokenize();
    LineInfo lineInfo = new LineInfo(scanner.lineStarts);
    GatheringErrorListener errorListener = new GatheringErrorListener();
    ht.HtmlUnit unit =
        new ht.HtmlParser(null, errorListener).parse(token, lineInfo);
    errorListener.assertNoErrors();
    return unit;
  }
  void test_parse_attribute() {
    ht.HtmlUnit htmlUnit = parse("<html><body foo=\"sdfsdf\"></body></html>");
    _validate(
        htmlUnit,
        [_t4("html", [_t("body", _a(["foo", "\"sdfsdf\""]), "")])]);
    ht.XmlTagNode htmlNode = htmlUnit.tagNodes[0];
    ht.XmlTagNode bodyNode = htmlNode.tagNodes[0];
    expect(bodyNode.attributes[0].text, "sdfsdf");
  }
  void test_parse_attribute_EOF() {
    ht.HtmlUnit htmlUnit = parse("<html><body foo=\"sdfsdf\"");
    _validate(
        htmlUnit,
        [_t4("html", [_t("body", _a(["foo", "\"sdfsdf\""]), "")])]);
  }
  void test_parse_attribute_EOF_missing_quote() {
    ht.HtmlUnit htmlUnit = parse("<html><body foo=\"sdfsd");
    _validate(
        htmlUnit,
        [_t4("html", [_t("body", _a(["foo", "\"sdfsd"]), "")])]);
    ht.XmlTagNode htmlNode = htmlUnit.tagNodes[0];
    ht.XmlTagNode bodyNode = htmlNode.tagNodes[0];
    expect(bodyNode.attributes[0].text, "sdfsd");
  }
  void test_parse_attribute_extra_quote() {
    ht.HtmlUnit htmlUnit = parse("<html><body foo=\"sdfsdf\"\"></body></html>");
    _validate(
        htmlUnit,
        [_t4("html", [_t("body", _a(["foo", "\"sdfsdf\""]), "")])]);
  }
  void test_parse_attribute_single_quote() {
    ht.HtmlUnit htmlUnit = parse("<html><body foo='sdfsdf'></body></html>");
    _validate(
        htmlUnit,
        [_t4("html", [_t("body", _a(["foo", "'sdfsdf'"]), "")])]);
    ht.XmlTagNode htmlNode = htmlUnit.tagNodes[0];
    ht.XmlTagNode bodyNode = htmlNode.tagNodes[0];
    expect(bodyNode.attributes[0].text, "sdfsdf");
  }
  void test_parse_comment_embedded() {
    ht.HtmlUnit htmlUnit = parse("<html <!-- comment -->></html>");
    _validate(htmlUnit, [_t3("html", "")]);
  }
  void test_parse_comment_first() {
    ht.HtmlUnit htmlUnit = parse("<!-- comment --><html></html>");
    _validate(htmlUnit, [_t3("html", "")]);
  }
  void test_parse_comment_in_content() {
    ht.HtmlUnit htmlUnit = parse("<html><!-- comment --></html>");
    _validate(htmlUnit, [_t3("html", "<!-- comment -->")]);
  }
  void test_parse_content() {
    ht.HtmlUnit htmlUnit = parse("<html>\n<p a=\"b\">blat \n </p>\n</html>");
    // ht.XmlTagNode.getContent() does not include whitespace
    // between '<' and '>' at this time
    _validate(
        htmlUnit,
        [
            _t3(
                "html",
                "\n<pa=\"b\">blat \n </p>\n",
                [_t("p", _a(["a", "\"b\""]), "blat \n ")])]);
  }
  void test_parse_content_none() {
    ht.HtmlUnit htmlUnit = parse("<html><p/>blat<p/></html>");
    _validate(
        htmlUnit,
        [_t3("html", "<p/>blat<p/>", [_t3("p", ""), _t3("p", "")])]);
  }
  void test_parse_declaration() {
    ht.HtmlUnit htmlUnit = parse("<!DOCTYPE html>\n\n<html><p></p></html>");
    _validate(htmlUnit, [_t4("html", [_t3("p", "")])]);
  }
  void test_parse_directive() {
    ht.HtmlUnit htmlUnit = parse("<?xml ?>\n\n<html><p></p></html>");
    _validate(htmlUnit, [_t4("html", [_t3("p", "")])]);
  }
  void test_parse_getAttribute() {
    ht.HtmlUnit htmlUnit = parse("<html><body foo=\"sdfsdf\"></body></html>");
    ht.XmlTagNode htmlNode = htmlUnit.tagNodes[0];
    ht.XmlTagNode bodyNode = htmlNode.tagNodes[0];
    expect(bodyNode.getAttribute("foo").text, "sdfsdf");
    expect(bodyNode.getAttribute("bar"), null);
    expect(bodyNode.getAttribute(null), null);
  }
  void test_parse_getAttributeText() {
    ht.HtmlUnit htmlUnit = parse("<html><body foo=\"sdfsdf\"></body></html>");
    ht.XmlTagNode htmlNode = htmlUnit.tagNodes[0];
    ht.XmlTagNode bodyNode = htmlNode.tagNodes[0];
    expect(bodyNode.getAttributeText("foo"), "sdfsdf");
    expect(bodyNode.getAttributeText("bar"), null);
    expect(bodyNode.getAttributeText(null), null);
  }
  void test_parse_headers() {
    String code = r'''
<html>
  <body>
    <h2>000</h2>
    <div>
      111
    </div>
  </body>
</html>''';
    ht.HtmlUnit htmlUnit = parse(code);
    _validate(
        htmlUnit,
        [_t4("html", [_t4("body", [_t3("h2", "000"), _t4("div")])])]);
  }
  void test_parse_script() {
    ht.HtmlUnit htmlUnit =
        parse("<html><script >here is <p> some</script></html>");
    _validate(htmlUnit, [_t4("html", [_t3("script", "here is <p> some")])]);
  }
  void test_parse_self_closing() {
    ht.HtmlUnit htmlUnit = parse("<html>foo<br>bar</html>");
    _validate(htmlUnit, [_t3("html", "foo<br>bar", [_t3("br", "")])]);
  }
  void test_parse_self_closing_declaration() {
    ht.HtmlUnit htmlUnit = parse("<!DOCTYPE html><html>foo</html>");
    _validate(htmlUnit, [_t3("html", "foo")]);
  }
  XmlValidator_Attributes _a(List<String> keyValuePairs) =>
      new XmlValidator_Attributes(keyValuePairs);
  XmlValidator_Tag _t(String tag, XmlValidator_Attributes attributes,
      String content, [List<XmlValidator_Tag> children =
      XmlValidator_Tag.EMPTY_LIST]) =>
      new XmlValidator_Tag(tag, attributes, content, children);
  XmlValidator_Tag _t3(String tag, String content,
      [List<XmlValidator_Tag> children = XmlValidator_Tag.EMPTY_LIST]) =>
      new XmlValidator_Tag(tag, new XmlValidator_Attributes(), content, children);
  XmlValidator_Tag _t4(String tag, [List<XmlValidator_Tag> children =
      XmlValidator_Tag.EMPTY_LIST]) =>
      new XmlValidator_Tag(tag, new XmlValidator_Attributes(), null, children);
  void _validate(ht.HtmlUnit htmlUnit, List<XmlValidator_Tag> expectedTags) {
    XmlValidator validator = new XmlValidator();
    validator.expectTags(expectedTags);
    htmlUnit.accept(validator);
    validator.assertValid();
  }
}


@reflectiveTest
class HtmlTagInfoBuilderTest extends HtmlParserTest {
  void test_builder() {
    HtmlTagInfoBuilder builder = new HtmlTagInfoBuilder();
    ht.HtmlUnit unit = parse(r'''
<html>
  <body>
    <div id="x"></div>
    <p class='c'></p>
    <div class='c'></div>
  </body>
</html>''');
    unit.accept(builder);
    HtmlTagInfo info = builder.getTagInfo();
    expect(info, isNotNull);
    List<String> allTags = info.allTags;
    expect(allTags, hasLength(4));
    expect(info.getTagWithId("x"), "div");
    List<String> tagsWithClass = info.getTagsWithClass("c");
    expect(tagsWithClass, hasLength(2));
  }
}


@reflectiveTest
class HtmlUnitBuilderTest extends EngineTestCase {
  AnalysisContextImpl _context;
  @override
  void setUp() {
    _context = AnalysisContextFactory.contextWithCore();
  }
  @override
  void tearDown() {
    _context = null;
    super.tearDown();
  }
  void test_embedded_script() {
    HtmlElementImpl element = _build(r'''
<html>
<script type="application/dart">foo=2;</script>
</html>''');
    _validate(element, [_s(_l([_v("foo")]))]);
  }
  void test_embedded_script_no_content() {
    HtmlElementImpl element = _build(r'''
<html>
<script type="application/dart"></script>
</html>''');
    _validate(element, [_s(_l())]);
  }
  void test_external_script() {
    HtmlElementImpl element = _build(r'''
<html>
<script type="application/dart" src="other.dart"/>
</html>''');
    _validate(element, [_s2("other.dart")]);
  }
  void test_external_script_no_source() {
    HtmlElementImpl element = _build(r'''
<html>
<script type="application/dart"/>
</html>''');
    _validate(element, [_s2(null)]);
  }
  void test_external_script_with_content() {
    HtmlElementImpl element = _build(r'''
<html>
<script type="application/dart" src="other.dart">blat=2;</script>
</html>''');
    _validate(element, [_s2("other.dart")]);
  }
  void test_no_scripts() {
    HtmlElementImpl element = _build(r'''
<!DOCTYPE html>
<html><p></p></html>''');
    _validate(element, []);
  }
  void test_two_dart_scripts() {
    HtmlElementImpl element = _build(r'''
<html>
<script type="application/dart">bar=2;</script>
<script type="application/dart" src="other.dart"/>
<script src="dart.js"/>
</html>''');
    _validate(element, [_s(_l([_v("bar")])), _s2("other.dart")]);
  }
  HtmlElementImpl _build(String contents) {
    TestSource source = new TestSource(
        FileUtilities2.createFile("/test.html").getAbsolutePath(),
        contents);
    ChangeSet changeSet = new ChangeSet();
    changeSet.addedSource(source);
    _context.applyChanges(changeSet);
    HtmlUnitBuilder builder = new HtmlUnitBuilder(_context);
    return builder.buildHtmlElement(source, _context.parseHtmlUnit(source));
  }
  HtmlUnitBuilderTest_ExpectedLibrary
      _l([List<HtmlUnitBuilderTest_ExpectedVariable> expectedVariables =
      HtmlUnitBuilderTest_ExpectedVariable.EMPTY_LIST]) =>
      new HtmlUnitBuilderTest_ExpectedLibrary(this, expectedVariables);
  _ExpectedScript _s(HtmlUnitBuilderTest_ExpectedLibrary expectedLibrary) =>
      new _ExpectedScript.con1(expectedLibrary);
  _ExpectedScript _s2(String scriptSourcePath) =>
      new _ExpectedScript.con2(scriptSourcePath);
  HtmlUnitBuilderTest_ExpectedVariable _v(String varName) =>
      new HtmlUnitBuilderTest_ExpectedVariable(varName);
  void _validate(HtmlElementImpl element,
      List<_ExpectedScript> expectedScripts) {
    expect(element.context, same(_context));
    List<HtmlScriptElement> scripts = element.scripts;
    expect(scripts, isNotNull);
    expect(scripts, hasLength(expectedScripts.length));
    for (int scriptIndex = 0; scriptIndex < scripts.length; scriptIndex++) {
      expectedScripts[scriptIndex]._validate(scriptIndex, scripts[scriptIndex]);
    }
  }
}


class HtmlUnitBuilderTest_ExpectedLibrary {
  final HtmlUnitBuilderTest HtmlUnitBuilderTest_this;
  final List<HtmlUnitBuilderTest_ExpectedVariable> _expectedVariables;
  HtmlUnitBuilderTest_ExpectedLibrary(this.HtmlUnitBuilderTest_this,
      [this._expectedVariables = HtmlUnitBuilderTest_ExpectedVariable.EMPTY_LIST]);
  void _validate(int scriptIndex, EmbeddedHtmlScriptElementImpl script) {
    LibraryElement library = script.scriptLibrary;
    expect(library, isNotNull, reason: "script $scriptIndex");
    expect(
        script.context,
        same(HtmlUnitBuilderTest_this._context),
        reason: "script $scriptIndex");
    CompilationUnitElement unit = library.definingCompilationUnit;
    expect(unit, isNotNull, reason: "script $scriptIndex");
    List<TopLevelVariableElement> variables = unit.topLevelVariables;
    expect(variables, hasLength(_expectedVariables.length));
    for (int index = 0; index < variables.length; index++) {
      _expectedVariables[index].validate(scriptIndex, variables[index]);
    }
    expect(
        library.enclosingElement,
        same(script),
        reason: "script $scriptIndex");
  }
}


class HtmlUnitBuilderTest_ExpectedVariable {
  static const List<HtmlUnitBuilderTest_ExpectedVariable> EMPTY_LIST = const
      <HtmlUnitBuilderTest_ExpectedVariable>[
      ];
  final String _expectedName;
  HtmlUnitBuilderTest_ExpectedVariable(this._expectedName);
  void validate(int scriptIndex, TopLevelVariableElement variable) {
    expect(variable, isNotNull, reason: "script $scriptIndex");
    expect(variable.name, _expectedName, reason: "script $scriptIndex");
  }
}


/**
 * Instances of the class `HtmlWarningCodeTest` test the generation of HTML warning codes.
 */
@reflectiveTest
class HtmlWarningCodeTest extends EngineTestCase {
  /**
   * The source factory used to create the sources to be resolved.
   */
  SourceFactory _sourceFactory;

  /**
   * The analysis context used to resolve the HTML files.
   */
  AnalysisContextImpl _context;

  /**
   * The contents of the 'test.html' file.
   */
  String _contents;

  /**
   * The list of reported errors.
   */
  List<AnalysisError> _errors;
  @override
  void setUp() {
    _sourceFactory = new SourceFactory([new FileUriResolver()]);
    _context = new AnalysisContextImpl();
    _context.sourceFactory = _sourceFactory;
  }

  @override
  void tearDown() {
    _sourceFactory = null;
    _context = null;
    _contents = null;
    _errors = null;
    super.tearDown();
  }

  void test_invalidUri() {
    _verify(r'''
<html>
<script type='application/dart' src='ht:'/>
</html>''', [HtmlWarningCode.INVALID_URI]);
    _assertErrorLocation2(_errors[0], "ht:");
  }

  void test_uriDoesNotExist() {
    _verify(r'''
<html>
<script type='application/dart' src='other.dart'/>
</html>''', [HtmlWarningCode.URI_DOES_NOT_EXIST]);
    _assertErrorLocation2(_errors[0], "other.dart");
  }

  void _assertErrorLocation(AnalysisError error, int expectedOffset,
      int expectedLength) {
    expect(error.offset, expectedOffset, reason: error.toString());
    expect(error.length, expectedLength, reason: error.toString());
  }

  void _assertErrorLocation2(AnalysisError error, String expectedString) {
    _assertErrorLocation(
        error,
        _contents.indexOf(expectedString),
        expectedString.length);
  }

  void _verify(String contents, List<ErrorCode> expectedErrorCodes) {
    this._contents = contents;
    TestSource source = new TestSource(
        FileUtilities2.createFile("/test.html").getAbsolutePath(),
        contents);
    ChangeSet changeSet = new ChangeSet();
    changeSet.addedSource(source);
    _context.applyChanges(changeSet);
    HtmlUnitBuilder builder = new HtmlUnitBuilder(_context);
    builder.buildHtmlElement(source, _context.parseHtmlUnit(source));
    GatheringErrorListener errorListener = new GatheringErrorListener();
    errorListener.addAll2(builder.errorListener);
    errorListener.assertErrorsWithCodes(expectedErrorCodes);
    _errors = errorListener.errors;
  }
}


/**
 * Instances of the class `MockDartSdk` implement a [DartSdk].
 */
class MockDartSdk implements DartSdk {
  @override
  AnalysisContext get context => null;

  @override
  List<SdkLibrary> get sdkLibraries => null;

  @override
  String get sdkVersion => null;

  @override
  List<String> get uris => null;

  @override
  Source fromFileUri(Uri uri) => null;

  @override
  SdkLibrary getSdkLibrary(String dartUri) => null;

  @override
  Source mapDartUri(String dartUri) => null;
}


@reflectiveTest
class ReferenceFinderTest extends EngineTestCase {
  DirectedGraph<AstNode> _referenceGraph;
  Map<VariableElement, VariableDeclaration> _variableDeclarationMap;
  Map<ConstructorElement, ConstructorDeclaration> _constructorDeclarationMap;
  VariableDeclaration _head;
  AstNode _tail;
  @override
  void setUp() {
    _referenceGraph = new DirectedGraph<AstNode>();
    _variableDeclarationMap =
        new HashMap<VariableElement, VariableDeclaration>();
    _constructorDeclarationMap =
        new HashMap<ConstructorElement, ConstructorDeclaration>();
    _head = AstFactory.variableDeclaration("v1");
  }
  void test_visitInstanceCreationExpression_const() {
    _visitNode(_makeTailConstructor("A", true, true, true));
    _assertOneArc(_tail);
  }
  void test_visitInstanceCreationExpression_nonConstDeclaration() {
    // In the source:
    //   const x = const A();
    // x depends on "const A()" even if the A constructor
    // isn't declared as const.
    _visitNode(_makeTailConstructor("A", false, true, true));
    _assertOneArc(_tail);
  }
  void test_visitInstanceCreationExpression_nonConstUsage() {
    _visitNode(_makeTailConstructor("A", true, false, true));
    _assertNoArcs();
  }
  void test_visitInstanceCreationExpression_notInMap() {
    // In the source:
    //   const x = const A();
    // x depends on "const A()" even if the AST for the A constructor
    // isn't available.
    _visitNode(_makeTailConstructor("A", true, true, false));
    _assertOneArc(_tail);
  }
  void test_visitSimpleIdentifier_const() {
    _visitNode(_makeTailVariable("v2", true, true));
    _assertOneArc(_tail);
  }
  void test_visitSimpleIdentifier_nonConst() {
    _visitNode(_makeTailVariable("v2", false, true));
    _assertNoArcs();
  }
  void test_visitSimpleIdentifier_notInMap() {
    _visitNode(_makeTailVariable("v2", true, false));
    _assertNoArcs();
  }
  void test_visitSuperConstructorInvocation_const() {
    _visitNode(_makeTailSuperConstructorInvocation("A", true, true));
    _assertOneArc(_tail);
  }
  void test_visitSuperConstructorInvocation_nonConst() {
    _visitNode(_makeTailSuperConstructorInvocation("A", false, true));
    _assertNoArcs();
  }
  void test_visitSuperConstructorInvocation_notInMap() {
    _visitNode(_makeTailSuperConstructorInvocation("A", true, false));
    _assertNoArcs();
  }
  void test_visitSuperConstructorInvocation_unresolved() {
    SuperConstructorInvocation superConstructorInvocation =
        AstFactory.superConstructorInvocation();
    _tail = superConstructorInvocation;
    _visitNode(superConstructorInvocation);
    _assertNoArcs();
  }
  void _assertNoArcs() {
    Set<AstNode> tails = _referenceGraph.getTails(_head);
    expect(tails, hasLength(0));
  }
  void _assertOneArc(AstNode tail) {
    Set<AstNode> tails = _referenceGraph.getTails(_head);
    expect(tails, hasLength(1));
    expect(tails.first, same(tail));
  }
  ReferenceFinder _createReferenceFinder(AstNode source) =>
      new ReferenceFinder(
          source,
          _referenceGraph,
          _variableDeclarationMap,
          _constructorDeclarationMap);
  InstanceCreationExpression _makeTailConstructor(String name,
      bool isConstDeclaration, bool isConstUsage, bool inMap) {
    List<ConstructorInitializer> initializers =
        new List<ConstructorInitializer>();
    ConstructorDeclaration constructorDeclaration =
        AstFactory.constructorDeclaration(
            AstFactory.identifier3(name),
            null,
            AstFactory.formalParameterList(),
            initializers);
    if (isConstDeclaration) {
      constructorDeclaration.constKeyword = new KeywordToken(Keyword.CONST, 0);
    }
    ClassElementImpl classElement = ElementFactory.classElement2(name);
    SimpleIdentifier identifier = AstFactory.identifier3(name);
    TypeName type = AstFactory.typeName3(identifier);
    InstanceCreationExpression instanceCreationExpression =
        AstFactory.instanceCreationExpression2(
            isConstUsage ? Keyword.CONST : Keyword.NEW,
            type);
    _tail = instanceCreationExpression;
    ConstructorElementImpl constructorElement =
        ElementFactory.constructorElement(classElement, name, isConstDeclaration);
    if (inMap) {
      _constructorDeclarationMap[constructorElement] = constructorDeclaration;
    }
    instanceCreationExpression.staticElement = constructorElement;
    return instanceCreationExpression;
  }
  SuperConstructorInvocation _makeTailSuperConstructorInvocation(String name,
      bool isConst, bool inMap) {
    List<ConstructorInitializer> initializers =
        new List<ConstructorInitializer>();
    ConstructorDeclaration constructorDeclaration =
        AstFactory.constructorDeclaration(
            AstFactory.identifier3(name),
            null,
            AstFactory.formalParameterList(),
            initializers);
    _tail = constructorDeclaration;
    if (isConst) {
      constructorDeclaration.constKeyword = new KeywordToken(Keyword.CONST, 0);
    }
    ClassElementImpl classElement = ElementFactory.classElement2(name);
    SuperConstructorInvocation superConstructorInvocation =
        AstFactory.superConstructorInvocation();
    ConstructorElementImpl constructorElement =
        ElementFactory.constructorElement(classElement, name, isConst);
    if (inMap) {
      _constructorDeclarationMap[constructorElement] = constructorDeclaration;
    }
    superConstructorInvocation.staticElement = constructorElement;
    return superConstructorInvocation;
  }
  SimpleIdentifier _makeTailVariable(String name, bool isConst, bool inMap) {
    VariableDeclaration variableDeclaration =
        AstFactory.variableDeclaration(name);
    _tail = variableDeclaration;
    VariableElementImpl variableElement =
        ElementFactory.localVariableElement2(name);
    variableElement.const3 = isConst;
    AstFactory.variableDeclarationList2(
        isConst ? Keyword.CONST : Keyword.VAR,
        [variableDeclaration]);
    if (inMap) {
      _variableDeclarationMap[variableElement] = variableDeclaration;
    }
    SimpleIdentifier identifier = AstFactory.identifier3(name);
    identifier.staticElement = variableElement;
    return identifier;
  }
  void _visitNode(AstNode node) {
    node.accept(_createReferenceFinder(_head));
  }
}


@reflectiveTest
class SDKLibrariesReaderTest extends EngineTestCase {
  void test_readFrom_dart2js() {
    LibraryMap libraryMap = new SdkLibrariesReader(
        true).readFromFile(FileUtilities2.createFile("/libs.dart"), r'''
final Map<String, LibraryInfo> LIBRARIES = const <String, LibraryInfo> {
  'first' : const LibraryInfo(
    'first/first.dart',
    category: 'First',
    documented: true,
    platforms: VM_PLATFORM,
    dart2jsPath: 'first/first_dart2js.dart'),
};''');
    expect(libraryMap, isNotNull);
    expect(libraryMap.size(), 1);
    SdkLibrary first = libraryMap.getLibrary("dart:first");
    expect(first, isNotNull);
    expect(first.category, "First");
    expect(first.path, "first/first_dart2js.dart");
    expect(first.shortName, "dart:first");
    expect(first.isDart2JsLibrary, false);
    expect(first.isDocumented, true);
    expect(first.isImplementation, false);
    expect(first.isVmLibrary, true);
  }
  void test_readFrom_empty() {
    LibraryMap libraryMap = new SdkLibrariesReader(
        false).readFromFile(FileUtilities2.createFile("/libs.dart"), "");
    expect(libraryMap, isNotNull);
    expect(libraryMap.size(), 0);
  }
  void test_readFrom_normal() {
    LibraryMap libraryMap = new SdkLibrariesReader(
        false).readFromFile(FileUtilities2.createFile("/libs.dart"), r'''
final Map<String, LibraryInfo> LIBRARIES = const <String, LibraryInfo> {
  'first' : const LibraryInfo(
    'first/first.dart',
    category: 'First',
    documented: true,
    platforms: VM_PLATFORM),

  'second' : const LibraryInfo(
    'second/second.dart',
    category: 'Second',
    documented: false,
    implementation: true,
    platforms: 0),
};''');
    expect(libraryMap, isNotNull);
    expect(libraryMap.size(), 2);
    SdkLibrary first = libraryMap.getLibrary("dart:first");
    expect(first, isNotNull);
    expect(first.category, "First");
    expect(first.path, "first/first.dart");
    expect(first.shortName, "dart:first");
    expect(first.isDart2JsLibrary, false);
    expect(first.isDocumented, true);
    expect(first.isImplementation, false);
    expect(first.isVmLibrary, true);
    SdkLibrary second = libraryMap.getLibrary("dart:second");
    expect(second, isNotNull);
    expect(second.category, "Second");
    expect(second.path, "second/second.dart");
    expect(second.shortName, "dart:second");
    expect(second.isDart2JsLibrary, false);
    expect(second.isDocumented, false);
    expect(second.isImplementation, true);
    expect(second.isVmLibrary, false);
  }
}


@reflectiveTest
class SourceFactoryTest {
  void test_creation() {
    expect(new SourceFactory([]), isNotNull);
  }
  void test_fromEncoding_invalidUri() {
    SourceFactory factory = new SourceFactory([]);
    try {
      factory.fromEncoding("<:&%>");
      fail("Expected IllegalArgumentException");
    } on IllegalArgumentException catch (exception) {
    }
  }
  void test_fromEncoding_noResolver() {
    SourceFactory factory = new SourceFactory([]);
    try {
      factory.fromEncoding("foo:/does/not/exist.dart");
      fail("Expected IllegalArgumentException");
    } on IllegalArgumentException catch (exception) {
    }
  }
  void test_fromEncoding_valid() {
    String encoding = "file:///does/not/exist.dart";
    SourceFactory factory = new SourceFactory(
        [new UriResolver_SourceFactoryTest_test_fromEncoding_valid(encoding)]);
    expect(factory.fromEncoding(encoding), isNotNull);
  }
  void test_resolveUri_absolute() {
    UriResolver_absolute resolver = new UriResolver_absolute();
    SourceFactory factory = new SourceFactory([resolver]);
    factory.resolveUri(null, "dart:core");
    expect(resolver.invoked, isTrue);
  }
  void test_resolveUri_nonAbsolute_absolute() {
    SourceFactory factory =
        new SourceFactory([new UriResolver_nonAbsolute_absolute()]);
    String absolutePath = "/does/not/matter.dart";
    Source containingSource =
        new FileBasedSource.con1(FileUtilities2.createFile("/does/not/exist.dart"));
    Source result = factory.resolveUri(containingSource, absolutePath);
    expect(
        result.fullName,
        FileUtilities2.createFile(absolutePath).getAbsolutePath());
  }
  void test_resolveUri_nonAbsolute_relative() {
    SourceFactory factory =
        new SourceFactory([new UriResolver_nonAbsolute_relative()]);
    Source containingSource =
        new FileBasedSource.con1(FileUtilities2.createFile("/does/not/have.dart"));
    Source result = factory.resolveUri(containingSource, "exist.dart");
    expect(
        result.fullName,
        FileUtilities2.createFile("/does/not/exist.dart").getAbsolutePath());
  }

  void test_resolveUri_nonAbsolute_relative_package() {
    MemoryResourceProvider provider = new MemoryResourceProvider();
    Context context = provider.pathContext;
<<<<<<< HEAD
    String packagePath = context.joinAll([context.separator, 'path', 'to', 'package']);
=======
    String packagePath =
        context.joinAll([context.separator, 'path', 'to', 'package']);
>>>>>>> 07f1d4da
    String libPath = context.joinAll([packagePath, 'lib']);
    String dirPath = context.joinAll([libPath, 'dir']);
    String firstPath = context.joinAll([dirPath, 'first.dart']);
    String secondPath = context.joinAll([dirPath, 'second.dart']);

    provider.newFolder(packagePath);
<<<<<<< HEAD
    Folder libFolder =  provider.newFolder(libPath);
=======
    Folder libFolder = provider.newFolder(libPath);
>>>>>>> 07f1d4da
    provider.newFolder(dirPath);
    File firstFile = provider.newFile(firstPath, '');
    provider.newFile(secondPath, '');

<<<<<<< HEAD
    PackageMapUriResolver resolver = new PackageMapUriResolver(provider, {'package' : [libFolder]});
    SourceFactory factory = new SourceFactory([resolver]);
    Source librarySource = firstFile.createSource(Uri.parse('package:package/dir/first.dart'));
=======
    PackageMapUriResolver resolver = new PackageMapUriResolver(provider, {
      'package': [libFolder]
    });
    SourceFactory factory = new SourceFactory([resolver]);
    Source librarySource =
        firstFile.createSource(Uri.parse('package:package/dir/first.dart'));
>>>>>>> 07f1d4da

    Source result = factory.resolveUri(librarySource, 'second.dart');
    expect(result, isNotNull);
    expect(result.fullName, secondPath);
    expect(result.uri.toString(), 'package:package/dir/second.dart');
  }

  void test_restoreUri() {
    JavaFile file1 = FileUtilities2.createFile("/some/file1.dart");
    JavaFile file2 = FileUtilities2.createFile("/some/file2.dart");
    Source source1 = new FileBasedSource.con1(file1);
    Source source2 = new FileBasedSource.con1(file2);
    Uri expected1 = parseUriWithException("file:///my_file.dart");
    SourceFactory factory =
        new SourceFactory([new UriResolver_restoreUri(source1, expected1)]);
    expect(factory.restoreUri(source1), same(expected1));
    expect(factory.restoreUri(source2), same(null));
  }
}


@reflectiveTest
class StringScannerTest extends AbstractScannerTest {
  @override
  ht.AbstractScanner newScanner(String input) {
    return new ht.StringScanner(null, input);
  }
}


/**
 * Instances of the class `ToSourceVisitorTest`
 */
@reflectiveTest
class ToSourceVisitorTest extends EngineTestCase {
  void fail_visitHtmlScriptTagNode_attributes_content() {
    _assertSource(
        "<script type='application/dart'>f() {}</script>",
        HtmlFactory.scriptTagWithContent(
            "f() {}",
            [HtmlFactory.attribute("type", "'application/dart'")]));
  }

  void fail_visitHtmlScriptTagNode_noAttributes_content() {
    _assertSource(
        "<script>f() {}</script>",
        HtmlFactory.scriptTagWithContent("f() {}"));
  }

  void test_visitHtmlScriptTagNode_attributes_noContent() {
    _assertSource(
        "<script type='application/dart'/>",
        HtmlFactory.scriptTag([HtmlFactory.attribute("type", "'application/dart'")]));
  }

  void test_visitHtmlScriptTagNode_noAttributes_noContent() {
    _assertSource("<script/>", HtmlFactory.scriptTag());
  }

  void test_visitHtmlUnit_empty() {
    _assertSource("", new ht.HtmlUnit(null, new List<ht.XmlTagNode>(), null));
  }

  void test_visitHtmlUnit_nonEmpty() {
    _assertSource(
        "<html/>",
        new ht.HtmlUnit(null, [HtmlFactory.tagNode("html")], null));
  }

  void test_visitXmlAttributeNode() {
    _assertSource("x=y", HtmlFactory.attribute("x", "y"));
  }

  /**
   * Assert that a `ToSourceVisitor` will produce the expected source when visiting the given
   * node.
   *
   * @param expectedSource the source string that the visitor is expected to produce
   * @param node the AST node being visited to produce the actual source
   */
  void _assertSource(String expectedSource, ht.XmlNode node) {
    PrintStringWriter writer = new PrintStringWriter();
    node.accept(new ht.ToSourceVisitor(writer));
    expect(writer.toString(), expectedSource);
  }
}


@reflectiveTest
class UriKindTest {
  void test_fromEncoding() {
    expect(UriKind.fromEncoding(0x64), same(UriKind.DART_URI));
    expect(UriKind.fromEncoding(0x66), same(UriKind.FILE_URI));
    expect(UriKind.fromEncoding(0x70), same(UriKind.PACKAGE_URI));
    expect(UriKind.fromEncoding(0x58), same(null));
  }

  void test_getEncoding() {
    expect(UriKind.DART_URI.encoding, 0x64);
    expect(UriKind.FILE_URI.encoding, 0x66);
    expect(UriKind.PACKAGE_URI.encoding, 0x70);
  }
}


class UriResolver_absolute extends UriResolver {
  bool invoked = false;

  UriResolver_absolute();

  @override
  Source resolveAbsolute(Uri uri) {
    invoked = true;
    return null;
  }
}


class UriResolver_nonAbsolute_absolute extends UriResolver {
  @override
  Source resolveAbsolute(Uri uri) {
    return new FileBasedSource.con2(uri, new JavaFile.fromUri(uri));
  }
}


class UriResolver_nonAbsolute_relative extends UriResolver {
  @override
  Source resolveAbsolute(Uri uri) {
    return new FileBasedSource.con2(uri, new JavaFile.fromUri(uri));
  }
}


class UriResolver_restoreUri extends UriResolver {
  Source source1;

  Uri expected1;

  UriResolver_restoreUri(this.source1, this.expected1);

  @override
  Source resolveAbsolute(Uri uri) => null;

  @override
  Uri restoreAbsolute(Source source) {
    if (identical(source, source1)) {
      return expected1;
    }
    return null;
  }
}


class UriResolver_SourceFactoryTest_test_fromEncoding_valid extends UriResolver
    {
  String encoding;

  UriResolver_SourceFactoryTest_test_fromEncoding_valid(this.encoding);

  @override
  Source resolveAbsolute(Uri uri) {
    if (uri.toString() == encoding) {
      return new TestSource();
    }
    return null;
  }
}


class ValidatingConstantValueComputer extends ConstantValueComputer {
  AstNode _nodeBeingEvaluated;
  ValidatingConstantValueComputer(TypeProvider typeProvider,
      DeclaredVariables declaredVariables)
      : super(typeProvider, declaredVariables);

  @override
  void beforeComputeValue(AstNode constNode) {
    super.beforeComputeValue(constNode);
    _nodeBeingEvaluated = constNode;
  }

  @override
  void beforeGetConstantInitializers(ConstructorElement constructor) {
    super.beforeGetConstantInitializers(constructor);
    // If we are getting the constant initializers for a node in the graph,
    // make sure we properly recorded the dependency.
    ConstructorDeclaration node = findConstructorDeclaration(constructor);
    if (node != null && referenceGraph.nodes.contains(node)) {
      expect(referenceGraph.containsPath(_nodeBeingEvaluated, node), isTrue);
    }
  }

  @override
  void beforeGetParameterDefault(ParameterElement parameter) {
    super.beforeGetParameterDefault(parameter);
    // Find the ConstructorElement and figure out which
    // parameter we're talking about.
    ConstructorElement constructor =
        parameter.getAncestor((element) => element is ConstructorElement);
    int parameterIndex;
    List<ParameterElement> parameters = constructor.parameters;
    int numParameters = parameters.length;
    for (parameterIndex = 0; parameterIndex < numParameters; parameterIndex++) {
      if (identical(parameters[parameterIndex], parameter)) {
        break;
      }
    }
    expect(parameterIndex < numParameters, isTrue);
    // If we are getting the default parameter for a constructor in the graph,
    // make sure we properly recorded the dependency on the parameter.
    ConstructorDeclaration constructorNode =
        constructorDeclarationMap[constructor];
    if (constructorNode != null) {
      FormalParameter parameterNode =
          constructorNode.parameters.parameters[parameterIndex];
      expect(referenceGraph.nodes.contains(parameterNode), isTrue);
      expect(
          referenceGraph.containsPath(_nodeBeingEvaluated, parameterNode),
          isTrue);
    }
  }

  @override
  ConstantVisitor createConstantVisitor(ErrorReporter errorReporter) {
    return new ConstantValueComputerTest_ValidatingConstantVisitor(
        typeProvider,
        referenceGraph,
        _nodeBeingEvaluated,
        errorReporter);
  }
}


/**
 * Instances of `XmlValidator` traverse an [XmlNode] structure and validate the node
 * hierarchy.
 */
class XmlValidator extends ht.RecursiveXmlVisitor<Object> {
  /**
   * A list containing the errors found while traversing the AST structure.
   */
  List<String> _errors = new List<String>();
  /**
   * The tags to expect when visiting or `null` if tags should not be checked.
   */
  List<XmlValidator_Tag> _expectedTagsInOrderVisited;
  /**
   * The current index into the [expectedTagsInOrderVisited] array.
   */
  int _expectedTagsIndex = 0;
  /**
   * The key/value pairs to expect when visiting or `null` if attributes should not be
   * checked.
   */
  List<String> _expectedAttributeKeyValuePairs;
  /**
   * The current index into the [expectedAttributeKeyValuePairs].
   */
  int _expectedAttributeIndex = 0;
  /**
   * Assert that no errors were found while traversing any of the AST structures that have been
   * visited.
   */
  void assertValid() {
    while (_expectedTagsIndex < _expectedTagsInOrderVisited.length) {
      String expectedTag =
          _expectedTagsInOrderVisited[_expectedTagsIndex++]._tag;
      _errors.add("Expected to visit node with tag: $expectedTag");
    }
    if (!_errors.isEmpty) {
      StringBuffer buffer = new StringBuffer();
      buffer.write("Invalid XML structure:");
      for (String message in _errors) {
        buffer.writeln();
        buffer.write("   ");
        buffer.write(message);
      }
      fail(buffer.toString());
    }
  }
  /**
   * Set the tags to be expected when visiting
   *
   * @param expectedTags the expected tags
   */
  void expectTags(List<XmlValidator_Tag> expectedTags) {
    // Flatten the hierarchy into expected order in which the tags are visited
    List<XmlValidator_Tag> expected = new List<XmlValidator_Tag>();
    _expectTags(expected, expectedTags);
    this._expectedTagsInOrderVisited = expected;
  }
  @override
  Object visitHtmlUnit(ht.HtmlUnit node) {
    if (node.parent != null) {
      _errors.add("HtmlUnit should not have a parent");
    }
    if (node.endToken.type != ht.TokenType.EOF) {
      _errors.add("HtmlUnit end token should be of type EOF");
    }
    _validateNode(node);
    return super.visitHtmlUnit(node);
  }
  @override
  Object visitXmlAttributeNode(ht.XmlAttributeNode actual) {
    if (actual.parent is! ht.XmlTagNode) {
      _errors.add(
          "Expected ${actual.runtimeType} to have parent of type XmlTagNode");
    }
    String actualName = actual.name;
    String actualValue = actual.valueToken.lexeme;
    if (_expectedAttributeIndex < _expectedAttributeKeyValuePairs.length) {
      String expectedName =
          _expectedAttributeKeyValuePairs[_expectedAttributeIndex];
      if (expectedName != actualName) {
        _errors.add(
            "Expected ${_expectedTagsIndex - 1} tag: ${_expectedTagsInOrderVisited[_expectedTagsIndex - 1]._tag} attribute ${_expectedAttributeIndex ~/ 2} to have name: $expectedName but found: $actualName");
      }
      String expectedValue =
          _expectedAttributeKeyValuePairs[_expectedAttributeIndex + 1];
      if (expectedValue != actualValue) {
        _errors.add(
            "Expected ${_expectedTagsIndex - 1} tag: ${_expectedTagsInOrderVisited[_expectedTagsIndex - 1]._tag} attribute ${_expectedAttributeIndex ~/ 2} to have value: $expectedValue but found: $actualValue");
      }
    } else {
      _errors.add(
          "Unexpected ${_expectedTagsIndex - 1} tag: ${_expectedTagsInOrderVisited[_expectedTagsIndex - 1]._tag} attribute ${_expectedAttributeIndex ~/ 2} name: $actualName value: $actualValue");
    }
    _expectedAttributeIndex += 2;
    _validateNode(actual);
    return super.visitXmlAttributeNode(actual);
  }
  @override
  Object visitXmlTagNode(ht.XmlTagNode actual) {
    if (!(actual.parent is ht.HtmlUnit || actual.parent is ht.XmlTagNode)) {
      _errors.add(
          "Expected ${actual.runtimeType} to have parent of type HtmlUnit or XmlTagNode");
    }
    if (_expectedTagsInOrderVisited != null) {
      String actualTag = actual.tag;
      if (_expectedTagsIndex < _expectedTagsInOrderVisited.length) {
        XmlValidator_Tag expected =
            _expectedTagsInOrderVisited[_expectedTagsIndex];
        if (expected._tag != actualTag) {
          _errors.add(
              "Expected $_expectedTagsIndex tag: ${expected._tag} but found: $actualTag");
        }
        _expectedAttributeKeyValuePairs = expected._attributes._keyValuePairs;
        int expectedAttributeCount =
            _expectedAttributeKeyValuePairs.length ~/
            2;
        int actualAttributeCount = actual.attributes.length;
        if (expectedAttributeCount != actualAttributeCount) {
          _errors.add(
              "Expected $_expectedTagsIndex tag: ${expected._tag} to have $expectedAttributeCount attributes but found $actualAttributeCount");
        }
        _expectedAttributeIndex = 0;
        _expectedTagsIndex++;
        expect(actual.attributeEnd, isNotNull);
        expect(actual.contentEnd, isNotNull);
        int count = 0;
        ht.Token token = actual.attributeEnd.next;
        ht.Token lastToken = actual.contentEnd;
        while (!identical(token, lastToken)) {
          token = token.next;
          if (++count > 1000) {
            fail(
                "Expected $_expectedTagsIndex tag: ${expected._tag} to have a sequence of tokens from getAttributeEnd() to getContentEnd()");
            break;
          }
        }
        if (actual.attributeEnd.type == ht.TokenType.GT) {
          if (ht.HtmlParser.SELF_CLOSING.contains(actual.tag)) {
            expect(actual.closingTag, isNull);
          } else {
            expect(actual.closingTag, isNotNull);
          }
        } else if (actual.attributeEnd.type == ht.TokenType.SLASH_GT) {
          expect(actual.closingTag, isNull);
        } else {
          fail("Unexpected attribute end token: ${actual.attributeEnd.lexeme}");
        }
        if (expected._content != null && expected._content != actual.content) {
          _errors.add(
              "Expected $_expectedTagsIndex tag: ${expected._tag} to have content '${expected._content}' but found '${actual.content}'");
        }
        if (expected._children.length != actual.tagNodes.length) {
          _errors.add(
              "Expected $_expectedTagsIndex tag: ${expected._tag} to have ${expected._children.length} children but found ${actual.tagNodes.length}");
        } else {
          for (int index = 0; index < expected._children.length; index++) {
            String expectedChildTag = expected._children[index]._tag;
            String actualChildTag = actual.tagNodes[index].tag;
            if (expectedChildTag != actualChildTag) {
              _errors.add(
                  "Expected $_expectedTagsIndex tag: ${expected._tag} child $index to have tag: $expectedChildTag but found: $actualChildTag");
            }
          }
        }
      } else {
        _errors.add("Visited unexpected tag: $actualTag");
      }
    }
    _validateNode(actual);
    return super.visitXmlTagNode(actual);
  }
  /**
   * Append the specified tags to the array in depth first order
   *
   * @param expected the array to which the tags are added (not `null`)
   * @param expectedTags the expected tags to be added (not `null`, contains no `null`s)
   */
  void _expectTags(List<XmlValidator_Tag> expected,
      List<XmlValidator_Tag> expectedTags) {
    for (XmlValidator_Tag tag in expectedTags) {
      expected.add(tag);
      _expectTags(expected, tag._children);
    }
  }
  void _validateNode(ht.XmlNode node) {
    if (node.beginToken == null) {
      _errors.add("No begin token for ${node.runtimeType}");
    }
    if (node.endToken == null) {
      _errors.add("No end token for ${node.runtimeType}");
    }
    int nodeStart = node.offset;
    int nodeLength = node.length;
    if (nodeStart < 0 || nodeLength < 0) {
      _errors.add("No source info for ${node.runtimeType}");
    }
    ht.XmlNode parent = node.parent;
    if (parent != null) {
      int nodeEnd = nodeStart + nodeLength;
      int parentStart = parent.offset;
      int parentEnd = parentStart + parent.length;
      if (nodeStart < parentStart) {
        _errors.add(
            "Invalid source start ($nodeStart) for ${node.runtimeType} inside ${parent.runtimeType} ($parentStart)");
      }
      if (nodeEnd > parentEnd) {
        _errors.add(
            "Invalid source end ($nodeEnd) for ${node.runtimeType} inside ${parent.runtimeType} ($parentStart)");
      }
    }
  }
}


class XmlValidator_Attributes {
  final List<String> _keyValuePairs;
  XmlValidator_Attributes([this._keyValuePairs = StringUtilities.EMPTY_ARRAY]);
}


class XmlValidator_Tag {
  static const List<XmlValidator_Tag> EMPTY_LIST = const <XmlValidator_Tag>[];
  final String _tag;
  final XmlValidator_Attributes _attributes;
  final String _content;
  final List<XmlValidator_Tag> _children;
  XmlValidator_Tag(this._tag, this._attributes, this._content, [this._children =
      EMPTY_LIST]);
}


class _ExpectedScript {
  String _expectedExternalScriptName;
  HtmlUnitBuilderTest_ExpectedLibrary _expectedLibrary;
  _ExpectedScript.con1(HtmlUnitBuilderTest_ExpectedLibrary expectedLibrary) {
    this._expectedExternalScriptName = null;
    this._expectedLibrary = expectedLibrary;
  }
  _ExpectedScript.con2(String expectedExternalScriptPath) {
    this._expectedExternalScriptName = expectedExternalScriptPath;
    this._expectedLibrary = null;
  }
  void _validate(int scriptIndex, HtmlScriptElement script) {
    if (_expectedLibrary != null) {
      _validateEmbedded(scriptIndex, script);
    } else {
      _validateExternal(scriptIndex, script);
    }
  }
  void _validateEmbedded(int scriptIndex, HtmlScriptElement script) {
    if (script is! EmbeddedHtmlScriptElementImpl) {
      fail(
          "Expected script $scriptIndex to be embedded, but found ${script != null ? script.runtimeType : "null"}");
    }
    EmbeddedHtmlScriptElementImpl embeddedScript =
        script as EmbeddedHtmlScriptElementImpl;
    _expectedLibrary._validate(scriptIndex, embeddedScript);
  }
  void _validateExternal(int scriptIndex, HtmlScriptElement script) {
    if (script is! ExternalHtmlScriptElementImpl) {
      fail(
          "Expected script $scriptIndex to be external with src=$_expectedExternalScriptName but found ${script != null ? script.runtimeType : "null"}");
    }
    ExternalHtmlScriptElementImpl externalScript =
        script as ExternalHtmlScriptElementImpl;
    Source scriptSource = externalScript.scriptSource;
    if (_expectedExternalScriptName == null) {
      expect(scriptSource, isNull, reason: "script $scriptIndex");
    } else {
      expect(scriptSource, isNotNull, reason: "script $scriptIndex");
      String actualExternalScriptName = scriptSource.shortName;
      expect(
          actualExternalScriptName,
          _expectedExternalScriptName,
          reason: "script $scriptIndex");
    }
  }
}<|MERGE_RESOLUTION|>--- conflicted
+++ resolved
@@ -42,10 +42,6 @@
 import 'parser_test.dart';
 import 'resolver_test.dart';
 import 'test_support.dart';
-import 'package:analyzer/source/package_map_resolver.dart';
-import 'package:analyzer/file_system/memory_file_system.dart';
-import 'package:analyzer/file_system/file_system.dart';
-import 'package:path/src/context.dart';
 
 
 main() {
@@ -7806,35 +7802,6 @@
 
 
 @reflectiveTest
-class CustomUriResolverTest {
-  void test_creation() {
-    expect(new CustomUriResolver({}), isNotNull);
-  }
-
-  void test_resolve_unknown_uri() {
-    UriResolver resolver = new CustomUriResolver({
-      'custom:library': '/path/to/library.dart',
-    });
-    Source result = resolver.resolveAbsolute(
-        parseUriWithException("custom:non_library"));
-    expect(result, isNull);
-  }
-
-  void test_resolve_uri() {
-    String path =
-        FileUtilities2.createFile("/path/to/library.dart").getAbsolutePath();
-    UriResolver resolver = new CustomUriResolver({
-      'custom:library': path,
-    });
-    Source result = resolver.resolveAbsolute(
-        parseUriWithException("custom:library"));
-    expect(result, isNotNull);
-    expect(result.fullName, path);
-  }
-}
-
-
-@reflectiveTest
 class HtmlParserTest extends EngineTestCase {
   /**
    * The name of the 'script' tag in an HTML file.
@@ -8584,39 +8551,25 @@
   void test_resolveUri_nonAbsolute_relative_package() {
     MemoryResourceProvider provider = new MemoryResourceProvider();
     Context context = provider.pathContext;
-<<<<<<< HEAD
-    String packagePath = context.joinAll([context.separator, 'path', 'to', 'package']);
-=======
     String packagePath =
         context.joinAll([context.separator, 'path', 'to', 'package']);
->>>>>>> 07f1d4da
     String libPath = context.joinAll([packagePath, 'lib']);
     String dirPath = context.joinAll([libPath, 'dir']);
     String firstPath = context.joinAll([dirPath, 'first.dart']);
     String secondPath = context.joinAll([dirPath, 'second.dart']);
 
     provider.newFolder(packagePath);
-<<<<<<< HEAD
-    Folder libFolder =  provider.newFolder(libPath);
-=======
     Folder libFolder = provider.newFolder(libPath);
->>>>>>> 07f1d4da
     provider.newFolder(dirPath);
     File firstFile = provider.newFile(firstPath, '');
     provider.newFile(secondPath, '');
 
-<<<<<<< HEAD
-    PackageMapUriResolver resolver = new PackageMapUriResolver(provider, {'package' : [libFolder]});
-    SourceFactory factory = new SourceFactory([resolver]);
-    Source librarySource = firstFile.createSource(Uri.parse('package:package/dir/first.dart'));
-=======
     PackageMapUriResolver resolver = new PackageMapUriResolver(provider, {
       'package': [libFolder]
     });
     SourceFactory factory = new SourceFactory([resolver]);
     Source librarySource =
         firstFile.createSource(Uri.parse('package:package/dir/first.dart'));
->>>>>>> 07f1d4da
 
     Source result = factory.resolveUri(librarySource, 'second.dart');
     expect(result, isNotNull);
