--- conflicted
+++ resolved
@@ -175,14 +175,8 @@
     if (testFile.isWebStaticErrorTest &&
         const {
           Compiler.dart2js,
-<<<<<<< HEAD
-          Compiler.dartdevc,
-          Compiler.dartdevk,
-          Compiler.ddc,
-=======
           Compiler.ddc,
           Compiler.dart2wasm,
->>>>>>> 93acdbd4
         }.contains(configuration.compiler)) {
       return true;
     }
@@ -975,11 +969,6 @@
     const supportedCompilers = {
       Compiler.dart2js,
       Compiler.dart2wasm,
-<<<<<<< HEAD
-      Compiler.dartdevc,
-      Compiler.dartdevk,
-=======
->>>>>>> 93acdbd4
       Compiler.ddc
     };
     assert(supportedCompilers.contains(configuration.compiler));
