// Copyright (c) 2020, the Dart project authors. Please see the AUTHORS file
// for details. All rights reserved. Use of this source code is governed by a
// BSD-style license that can be found in the LICENSE file.

import 'dart:io';

import 'package:path/path.dart' as path;

import 'core.dart';

final Sdk sdk = Sdk._instance;

/// A utility class for finding and referencing paths within the Dart SDK.
class Sdk {
  static final Sdk _instance = _createSingleton();

  /// Path to SDK directory.
  final String sdkPath;
  final String version;

<<<<<<< HEAD
  Sdk()
      : sdkPath = _computeSdkPath,
        version = Runtime.runtime.version;
=======
  /// The SDK's semantic versioning version (x.y.z-a.b.channel).
  final String version;

  factory Sdk() => _instance;

  Sdk._(this.sdkPath, this.version);
>>>>>>> d6fa0d68

  // Assume that we want to use the same Dart executable that we used to spawn
  // DartDev. We should be able to run programs with out/ReleaseX64/dart even
  // if the SDK isn't completely built.
  String get dart => Platform.resolvedExecutable;

  String get analysisServerSnapshot => path.absolute(
        sdkPath,
        'bin',
        'snapshots',
        'analysis_server.dart.snapshot',
      );

  String get dart2jsSnapshot => path.absolute(
        sdkPath,
        'bin',
        'snapshots',
        'dart2js.dart.snapshot',
      );

  String get ddsSnapshot => path.absolute(
        sdkPath,
        'bin',
        'snapshots',
        'dds.dart.snapshot',
      );

  String get devToolsBinaries => path.absolute(
        sdkPath,
        'bin',
        'resources',
        'devtools',
      );

  static bool checkArtifactExists(String path) {
    if (!File(path).existsSync()) {
      log.stderr('Could not find $path. Have you built the full '
          'Dart SDK?');
      return false;
    }
    return true;
  }

<<<<<<< HEAD
  // Match "2.10.0-edge.0b2da6e7 (be) ...".
  static final RegExp _channelRegex = RegExp(r'.* \(([\d\w]+)\) .*');

  /// The SDK's version number (x.y.z-a.b.channel).
  final String version;

  /// The SDK's release channel (`be`, `dev`, `beta`, `stable`).
  final String channel;

  Runtime._()
      : version = _computeVersion(Platform.version),
        channel = _computeChannel(Platform.version);

  static String _computeVersion(String version) =>
      version.substring(0, version.indexOf(' '));
  static String _computeChannel(String version) =>
      _channelRegex.firstMatch(version)?.group(1);
=======
  static Sdk _createSingleton() {
    // Find SDK path.

    // The common case, and how cli_util.dart computes the Dart SDK directory,
    // [path.dirname] called twice on Platform.resolvedExecutable. We confirm by
    // asserting that the directory `./bin/snapshots/` exists in this directory:
    var sdkPath =
        path.absolute(path.dirname(path.dirname(Platform.resolvedExecutable)));
    var snapshotsDir = path.join(sdkPath, 'bin', 'snapshots');
    if (!Directory(snapshotsDir).existsSync()) {
      // This is the less common case where the user is in
      // the checked out Dart SDK, and is executing `dart` via:
      // ./out/ReleaseX64/dart ...
      // We confirm in a similar manner with the snapshot directory existence
      // and then return the correct sdk path:
      var altPath =
          path.absolute(path.dirname(Platform.resolvedExecutable), 'dart-sdk');
      var snapshotsDir = path.join(altPath, 'bin', 'snapshots');
      if (Directory(snapshotsDir).existsSync()) {
        sdkPath = altPath;
      }
      // If that snapshot dir does not exist either,
      // we use the first guess anyway.
    }

    // Defer to [Runtime] for the version.
    var version = Runtime.runtime.version;

    return Sdk._(sdkPath, version);
  }
}

/// Information about the current runtime.
class Runtime {
  static Runtime runtime = _createSingleton();

  /// The SDK's semantic versioning version (x.y.z-a.b.channel).
  final String version;

  /// The SDK's release channel (`be`, `dev`, `beta`, `stable`).
  ///
  /// May be null if [Platform.version] does not have the expected format.
  final String /*?*/ channel;

  Runtime._(this.version, this.channel);

  static Runtime _createSingleton() {
    var versionString = Platform.version;
    // Exepcted format: "version (channel) ..."
    var version = versionString;
    String /*?*/ channel;
    var versionEnd = versionString.indexOf(' ');
    if (versionEnd > 0) {
      version = versionString.substring(0, versionEnd);
      var channelEnd = versionString.indexOf(' ', versionEnd + 1);
      if (channelEnd < 0) channelEnd = versionString.length;
      if (versionString.startsWith('(', versionEnd + 1) &&
          versionString.startsWith(')', channelEnd - 1)) {
        channel = versionString.substring(versionEnd + 2, channelEnd - 1);
      }
    }
    return Runtime._(version, channel);
  }
>>>>>>> d6fa0d68
}<|MERGE_RESOLUTION|>--- conflicted
+++ resolved
@@ -16,20 +16,13 @@
 
   /// Path to SDK directory.
   final String sdkPath;
-  final String version;
 
-<<<<<<< HEAD
-  Sdk()
-      : sdkPath = _computeSdkPath,
-        version = Runtime.runtime.version;
-=======
   /// The SDK's semantic versioning version (x.y.z-a.b.channel).
   final String version;
 
   factory Sdk() => _instance;
 
   Sdk._(this.sdkPath, this.version);
->>>>>>> d6fa0d68
 
   // Assume that we want to use the same Dart executable that we used to spawn
   // DartDev. We should be able to run programs with out/ReleaseX64/dart even
@@ -73,25 +66,6 @@
     return true;
   }
 
-<<<<<<< HEAD
-  // Match "2.10.0-edge.0b2da6e7 (be) ...".
-  static final RegExp _channelRegex = RegExp(r'.* \(([\d\w]+)\) .*');
-
-  /// The SDK's version number (x.y.z-a.b.channel).
-  final String version;
-
-  /// The SDK's release channel (`be`, `dev`, `beta`, `stable`).
-  final String channel;
-
-  Runtime._()
-      : version = _computeVersion(Platform.version),
-        channel = _computeChannel(Platform.version);
-
-  static String _computeVersion(String version) =>
-      version.substring(0, version.indexOf(' '));
-  static String _computeChannel(String version) =>
-      _channelRegex.firstMatch(version)?.group(1);
-=======
   static Sdk _createSingleton() {
     // Find SDK path.
 
@@ -155,5 +129,4 @@
     }
     return Runtime._(version, channel);
   }
->>>>>>> d6fa0d68
 }