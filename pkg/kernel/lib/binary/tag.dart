--- conflicted
+++ resolved
@@ -226,11 +226,7 @@
   /// Internal version of kernel binary format.
   /// Bump it when making incompatible changes in kernel binaries.
   /// Keep in sync with runtime/vm/kernel_binary.h, pkg/kernel/binary.md.
-<<<<<<< HEAD
-  static const int BinaryFormatVersion = 108;
-=======
   static const int BinaryFormatVersion = 111;
->>>>>>> 077d768a
 }
 
 abstract class ConstantTag {
