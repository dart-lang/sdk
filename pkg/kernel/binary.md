--- conflicted
+++ resolved
@@ -147,11 +147,7 @@
 
 type ComponentFile {
   UInt32 magic = 0x90ABCDEF;
-<<<<<<< HEAD
-  UInt32 formatVersion = 108;
-=======
   UInt32 formatVersion = 111;
->>>>>>> 077d768a
   Byte[10] shortSdkHash;
   List<String> problemsAsJson; // Described in problems.md.
   Library[] libraries;
