// Copyright (c) 2016, the Dart project authors.  Please see the AUTHORS file
// for details. All rights reserved. Use of this source code is governed by a
// BSD-style license that can be found in the LICENSE file.

library fasta.scope;

import 'package:kernel/ast.dart';
import 'package:kernel/class_hierarchy.dart';
import 'package:kernel/type_environment.dart';

import 'builder/builder.dart';
import 'builder/class_builder.dart';
import 'builder/extension_builder.dart';
import 'builder/library_builder.dart';
import 'builder/member_builder.dart';
import 'builder/name_iterator.dart';
import 'builder/type_variable_builder.dart';
import 'fasta_codes.dart'
    show
        LocatedMessage,
        Message,
        messageInternalProblemExtendingUnmodifiableScope,
        templateAccessError,
        templateDuplicatedDeclarationUse,
        templateDuplicatedNamePreviouslyUsedCause;
import 'kernel/body_builder.dart' show JumpTarget;
import 'kernel/hierarchy/class_member.dart' show ClassMember;
import 'kernel/kernel_helper.dart';
import 'problems.dart' show internalProblem, unsupported;
import 'source/source_class_builder.dart';
import 'source/source_library_builder.dart';
import 'source/source_member_builder.dart';
import 'util/helpers.dart' show DelayedActionPerformer;

class MutableScope {
  /// Names declared in this scope.
  Map<String, Builder> _local;

  /// Setters declared in this scope.
  Map<String, MemberBuilder> _setters;

  /// The extensions declared in this scope.
  ///
  /// This includes all available extensions even if the extensions are not
  /// accessible by name because of duplicate imports.
  ///
  /// For instance:
  ///
  ///   lib1.dart:
  ///     extension Extension on String {
  ///       method1() {}
  ///       staticMethod1() {}
  ///     }
  ///   lib2.dart:
  ///     extension Extension on String {
  ///       method2() {}
  ///       staticMethod2() {}
  ///     }
  ///   main.dart:
  ///     import 'lib1.dart';
  ///     import 'lib2.dart';
  ///
  ///     main() {
  ///       'foo'.method1(); // This method is available.
  ///       'foo'.method2(); // This method is available.
  ///       // These methods are not available because Extension is ambiguous:
  ///       Extension.staticMethod1();
  ///       Extension.staticMethod2();
  ///     }
  ///
  Set<ExtensionBuilder>? _extensions;

  /// The scope that this scope is nested within, or `null` if this is the top
  /// level scope.
  Scope? _parent;

  final String classNameOrDebugName;

  MutableScope(this._local, this._setters, this._extensions, this._parent,
      this.classNameOrDebugName) {
    // ignore: unnecessary_null_comparison
    assert(classNameOrDebugName != null);
  }

  Scope? get parent => _parent;

  @override
  String toString() => "Scope($classNameOrDebugName, ${_local.keys})";
}

class Scope extends MutableScope {
  /// Indicates whether an attempt to declare new names in this scope should
  /// succeed.
  final bool isModifiable;

  Map<String, JumpTarget>? labels;

  Map<String, JumpTarget>? forwardDeclaredLabels;

  Map<String, int>? usedNames;

  Scope(
      {required Map<String, Builder> local,
      Map<String, MemberBuilder>? setters,
      Set<ExtensionBuilder>? extensions,
      Scope? parent,
      required String debugName,
      this.isModifiable: true})
      : super(local, setters = setters ?? const <String, MemberBuilder>{},
            extensions, parent, debugName);

  Scope.top({bool isModifiable: false})
      : this(
            local: <String, Builder>{},
            setters: <String, MemberBuilder>{},
            debugName: "top",
            isModifiable: isModifiable);

  Scope.immutable()
      : this(
            local: const <String, Builder>{},
            setters: const <String, MemberBuilder>{},
            debugName: "immutable",
            isModifiable: false);

  Scope.nested(Scope parent, String debugName, {bool isModifiable: true})
      : this(
            local: <String, Builder>{},
            setters: <String, MemberBuilder>{},
            parent: parent,
            debugName: debugName,
            isModifiable: isModifiable);

  Iterator<Builder> get iterator {
    return new ScopeLocalDeclarationIterator(this);
  }

  NameIterator get nameIterator {
    return new ScopeLocalDeclarationNameIterator(this);
  }

  void debug() {
    print("Locals:");
    _local.forEach((key, value) {
      print("  $key: $value (${identityHashCode(value)}) (${value.parent})");
    });
    print("Setters:");
    _setters.forEach((key, value) {
      print("  $key: $value (${identityHashCode(value)}) (${value.parent})");
    });
    print("Extensions:");
    _extensions?.forEach((v) {
      print("  $v");
    });
  }

  /// Patch up the scope, using the two replacement maps to replace builders in
  /// scope. The replacement maps maps from old LibraryBuilder to map, mapping
  /// from name to new (replacement) builder.
  void patchUpScope(Map<LibraryBuilder, Map<String, Builder>> replacementMap,
      Map<LibraryBuilder, Map<String, Builder>> replacementMapSetters) {
    // In the following we refer to non-setters as 'getters' for brevity.
    //
    // We have to replace all getters and setters in [_locals] and [_setters]
    // with the corresponding getters and setters in [replacementMap]
    // and [replacementMapSetters].
    //
    // Since field builders can be replaced by getter and setter builders and
    // vice versa when going from source to dill builder and back, we might not
    // have a 1-to-1 relationship between the existing and replacing builders.
    //
    // For this reason we start by collecting the names of all getters/setters
    // that need (some) replacement. Afterwards we go through these names
    // handling both getters and setters at the same time.
    Set<String> replacedNames = {};
    _local.forEach((String name, Builder builder) {
      if (replacementMap.containsKey(builder.parent)) {
        replacedNames.add(name);
      }
    });
    _setters.forEach((String name, Builder builder) {
      if (replacementMapSetters.containsKey(builder.parent)) {
        replacedNames.add(name);
      }
    });
    if (replacedNames.isNotEmpty) {
      for (String name in replacedNames) {
        // We start be collecting the relation between an existing getter/setter
        // and the getter/setter that will replace it. This information is used
        // below to handle all the different cases that can occur.
        Builder? existingGetter = _local[name];
        LibraryBuilder? replacementLibraryBuilderFromGetter;
        Builder? replacementGetterFromGetter;
        Builder? replacementSetterFromGetter;
        if (existingGetter != null &&
            replacementMap.containsKey(existingGetter.parent)) {
          replacementLibraryBuilderFromGetter =
              existingGetter.parent as LibraryBuilder;
          replacementGetterFromGetter =
              replacementMap[replacementLibraryBuilderFromGetter]![name];
          replacementSetterFromGetter =
              replacementMapSetters[replacementLibraryBuilderFromGetter]![name];
        }
        Builder? existingSetter = _setters[name];
        LibraryBuilder? replacementLibraryBuilderFromSetter;
        Builder? replacementGetterFromSetter;
        Builder? replacementSetterFromSetter;
        if (existingSetter != null &&
            replacementMap.containsKey(existingSetter.parent)) {
          replacementLibraryBuilderFromSetter =
              existingSetter.parent as LibraryBuilder;
          replacementGetterFromSetter =
              replacementMap[replacementLibraryBuilderFromSetter]![name];
          replacementSetterFromSetter =
              replacementMapSetters[replacementLibraryBuilderFromSetter]![name];
        }

        if (existingGetter == null) {
          // No existing getter.
          if (replacementGetterFromSetter != null) {
            // We might have had one implicitly from the setter. Use it here,
            // if so. (This is currently not possible, but added to match the
            // case for setters below.)
            _local[name] = replacementGetterFromSetter;
          }
        } else if (existingGetter.parent ==
            replacementLibraryBuilderFromGetter) {
          // The existing getter should be replaced.
          if (replacementGetterFromGetter != null) {
            // With a new getter.
            _local[name] = replacementGetterFromGetter;
          } else {
            // With `null`, i.e. removed. This means that the getter is
            // implicitly available through the setter. (This is currently not
            // possible, but handled here to match the case for setters below).
            _local.remove(name);
          }
        } else {
          // Leave the getter in - it wasn't replaced.
        }
        if (existingSetter == null) {
          // No existing setter.
          if (replacementSetterFromGetter != null) {
            // We might have had one implicitly from the getter. Use it here,
            // if so.
            _setters[name] = replacementSetterFromGetter as MemberBuilder;
          }
        } else if (existingSetter.parent ==
            replacementLibraryBuilderFromSetter) {
          // The existing setter should be replaced.
          if (replacementSetterFromSetter != null) {
            // With a new setter.
            _setters[name] = replacementSetterFromSetter as MemberBuilder;
          } else {
            // With `null`, i.e. removed. This means that the setter is
            // implicitly available through the getter. This happens when the
            // getter is a field builder for an assignable field.
            _setters.remove(name);
          }
        } else {
          // Leave the setter in - it wasn't replaced.
        }
      }
    }
    if (_extensions != null) {
      bool needsPatching = false;
      for (ExtensionBuilder extensionBuilder in _extensions!) {
        if (replacementMap.containsKey(extensionBuilder.parent)) {
          needsPatching = true;
          break;
        }
      }
      if (needsPatching) {
        Set<ExtensionBuilder> extensionsReplacement =
            new Set<ExtensionBuilder>();
        for (ExtensionBuilder extensionBuilder in _extensions!) {
          if (replacementMap.containsKey(extensionBuilder.parent)) {
            assert(replacementMap[extensionBuilder.parent]![
                    extensionBuilder.name] !=
                null);
            extensionsReplacement.add(
                replacementMap[extensionBuilder.parent]![extensionBuilder.name]
                    as ExtensionBuilder);
            break;
          } else {
            extensionsReplacement.add(extensionBuilder);
          }
        }
        _extensions!.clear();
        extensionsReplacement.addAll(extensionsReplacement);
      }
    }
  }

  Scope copyWithParent(Scope parent, String debugName) {
    return new Scope(
        local: super._local,
        setters: super._setters,
        extensions: _extensions,
        parent: parent,
        debugName: debugName,
        isModifiable: isModifiable);
  }

  /// Don't use this. Use [becomePartOf] instead.
  void set parent(_) => unsupported("parent=", -1, null);

  /// This scope becomes equivalent to [scope]. This is used for parts to
  /// become part of their library's scope.
  void becomePartOf(Scope scope) {
    assert(_parent!._parent == null);
    assert(scope._parent!._parent == null);
    super._local = scope._local;
    super._setters = scope._setters;
    super._parent = scope._parent;
    super._extensions = scope._extensions;
  }

  Scope createNestedScope(String debugName, {bool isModifiable: true}) {
    return new Scope.nested(this, debugName, isModifiable: isModifiable);
  }

  Scope withTypeVariables(List<TypeVariableBuilder>? typeVariables) {
    if (typeVariables == null) return this;
    Scope newScope =
        new Scope.nested(this, "type variables", isModifiable: false);
    for (TypeVariableBuilder t in typeVariables) {
      newScope._local[t.name] = t;
    }
    return newScope;
  }

  /// Create a special scope for use by labeled statements. This scope doesn't
  /// introduce a new scope for local variables, only for labels. This deals
  /// with corner cases like this:
  ///
  ///     L: var x;
  ///     x = 42;
  ///     print("The answer is $x.");
  Scope createNestedLabelScope() {
    return new Scope(
        local: _local,
        setters: _setters,
        extensions: _extensions,
        parent: _parent,
        debugName: "label",
        isModifiable: true);
  }

  void recordUse(String name, int charOffset) {
    if (isModifiable) {
      usedNames ??= <String, int>{};
      // Don't use putIfAbsent to avoid the context allocation needed
      // for the closure.
      usedNames![name] ??= charOffset;
    }
  }

  Builder? lookupIn(String name, int charOffset, Uri fileUri,
      Map<String, Builder> map, bool isInstanceScope) {
    Builder? builder = map[name];
    if (builder == null) return null;
    if (builder.next != null) {
      return new AmbiguousBuilder(name.isEmpty ? classNameOrDebugName : name,
          builder, charOffset, fileUri);
    } else if (!isInstanceScope && builder.isDeclarationInstanceMember) {
      return null;
    } else if (builder is MemberBuilder && builder.isConflictingSetter) {
      // TODO(johnniwinther): Use a variant of [AmbiguousBuilder] for this case.
      return null;
    } else {
      return builder;
    }
  }

  Builder? lookup(String name, int charOffset, Uri fileUri,
      {bool isInstanceScope: true}) {
    recordUse(name, charOffset);
    Builder? builder =
        lookupIn(name, charOffset, fileUri, _local, isInstanceScope);
    if (builder != null) return builder;
    builder = lookupIn(name, charOffset, fileUri, _setters, isInstanceScope);
    if (builder != null && !builder.hasProblem) {
      return new AccessErrorBuilder(name, builder, charOffset, fileUri);
    }
    if (!isInstanceScope) {
      // For static lookup, do not search the parent scope.
      return builder;
    }
    return builder ?? _parent?.lookup(name, charOffset, fileUri);
  }

  Builder? lookupSetter(String name, int charOffset, Uri fileUri,
      {bool isInstanceScope: true}) {
    recordUse(name, charOffset);
    Builder? builder =
        lookupIn(name, charOffset, fileUri, _setters, isInstanceScope);
    if (builder != null) return builder;
    builder = lookupIn(name, charOffset, fileUri, _local, isInstanceScope);
    if (builder != null && !builder.hasProblem) {
      return new AccessErrorBuilder(name, builder, charOffset, fileUri);
    }
    if (!isInstanceScope) {
      // For static lookup, do not search the parent scope.
      return builder;
    }
    return builder ?? _parent?.lookupSetter(name, charOffset, fileUri);
  }

  Builder? lookupLocalMember(String name, {required bool setter}) {
    return setter ? _setters[name] : _local[name];
  }

  void addLocalMember(String name, Builder member, {required bool setter}) {
    if (setter) {
      _setters[name] = member as MemberBuilder;
    } else {
      _local[name] = member;
    }
  }

  void forEachLocalMember(void Function(String name, Builder member) f) {
    _local.forEach(f);
  }

  void forEachLocalSetter(void Function(String name, MemberBuilder member) f) {
    _setters.forEach(f);
  }

  void forEachLocalExtension(void Function(ExtensionBuilder member) f) {
    _extensions?.forEach(f);
  }

  Iterable<Builder> get localMembers => _local.values;

  Iterable<MemberBuilder> get localSetters => _setters.values;

  bool hasLocalLabel(String name) =>
      labels != null && labels!.containsKey(name);

  void declareLabel(String name, JumpTarget target) {
    if (isModifiable) {
      labels ??= <String, JumpTarget>{};
      labels![name] = target;
    } else {
      internalProblem(
          messageInternalProblemExtendingUnmodifiableScope, -1, null);
    }
  }

  void forwardDeclareLabel(String name, JumpTarget target) {
    declareLabel(name, target);
    forwardDeclaredLabels ??= <String, JumpTarget>{};
    forwardDeclaredLabels![name] = target;
  }

  bool claimLabel(String name) {
    if (forwardDeclaredLabels == null ||
        forwardDeclaredLabels!.remove(name) == null) {
      return false;
    }
    if (forwardDeclaredLabels!.length == 0) {
      forwardDeclaredLabels = null;
    }
    return true;
  }

  Map<String, JumpTarget>? get unclaimedForwardDeclarations {
    return forwardDeclaredLabels;
  }

  JumpTarget? lookupLabel(String name) {
    return labels?[name] ?? _parent?.lookupLabel(name);
  }

  /// Declares that the meaning of [name] in this scope is [builder].
  ///
  /// If name was used previously in this scope, this method returns a message
  /// that can be used as context for reporting a compile-time error about
  /// [name] being used before its declared. [fileUri] is used to bind the
  /// location of this message.
  LocatedMessage? declare(String name, Builder builder, Uri fileUri) {
    if (isModifiable) {
      int? offset = usedNames?[name];
      if (offset != null) {
        return templateDuplicatedNamePreviouslyUsedCause
            .withArguments(name)
            .withLocation(fileUri, offset, name.length);
      }
      _local[name] = builder;
    } else {
      internalProblem(
          messageInternalProblemExtendingUnmodifiableScope, -1, null);
    }
    return null;
  }

  /// Adds [builder] to the extensions in this scope.
  void addExtension(ExtensionBuilder builder) {
    _extensions ??= <ExtensionBuilder>{};
    _extensions!.add(builder);
  }

  /// Calls [f] for each extension in this scope and parent scopes.
  void forEachExtension(void Function(ExtensionBuilder) f) {
    _extensions?.forEach(f);
    _parent?.forEachExtension(f);
  }

  void merge(
      Scope scope,
      Builder computeAmbiguousDeclaration(
          String name, Builder existing, Builder member)) {
    Map<String, Builder> map = _local;

    void mergeMember(String name, Builder member) {
      Builder? existing = map[name];
      if (existing != null) {
        if (existing != member) {
          member = computeAmbiguousDeclaration(name, existing, member);
        }
      }
      map[name] = member;
    }

    scope._local.forEach(mergeMember);
    map = _setters;
    scope._setters.forEach(mergeMember);
    if (scope._extensions != null) {
      (_extensions ??= {}).addAll(scope._extensions!);
    }
  }

  void forEach(f(String name, Builder member)) {
    _local.forEach(f);
    _setters.forEach(f);
  }

  String get debugString {
    StringBuffer buffer = new StringBuffer();
    int nestingLevel = writeOn(buffer);
    for (int i = nestingLevel; i >= 0; i--) {
      buffer.writeln("${'  ' * i}}");
    }
    return "$buffer";
  }

  int writeOn(StringSink sink) {
    int nestingLevel = (_parent?.writeOn(sink) ?? -1) + 1;
    String indent = "  " * nestingLevel;
    sink.writeln("$indent{");
    _local.forEach((String name, Builder member) {
      sink.writeln("$indent  $name");
    });
    _setters.forEach((String name, Builder member) {
      sink.writeln("$indent  $name=");
    });
    return nestingLevel;
  }

  Scope computeMixinScope() {
    Map<String, Builder> local = <String, Builder>{};
    bool needsCopy = false;
    for (MapEntry<String, Builder> entry in _local.entries) {
      String name = entry.key;
      Builder declaration = entry.value;
      if (declaration.isStatic) {
        needsCopy = true;
      } else {
        local[name] = declaration;
      }
    }
    Map<String, MemberBuilder> setters = <String, MemberBuilder>{};
    for (MapEntry<String, MemberBuilder> entry in _setters.entries) {
      String name = entry.key;
      MemberBuilder declaration = entry.value;
      if (declaration.isStatic) {
        needsCopy = true;
      } else {
        setters[name] = declaration;
      }
    }
    return needsCopy
        ? new Scope(
            local: local,
            setters: setters,
            extensions: _extensions,
            parent: _parent,
            debugName: classNameOrDebugName,
            isModifiable: isModifiable)
        : this;
  }
}

class ConstructorScope {
  /// Constructors declared in this scope.
  final Map<String, MemberBuilder> local;

  final String className;

  ConstructorScope(this.className, this.local);

  void forEach(f(String name, MemberBuilder member)) {
    local.forEach(f);
  }

  MemberBuilder? lookup(String name, int charOffset, Uri fileUri) {
    MemberBuilder? builder = local[name];
    if (builder == null) return null;
    if (builder.next != null) {
      return new AmbiguousMemberBuilder(
          name.isEmpty ? className : name, builder, charOffset, fileUri);
    } else {
      return builder;
    }
  }

  MemberBuilder? lookupLocalMember(String name) {
    return local[name];
  }

  void addLocalMember(String name, MemberBuilder builder) {
    local[name] = builder;
  }

  @override
  String toString() => "ConstructorScope($className, ${local.keys})";
}

abstract class LazyScope extends Scope {
  LazyScope(Map<String, Builder> local, Map<String, MemberBuilder> setters,
      Scope? parent, String debugName, {bool isModifiable: true})
      : super(
            local: local,
            setters: setters,
            parent: parent,
            debugName: debugName,
            isModifiable: isModifiable);

  /// Override this method to lazily populate the scope before access.
  void ensureScope();

  @override
  Map<String, Builder> get _local {
    ensureScope();
    return super._local;
  }

  @override
  Map<String, MemberBuilder> get _setters {
    ensureScope();
    return super._setters;
  }

  @override
  Set<ExtensionBuilder>? get _extensions {
    ensureScope();
    return super._extensions;
  }
}

abstract class ProblemBuilder extends BuilderImpl {
  final String name;

  final Builder builder;

  @override
  final int charOffset;

  @override
  final Uri fileUri;

  ProblemBuilder(this.name, this.builder, this.charOffset, this.fileUri);

  @override
  bool get hasProblem => true;

  Message get message;

  @override
  String get fullNameForErrors => name;
}

/// Represents a [builder] that's being accessed incorrectly. For example, an
/// attempt to write to a final field, or to read from a setter.
class AccessErrorBuilder extends ProblemBuilder {
  AccessErrorBuilder(String name, Builder builder, int charOffset, Uri fileUri)
      : super(name, builder, charOffset, fileUri);

  @override
  Builder get parent => builder;

  @override
  bool get isFinal => builder.isFinal;

  @override
  bool get isField => builder.isField;

  @override
  bool get isRegularMethod => builder.isRegularMethod;

  @override
  bool get isGetter => !builder.isGetter;

  @override
  bool get isSetter => !builder.isSetter;

  @override
  bool get isDeclarationInstanceMember => builder.isDeclarationInstanceMember;

  @override
  bool get isClassInstanceMember => builder.isClassInstanceMember;

  @override
  bool get isExtensionInstanceMember => builder.isExtensionInstanceMember;

  @override
  bool get isStatic => builder.isStatic;

  @override
  bool get isTopLevel => builder.isTopLevel;

  @override
  bool get isTypeDeclaration => builder.isTypeDeclaration;

  @override
  bool get isLocal => builder.isLocal;

  @override
  Message get message => templateAccessError.withArguments(name);
}

class AmbiguousBuilder extends ProblemBuilder {
  AmbiguousBuilder(String name, Builder builder, int charOffset, Uri fileUri)
      : super(name, builder, charOffset, fileUri);

  @override
  Builder? get parent => null;

  @override
  Message get message => templateDuplicatedDeclarationUse.withArguments(name);

  // TODO(ahe): Also provide context.

  Builder getFirstDeclaration() {
    Builder declaration = builder;
    while (declaration.next != null) {
      declaration = declaration.next!;
    }
    return declaration;
  }
}

mixin ErroneousMemberBuilderMixin implements SourceMemberBuilder {
  @override
  MemberDataForTesting? get dataForTesting => null;

  @override
  Member get member => throw new UnsupportedError('$runtimeType.member');

  @override
  Member? get readTarget => null;

  @override
  Member? get writeTarget => null;

  @override
  Member? get invokeTarget => null;

  @override
  Iterable<Member> get exportedMembers => const [];

  @override
  bool get isNative => false;

  @override
  bool get isAssignable => false;

  @override
  bool get isExternal => false;

  @override
  bool get isAbstract => false;

  @override
  bool get isConflictingSetter => false;

  @override
  bool get isConflictingAugmentationMember => false;

  @override
  void set isConflictingAugmentationMember(bool value) {
    throw new UnsupportedError(
        'AmbiguousMemberBuilder.isConflictingAugmentationMember=');
  }

  @override
  void set parent(Builder? value) {
    throw new UnsupportedError('AmbiguousMemberBuilder.parent=');
  }

  @override
  ClassBuilder get classBuilder {
    throw new UnsupportedError('AmbiguousMemberBuilder.classBuilder');
  }

  @override
<<<<<<< HEAD
  SourceLibraryBuilder get library {
=======
  SourceLibraryBuilder get libraryBuilder {
>>>>>>> 760722f8
    throw new UnsupportedError('AmbiguousMemberBuilder.library');
  }

  // TODO(johnniwinther): Remove this and create a [ProcedureBuilder] interface.
  @override
  ProcedureKind? get kind => null;

  @override
  void buildOutlineExpressions(
      ClassHierarchy classHierarchy,
      List<DelayedActionPerformer> delayedActionPerformers,
      List<DelayedDefaultValueCloner> delayedDefaultValueCloners) {
    throw new UnsupportedError(
        'AmbiguousMemberBuilder.buildOutlineExpressions');
  }

  @override
  void buildMembers(void Function(Member, BuiltMemberKind) f) {
    assert(false, "Unexpected call to $runtimeType.buildMembers.");
  }

  @override
  List<ClassMember> get localMembers => const <ClassMember>[];

  @override
  List<ClassMember> get localSetters => const <ClassMember>[];

  @override
  void checkVariance(
      SourceClassBuilder sourceClassBuilder, TypeEnvironment typeEnvironment) {
    assert(false, "Unexpected call to $runtimeType.checkVariance.");
  }

  @override
  void checkTypes(
      SourceLibraryBuilder library, TypeEnvironment typeEnvironment) {
    assert(false, "Unexpected call to $runtimeType.checkVariance.");
  }

  @override
  bool get isAugmentation {
    throw new UnsupportedError('AmbiguousMemberBuilder.isAugmentation');
  }
}

class AmbiguousMemberBuilder extends AmbiguousBuilder
    with ErroneousMemberBuilderMixin {
  AmbiguousMemberBuilder(
      String name, Builder builder, int charOffset, Uri fileUri)
      : super(name, builder, charOffset, fileUri);
}

class ScopeLocalDeclarationIterator implements Iterator<Builder> {
  Iterator<Builder>? local;
  final Iterator<Builder> setters;

  Builder? _current;

  ScopeLocalDeclarationIterator(Scope scope)
      : local = scope._local.values.iterator,
        setters = scope._setters.values.iterator;

  @override
  bool moveNext() {
    Builder? next = _current?.next;
    if (next != null) {
      _current = next;
      return true;
    }
    if (local != null) {
      if (local!.moveNext()) {
        _current = local!.current;
        return true;
      }
      local = null;
    }
    if (setters.moveNext()) {
      _current = setters.current;
      return true;
    } else {
      _current = null;
      return false;
    }
  }

  @override
  Builder get current {
    return _current ?? (throw new StateError('No element'));
  }
}

class ScopeLocalDeclarationNameIterator extends ScopeLocalDeclarationIterator
    implements NameIterator {
  Iterator<String>? localNames;
  final Iterator<String> setterNames;

  String? _name;

  ScopeLocalDeclarationNameIterator(Scope scope)
      : localNames = scope._local.keys.iterator,
        setterNames = scope._setters.keys.iterator,
        super(scope);

  @override
  bool moveNext() {
    Builder? next = _current?.next;
    if (next != null) {
      _current = next;
      return true;
    }
    if (local != null) {
      if (local!.moveNext()) {
        localNames!.moveNext();
        _current = local!.current;
        _name = localNames!.current;
        return true;
      }
      localNames = null;
    }
    if (setters.moveNext()) {
      setterNames.moveNext();
      _current = setters.current;
      _name = setterNames.current;
      return true;
    } else {
      _current = null;
      return false;
    }
  }

  @override
  String get name {
    return _name ?? (throw new StateError('No element'));
  }
}<|MERGE_RESOLUTION|>--- conflicted
+++ resolved
@@ -805,11 +805,7 @@
   }
 
   @override
-<<<<<<< HEAD
-  SourceLibraryBuilder get library {
-=======
   SourceLibraryBuilder get libraryBuilder {
->>>>>>> 760722f8
     throw new UnsupportedError('AmbiguousMemberBuilder.library');
   }
 
