--- conflicted
+++ resolved
@@ -2831,12 +2831,8 @@
       : super(field, parent);
 
   @override
-<<<<<<< HEAD
-  SourceLibraryBuilder get library => super.library as SourceLibraryBuilder;
-=======
   SourceLibraryBuilder get libraryBuilder =>
       super.libraryBuilder as SourceLibraryBuilder;
->>>>>>> 760722f8
 
   @override
   void buildOutlineExpressions(
