--- conflicted
+++ resolved
@@ -2299,14 +2299,10 @@
               return;
             }
           }
-<<<<<<< HEAD
-
-=======
           final Template<Message Function(String, String)> template =
               cls.isMixinDeclaration
                   ? templateMixinSubtypeOfFinalIsNotBase
                   : templateSubtypeOfFinalIsNotBaseFinalOrSealed;
->>>>>>> 1fbff78e
           cls.addProblem(
               template.withArguments(cls.fullNameForErrors,
                   baseOrFinalSuperClass.fullNameForErrors),
