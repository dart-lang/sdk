--- conflicted
+++ resolved
@@ -525,13 +525,10 @@
       return false;
     }
     if (property is Procedure) {
-<<<<<<< HEAD
-=======
       if (property.stubKind == ProcedureStubKind.RepresentationField) {
         // Representation fields are promotable if they're non-public.
         return property.name.isPrivate;
       }
->>>>>>> 3c45f68c
       if (!property.isAccessor) {
         // We don't promote methods.
         return false;
