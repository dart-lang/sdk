library /*isNonNullableByDefault*/;
//
// Problems in library:
//
// pkg/front_end/testcases/nnbd/issue41156.dart:39:29: Error: A non-null value must be returned since the return type 'String' doesn't allow null.
//   String Function(int) x2 = (int v) /* error */ {
//                             ^
//
// pkg/front_end/testcases/nnbd/issue41156.dart:44:29: Error: A non-null value must be returned since the return type 'String' doesn't allow null.
//   String Function(int) x3 = (int v) /* error */ {
//                             ^
//
// pkg/front_end/testcases/nnbd/issue41156.dart:49:29: Error: A non-null value must be returned since the return type 'String' doesn't allow null.
//   String Function(int) x5 = (int v) /* error */ {
//                             ^
//
// pkg/front_end/testcases/nnbd/issue41156.dart:54:29: Error: A non-null value must be returned since the return type 'String' doesn't allow null.
//   String Function(int) x6 = (int v) /* error */ {
//                             ^
//
// pkg/front_end/testcases/nnbd/issue41156.dart:59:37: Error: A non-null value must be returned since the return type 'String' doesn't allow null.
//   Future<String> Function(int) y2 = (int v) async /* error */ {
//                                     ^
//
// pkg/front_end/testcases/nnbd/issue41156.dart:64:37: Error: A non-null value must be returned since the return type 'String' doesn't allow null.
//   Future<String> Function(int) y3 = (int v) async /* error */ {
//                                     ^
//
// pkg/front_end/testcases/nnbd/issue41156.dart:69:37: Error: A non-null value must be returned since the return type 'String' doesn't allow null.
//   Future<String> Function(int) y5 = (int v) async /* error */ {
//                                     ^
//
// pkg/front_end/testcases/nnbd/issue41156.dart:74:37: Error: A non-null value must be returned since the return type 'String' doesn't allow null.
//   Future<String> Function(int) y6 = (int v) async /* error */ {
//                                     ^
//
import self as self;
import "dart:core" as core;
import "dart:async" as asy;

static method throwing() → Never
  return throw "";
static method main() → void {
  (core::int) → core::String x1 = (core::int v) → Never => throw v;
  (core::int) → core::String x2 = (core::int v) → Never {
    throw v;
  };
  (core::int) → core::String x3 = (core::int v) → Never {
    return throw v;
  };
  (core::int) → core::String x4 = (core::int v) → Never => self::throwing();
  (core::int) → core::String x5 = (core::int v) → Never {
    self::throwing();
  };
  (core::int) → core::String x6 = (core::int v) → Never {
    return self::throwing();
  };
  (core::int) → asy::Future<core::String> y1 = (core::int v) → asy::Future<Never> /* originally async */ {
    final asy::_Future<Never> :async_future = new asy::_Future::•<Never>();
    core::bool* :is_sync = false;
    FutureOr<Never>? :return_value;
    (dynamic) → dynamic :async_op_then;
    (core::Object, core::StackTrace) → dynamic :async_op_error;
    core::int :await_jump_var = 0;
    dynamic :await_ctx_var;
    function :async_op([dynamic :result, dynamic :exception, dynamic :stack_trace]) → dynamic yielding 
      try {
        #L1:
        {
          :return_value = throw v;
          break #L1;
        }
        asy::_completeOnAsyncReturn(:async_future, :return_value, :is_sync);
        return;
      }
      on dynamic catch(dynamic exception, core::StackTrace stack_trace) {
        asy::_completeOnAsyncError(:async_future, exception, stack_trace, :is_sync);
      }
    :async_op_then = asy::_asyncThenWrapperHelper(:async_op);
    :async_op_error = asy::_asyncErrorWrapperHelper(:async_op);
    :async_op.call();
    :is_sync = true;
    return :async_future;
  };
  (core::int) → asy::Future<core::String> y2 = (core::int v) → asy::Future<Never> /* originally async */ {
    final asy::_Future<Never> :async_future = new asy::_Future::•<Never>();
    core::bool* :is_sync = false;
    FutureOr<Never>? :return_value;
    (dynamic) → dynamic :async_op_then;
    (core::Object, core::StackTrace) → dynamic :async_op_error;
    core::int :await_jump_var = 0;
    dynamic :await_ctx_var;
    function :async_op([dynamic :result, dynamic :exception, dynamic :stack_trace]) → dynamic yielding 
      try {
        #L2:
        {
          throw v;
        }
        asy::_completeOnAsyncReturn(:async_future, :return_value, :is_sync);
        return;
      }
      on dynamic catch(dynamic exception, core::StackTrace stack_trace) {
        asy::_completeOnAsyncError(:async_future, exception, stack_trace, :is_sync);
      }
    :async_op_then = asy::_asyncThenWrapperHelper(:async_op);
    :async_op_error = asy::_asyncErrorWrapperHelper(:async_op);
    :async_op.call();
    :is_sync = true;
    return :async_future;
  };
  (core::int) → asy::Future<core::String> y3 = (core::int v) → asy::Future<Never> /* originally async */ {
    final asy::_Future<Never> :async_future = new asy::_Future::•<Never>();
    core::bool* :is_sync = false;
    FutureOr<Never>? :return_value;
    (dynamic) → dynamic :async_op_then;
    (core::Object, core::StackTrace) → dynamic :async_op_error;
    core::int :await_jump_var = 0;
    dynamic :await_ctx_var;
    function :async_op([dynamic :result, dynamic :exception, dynamic :stack_trace]) → dynamic yielding 
      try {
        #L3:
        {
          :return_value = throw v;
          break #L3;
        }
        asy::_completeOnAsyncReturn(:async_future, :return_value, :is_sync);
        return;
      }
      on dynamic catch(dynamic exception, core::StackTrace stack_trace) {
        asy::_completeOnAsyncError(:async_future, exception, stack_trace, :is_sync);
      }
    :async_op_then = asy::_asyncThenWrapperHelper(:async_op);
    :async_op_error = asy::_asyncErrorWrapperHelper(:async_op);
    :async_op.call();
    :is_sync = true;
    return :async_future;
  };
  (core::int) → asy::Future<core::String> y4 = (core::int v) → asy::Future<Never> /* originally async */ {
    final asy::_Future<Never> :async_future = new asy::_Future::•<Never>();
    core::bool* :is_sync = false;
    FutureOr<Never>? :return_value;
    (dynamic) → dynamic :async_op_then;
    (core::Object, core::StackTrace) → dynamic :async_op_error;
    core::int :await_jump_var = 0;
    dynamic :await_ctx_var;
    function :async_op([dynamic :result, dynamic :exception, dynamic :stack_trace]) → dynamic yielding 
      try {
        #L4:
        {
          :return_value = self::throwing();
          break #L4;
        }
        asy::_completeOnAsyncReturn(:async_future, :return_value, :is_sync);
        return;
      }
      on dynamic catch(dynamic exception, core::StackTrace stack_trace) {
        asy::_completeOnAsyncError(:async_future, exception, stack_trace, :is_sync);
      }
    :async_op_then = asy::_asyncThenWrapperHelper(:async_op);
    :async_op_error = asy::_asyncErrorWrapperHelper(:async_op);
    :async_op.call();
    :is_sync = true;
    return :async_future;
  };
  (core::int) → asy::Future<core::String> y5 = (core::int v) → asy::Future<Never> /* originally async */ {
    final asy::_Future<Never> :async_future = new asy::_Future::•<Never>();
    core::bool* :is_sync = false;
    FutureOr<Never>? :return_value;
    (dynamic) → dynamic :async_op_then;
    (core::Object, core::StackTrace) → dynamic :async_op_error;
    core::int :await_jump_var = 0;
    dynamic :await_ctx_var;
    function :async_op([dynamic :result, dynamic :exception, dynamic :stack_trace]) → dynamic yielding 
      try {
        #L5:
        {
          self::throwing();
        }
        asy::_completeOnAsyncReturn(:async_future, :return_value, :is_sync);
        return;
      }
      on dynamic catch(dynamic exception, core::StackTrace stack_trace) {
        asy::_completeOnAsyncError(:async_future, exception, stack_trace, :is_sync);
      }
    :async_op_then = asy::_asyncThenWrapperHelper(:async_op);
    :async_op_error = asy::_asyncErrorWrapperHelper(:async_op);
    :async_op.call();
    :is_sync = true;
    return :async_future;
  };
  (core::int) → asy::Future<core::String> y6 = (core::int v) → asy::Future<Never> /* originally async */ {
    final asy::_Future<Never> :async_future = new asy::_Future::•<Never>();
    core::bool* :is_sync = false;
    FutureOr<Never>? :return_value;
    (dynamic) → dynamic :async_op_then;
    (core::Object, core::StackTrace) → dynamic :async_op_error;
    core::int :await_jump_var = 0;
    dynamic :await_ctx_var;
    function :async_op([dynamic :result, dynamic :exception, dynamic :stack_trace]) → dynamic yielding 
      try {
        #L6:
        {
          :return_value = self::throwing();
          break #L6;
        }
        asy::_completeOnAsyncReturn(:async_future, :return_value, :is_sync);
        return;
      }
      on dynamic catch(dynamic exception, core::StackTrace stack_trace) {
        asy::_completeOnAsyncError(:async_future, exception, stack_trace, :is_sync);
      }
    :async_op_then = asy::_asyncThenWrapperHelper(:async_op);
    :async_op_error = asy::_asyncErrorWrapperHelper(:async_op);
    :async_op.call();
    :is_sync = true;
    return :async_future;
  };
}
static method errors() → void /* originally async */ {
  final asy::_Future<dynamic> :async_future = new asy::_Future::•<dynamic>();
  core::bool* :is_sync = false;
  FutureOr<dynamic>? :return_value;
  (dynamic) → dynamic :async_op_then;
  (core::Object, core::StackTrace) → dynamic :async_op_error;
  core::int :await_jump_var = 0;
  dynamic :await_ctx_var;
  function :async_op([dynamic :result, dynamic :exception, dynamic :stack_trace]) → dynamic yielding 
    try {
      #L7:
      {
        (core::int) → core::String x2 = (core::int v) → core::String {
          try {
            throw v;
          }
          on core::Object catch(final core::Object _) {
          }
<<<<<<< HEAD
          return let final<BottomType> #t1 = invalid-expression "pkg/front_end/testcases/nnbd/issue41156.dart:39:29: Error: A non-null value must be returned since the return type 'String' doesn't allow null.
=======
          return let final Never #t1 = invalid-expression "pkg/front_end/testcases/nnbd/issue41156.dart:39:29: Error: A non-null value must be returned since the return type 'String' doesn't allow null.
>>>>>>> 64a5583f
  String Function(int) x2 = (int v) /* error */ {
                            ^" in null;
        };
        (core::int) → core::String x3 = (core::int v) → core::String {
          try {
            return throw v;
          }
          on core::Object catch(final core::Object _) {
          }
<<<<<<< HEAD
          return let final<BottomType> #t2 = invalid-expression "pkg/front_end/testcases/nnbd/issue41156.dart:44:29: Error: A non-null value must be returned since the return type 'String' doesn't allow null.
=======
          return let final Never #t2 = invalid-expression "pkg/front_end/testcases/nnbd/issue41156.dart:44:29: Error: A non-null value must be returned since the return type 'String' doesn't allow null.
>>>>>>> 64a5583f
  String Function(int) x3 = (int v) /* error */ {
                            ^" in null;
        };
        (core::int) → core::String x5 = (core::int v) → core::String {
          try {
            self::throwing();
          }
          on core::Object catch(final core::Object _) {
          }
<<<<<<< HEAD
          return let final<BottomType> #t3 = invalid-expression "pkg/front_end/testcases/nnbd/issue41156.dart:49:29: Error: A non-null value must be returned since the return type 'String' doesn't allow null.
=======
          return let final Never #t3 = invalid-expression "pkg/front_end/testcases/nnbd/issue41156.dart:49:29: Error: A non-null value must be returned since the return type 'String' doesn't allow null.
>>>>>>> 64a5583f
  String Function(int) x5 = (int v) /* error */ {
                            ^" in null;
        };
        (core::int) → core::String x6 = (core::int v) → core::String {
          try {
            return self::throwing();
          }
          on core::Object catch(final core::Object _) {
          }
<<<<<<< HEAD
          return let final<BottomType> #t4 = invalid-expression "pkg/front_end/testcases/nnbd/issue41156.dart:54:29: Error: A non-null value must be returned since the return type 'String' doesn't allow null.
=======
          return let final Never #t4 = invalid-expression "pkg/front_end/testcases/nnbd/issue41156.dart:54:29: Error: A non-null value must be returned since the return type 'String' doesn't allow null.
>>>>>>> 64a5583f
  String Function(int) x6 = (int v) /* error */ {
                            ^" in null;
        };
        (core::int) → asy::Future<core::String> y2 = (core::int v) → asy::Future<core::String> /* originally async */ {
          final asy::_Future<core::String> :async_future = new asy::_Future::•<core::String>();
          core::bool* :is_sync = false;
          FutureOr<core::String>? :return_value;
          (dynamic) → dynamic :async_op_then;
          (core::Object, core::StackTrace) → dynamic :async_op_error;
          core::int :await_jump_var = 0;
          dynamic :await_ctx_var;
          function :async_op([dynamic :result, dynamic :exception, dynamic :stack_trace]) → dynamic yielding 
            try {
              #L8:
              {
                try {
                  throw v;
                }
                on core::Object catch(final core::Object _) {
                }
<<<<<<< HEAD
                :return_value = let final<BottomType> #t5 = invalid-expression "pkg/front_end/testcases/nnbd/issue41156.dart:59:37: Error: A non-null value must be returned since the return type 'String' doesn't allow null.
=======
                :return_value = let final Never #t5 = invalid-expression "pkg/front_end/testcases/nnbd/issue41156.dart:59:37: Error: A non-null value must be returned since the return type 'String' doesn't allow null.
>>>>>>> 64a5583f
  Future<String> Function(int) y2 = (int v) async /* error */ {
                                    ^" in null;
                break #L8;
              }
              asy::_completeOnAsyncReturn(:async_future, :return_value, :is_sync);
              return;
            }
            on dynamic catch(dynamic exception, core::StackTrace stack_trace) {
              asy::_completeOnAsyncError(:async_future, exception, stack_trace, :is_sync);
            }
          :async_op_then = asy::_asyncThenWrapperHelper(:async_op);
          :async_op_error = asy::_asyncErrorWrapperHelper(:async_op);
          :async_op.call();
          :is_sync = true;
          return :async_future;
        };
        (core::int) → asy::Future<core::String> y3 = (core::int v) → asy::Future<core::String> /* originally async */ {
          final asy::_Future<core::String> :async_future = new asy::_Future::•<core::String>();
          core::bool* :is_sync = false;
          FutureOr<core::String>? :return_value;
          (dynamic) → dynamic :async_op_then;
          (core::Object, core::StackTrace) → dynamic :async_op_error;
          core::int :await_jump_var = 0;
          dynamic :await_ctx_var;
          function :async_op([dynamic :result, dynamic :exception, dynamic :stack_trace]) → dynamic yielding 
            try {
              #L9:
              {
                try {
                  :return_value = throw v;
                  break #L9;
                }
                on core::Object catch(final core::Object _) {
                }
<<<<<<< HEAD
                :return_value = let final<BottomType> #t6 = invalid-expression "pkg/front_end/testcases/nnbd/issue41156.dart:64:37: Error: A non-null value must be returned since the return type 'String' doesn't allow null.
=======
                :return_value = let final Never #t6 = invalid-expression "pkg/front_end/testcases/nnbd/issue41156.dart:64:37: Error: A non-null value must be returned since the return type 'String' doesn't allow null.
>>>>>>> 64a5583f
  Future<String> Function(int) y3 = (int v) async /* error */ {
                                    ^" in null;
                break #L9;
              }
              asy::_completeOnAsyncReturn(:async_future, :return_value, :is_sync);
              return;
            }
            on dynamic catch(dynamic exception, core::StackTrace stack_trace) {
              asy::_completeOnAsyncError(:async_future, exception, stack_trace, :is_sync);
            }
          :async_op_then = asy::_asyncThenWrapperHelper(:async_op);
          :async_op_error = asy::_asyncErrorWrapperHelper(:async_op);
          :async_op.call();
          :is_sync = true;
          return :async_future;
        };
        (core::int) → asy::Future<core::String> y5 = (core::int v) → asy::Future<core::String> /* originally async */ {
          final asy::_Future<core::String> :async_future = new asy::_Future::•<core::String>();
          core::bool* :is_sync = false;
          FutureOr<core::String>? :return_value;
          (dynamic) → dynamic :async_op_then;
          (core::Object, core::StackTrace) → dynamic :async_op_error;
          core::int :await_jump_var = 0;
          dynamic :await_ctx_var;
          function :async_op([dynamic :result, dynamic :exception, dynamic :stack_trace]) → dynamic yielding 
            try {
              #L10:
              {
                try {
                  self::throwing();
                }
                on core::Object catch(final core::Object _) {
                }
<<<<<<< HEAD
                :return_value = let final<BottomType> #t7 = invalid-expression "pkg/front_end/testcases/nnbd/issue41156.dart:69:37: Error: A non-null value must be returned since the return type 'String' doesn't allow null.
=======
                :return_value = let final Never #t7 = invalid-expression "pkg/front_end/testcases/nnbd/issue41156.dart:69:37: Error: A non-null value must be returned since the return type 'String' doesn't allow null.
>>>>>>> 64a5583f
  Future<String> Function(int) y5 = (int v) async /* error */ {
                                    ^" in null;
                break #L10;
              }
              asy::_completeOnAsyncReturn(:async_future, :return_value, :is_sync);
              return;
            }
            on dynamic catch(dynamic exception, core::StackTrace stack_trace) {
              asy::_completeOnAsyncError(:async_future, exception, stack_trace, :is_sync);
            }
          :async_op_then = asy::_asyncThenWrapperHelper(:async_op);
          :async_op_error = asy::_asyncErrorWrapperHelper(:async_op);
          :async_op.call();
          :is_sync = true;
          return :async_future;
        };
        (core::int) → asy::Future<core::String> y6 = (core::int v) → asy::Future<core::String> /* originally async */ {
          final asy::_Future<core::String> :async_future = new asy::_Future::•<core::String>();
          core::bool* :is_sync = false;
          FutureOr<core::String>? :return_value;
          (dynamic) → dynamic :async_op_then;
          (core::Object, core::StackTrace) → dynamic :async_op_error;
          core::int :await_jump_var = 0;
          dynamic :await_ctx_var;
          function :async_op([dynamic :result, dynamic :exception, dynamic :stack_trace]) → dynamic yielding 
            try {
              #L11:
              {
                try {
                  :return_value = self::throwing();
                  break #L11;
                }
                on core::Object catch(final core::Object _) {
                }
<<<<<<< HEAD
                :return_value = let final<BottomType> #t8 = invalid-expression "pkg/front_end/testcases/nnbd/issue41156.dart:74:37: Error: A non-null value must be returned since the return type 'String' doesn't allow null.
=======
                :return_value = let final Never #t8 = invalid-expression "pkg/front_end/testcases/nnbd/issue41156.dart:74:37: Error: A non-null value must be returned since the return type 'String' doesn't allow null.
>>>>>>> 64a5583f
  Future<String> Function(int) y6 = (int v) async /* error */ {
                                    ^" in null;
                break #L11;
              }
              asy::_completeOnAsyncReturn(:async_future, :return_value, :is_sync);
              return;
            }
            on dynamic catch(dynamic exception, core::StackTrace stack_trace) {
              asy::_completeOnAsyncError(:async_future, exception, stack_trace, :is_sync);
            }
          :async_op_then = asy::_asyncThenWrapperHelper(:async_op);
          :async_op_error = asy::_asyncErrorWrapperHelper(:async_op);
          :async_op.call();
          :is_sync = true;
          return :async_future;
        };
      }
      asy::_completeOnAsyncReturn(:async_future, :return_value, :is_sync);
      return;
    }
    on dynamic catch(dynamic exception, core::StackTrace stack_trace) {
      asy::_completeOnAsyncError(:async_future, exception, stack_trace, :is_sync);
    }
  :async_op_then = asy::_asyncThenWrapperHelper(:async_op);
  :async_op_error = asy::_asyncErrorWrapperHelper(:async_op);
  :async_op.call();
  :is_sync = true;
  return :async_future;
}<|MERGE_RESOLUTION|>--- conflicted
+++ resolved
@@ -234,11 +234,7 @@
           }
           on core::Object catch(final core::Object _) {
           }
-<<<<<<< HEAD
-          return let final<BottomType> #t1 = invalid-expression "pkg/front_end/testcases/nnbd/issue41156.dart:39:29: Error: A non-null value must be returned since the return type 'String' doesn't allow null.
-=======
           return let final Never #t1 = invalid-expression "pkg/front_end/testcases/nnbd/issue41156.dart:39:29: Error: A non-null value must be returned since the return type 'String' doesn't allow null.
->>>>>>> 64a5583f
   String Function(int) x2 = (int v) /* error */ {
                             ^" in null;
         };
@@ -248,11 +244,7 @@
           }
           on core::Object catch(final core::Object _) {
           }
-<<<<<<< HEAD
-          return let final<BottomType> #t2 = invalid-expression "pkg/front_end/testcases/nnbd/issue41156.dart:44:29: Error: A non-null value must be returned since the return type 'String' doesn't allow null.
-=======
           return let final Never #t2 = invalid-expression "pkg/front_end/testcases/nnbd/issue41156.dart:44:29: Error: A non-null value must be returned since the return type 'String' doesn't allow null.
->>>>>>> 64a5583f
   String Function(int) x3 = (int v) /* error */ {
                             ^" in null;
         };
@@ -262,11 +254,7 @@
           }
           on core::Object catch(final core::Object _) {
           }
-<<<<<<< HEAD
-          return let final<BottomType> #t3 = invalid-expression "pkg/front_end/testcases/nnbd/issue41156.dart:49:29: Error: A non-null value must be returned since the return type 'String' doesn't allow null.
-=======
           return let final Never #t3 = invalid-expression "pkg/front_end/testcases/nnbd/issue41156.dart:49:29: Error: A non-null value must be returned since the return type 'String' doesn't allow null.
->>>>>>> 64a5583f
   String Function(int) x5 = (int v) /* error */ {
                             ^" in null;
         };
@@ -276,11 +264,7 @@
           }
           on core::Object catch(final core::Object _) {
           }
-<<<<<<< HEAD
-          return let final<BottomType> #t4 = invalid-expression "pkg/front_end/testcases/nnbd/issue41156.dart:54:29: Error: A non-null value must be returned since the return type 'String' doesn't allow null.
-=======
           return let final Never #t4 = invalid-expression "pkg/front_end/testcases/nnbd/issue41156.dart:54:29: Error: A non-null value must be returned since the return type 'String' doesn't allow null.
->>>>>>> 64a5583f
   String Function(int) x6 = (int v) /* error */ {
                             ^" in null;
         };
@@ -301,11 +285,7 @@
                 }
                 on core::Object catch(final core::Object _) {
                 }
-<<<<<<< HEAD
-                :return_value = let final<BottomType> #t5 = invalid-expression "pkg/front_end/testcases/nnbd/issue41156.dart:59:37: Error: A non-null value must be returned since the return type 'String' doesn't allow null.
-=======
                 :return_value = let final Never #t5 = invalid-expression "pkg/front_end/testcases/nnbd/issue41156.dart:59:37: Error: A non-null value must be returned since the return type 'String' doesn't allow null.
->>>>>>> 64a5583f
   Future<String> Function(int) y2 = (int v) async /* error */ {
                                     ^" in null;
                 break #L8;
@@ -340,11 +320,7 @@
                 }
                 on core::Object catch(final core::Object _) {
                 }
-<<<<<<< HEAD
-                :return_value = let final<BottomType> #t6 = invalid-expression "pkg/front_end/testcases/nnbd/issue41156.dart:64:37: Error: A non-null value must be returned since the return type 'String' doesn't allow null.
-=======
                 :return_value = let final Never #t6 = invalid-expression "pkg/front_end/testcases/nnbd/issue41156.dart:64:37: Error: A non-null value must be returned since the return type 'String' doesn't allow null.
->>>>>>> 64a5583f
   Future<String> Function(int) y3 = (int v) async /* error */ {
                                     ^" in null;
                 break #L9;
@@ -378,11 +354,7 @@
                 }
                 on core::Object catch(final core::Object _) {
                 }
-<<<<<<< HEAD
-                :return_value = let final<BottomType> #t7 = invalid-expression "pkg/front_end/testcases/nnbd/issue41156.dart:69:37: Error: A non-null value must be returned since the return type 'String' doesn't allow null.
-=======
                 :return_value = let final Never #t7 = invalid-expression "pkg/front_end/testcases/nnbd/issue41156.dart:69:37: Error: A non-null value must be returned since the return type 'String' doesn't allow null.
->>>>>>> 64a5583f
   Future<String> Function(int) y5 = (int v) async /* error */ {
                                     ^" in null;
                 break #L10;
@@ -417,11 +389,7 @@
                 }
                 on core::Object catch(final core::Object _) {
                 }
-<<<<<<< HEAD
-                :return_value = let final<BottomType> #t8 = invalid-expression "pkg/front_end/testcases/nnbd/issue41156.dart:74:37: Error: A non-null value must be returned since the return type 'String' doesn't allow null.
-=======
                 :return_value = let final Never #t8 = invalid-expression "pkg/front_end/testcases/nnbd/issue41156.dart:74:37: Error: A non-null value must be returned since the return type 'String' doesn't allow null.
->>>>>>> 64a5583f
   Future<String> Function(int) y6 = (int v) async /* error */ {
                                     ^" in null;
                 break #L11;
