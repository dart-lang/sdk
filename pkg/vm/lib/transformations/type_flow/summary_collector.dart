--- conflicted
+++ resolved
@@ -1608,14 +1608,10 @@
       if ((isIntConstant(rhs) &&
               _isSubtype(lhs.variable.type,
                   _environment.coreTypes.intNullableRawType)) ||
-<<<<<<< HEAD
-          (rhs is StringLiteral &&
-=======
           (isDoubleConstantSafeToPropagate(rhs) &&
               _isSubtype(lhs.variable.type,
                   _environment.coreTypes.doubleNullableRawType)) ||
           (isStringConstant(rhs) &&
->>>>>>> 548dcc7a
               target.canInferStringClassAfterEqualityComparison &&
               _isSubtype(lhs.variable.type,
                   _environment.coreTypes.stringNullableRawType)) ||
