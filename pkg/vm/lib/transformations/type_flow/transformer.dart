--- conflicted
+++ resolved
@@ -1034,11 +1034,7 @@
   @override
   TreeNode visitField(Field node) {
     currentMember = node;
-<<<<<<< HEAD
-    if (shaker.isMemberBodyReachable(node)) {
-=======
     if (shaker.retainField(node)) {
->>>>>>> e2ea2e82
       if (kPrintTrace) {
         tracePrint("Visiting $node");
       }
