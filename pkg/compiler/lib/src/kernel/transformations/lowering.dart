// Copyright (c) 2020, the Dart project authors.  Please see the AUTHORS file
// for details. All rights reserved. Use of this source code is governed by a
// BSD-style license that can be found in the LICENSE file.

import 'package:kernel/ast.dart';
import 'package:kernel/class_hierarchy.dart' show ClassHierarchy;
import 'package:kernel/core_types.dart' show CoreTypes;

import '../../options.dart';
import 'async_lowering.dart';
import 'await_lowering.dart';
import 'factory_specializer.dart';
import 'late_lowering.dart';

/// dart2js-specific lowering transformations and optimizations combined into a
/// single transformation pass.
///
/// Each transformation is applied locally to AST nodes of certain types after
/// transforming children nodes.
void transformLibraries(List<Library> libraries, CoreTypes coreTypes,
    ClassHierarchy hierarchy, CompilerOptions? options) {
  final transformer = _Lowering(coreTypes, hierarchy, options);
  libraries.forEach(transformer.visitLibrary);
}

class _Lowering extends Transformer {
  final FactorySpecializer factorySpecializer;
  final LateLowering _lateLowering;
  final AwaitLowering _awaitLowering;
  final AsyncLowering? _asyncLowering;

  Member? _currentMember;

  _Lowering(
      CoreTypes coreTypes, ClassHierarchy hierarchy, CompilerOptions? _options)
      : factorySpecializer = FactorySpecializer(coreTypes, hierarchy),
        _lateLowering = LateLowering(coreTypes, _options),
        _awaitLowering = AwaitLowering(coreTypes),
        _asyncLowering =
            (_options?.features.simpleAsyncToFuture.isEnabled ?? false)
                ? AsyncLowering(coreTypes)
                : null;

  @override
  TreeNode defaultMember(Member node) {
    _currentMember = node;
    return super.defaultMember(node);
  }

  @override
  TreeNode visitLibrary(Library node) {
    node.transformChildren(this);
    _lateLowering.exitLibrary();
    return node;
  }

  @override
  TreeNode visitStaticInvocation(StaticInvocation node) {
    node.transformChildren(this);
    return factorySpecializer.transformStaticInvocation(node, _currentMember!);
  }

  @override
  TreeNode visitFunctionNode(FunctionNode node) {
<<<<<<< HEAD
    _lateLowering.enterScope();
=======
>>>>>>> a30d2edb
    _asyncLowering?.enterFunction(node);
    _lateLowering.enterScope();
    node.transformChildren(this);
    _lateLowering.exitScope();
    _asyncLowering?.transformFunctionNodeAndExit(node);
    return node;
  }

  @override
  TreeNode visitVariableDeclaration(VariableDeclaration node) {
    node.transformChildren(this);
    return _lateLowering.transformVariableDeclaration(node, _currentMember);
  }

  @override
  TreeNode visitVariableGet(VariableGet node) {
    node.transformChildren(this);
    return _lateLowering.transformVariableGet(node, _currentMember!);
  }

  @override
  TreeNode visitVariableSet(VariableSet node) {
    node.transformChildren(this);
    return _lateLowering.transformVariableSet(node, _currentMember!);
  }

  @override
  TreeNode visitField(Field node) {
    _currentMember = node;
    // Field initializers can contain late variable reads via record
    // destructuring. The following patten can result in the CFE using a late
    // local outside the scope of a function:
    // Object? foo = { for (final (String x,) in records) x: x };
    _lateLowering.enterScope();
    node.transformChildren(this);
    _lateLowering.exitScope();
    return _lateLowering.transformField(node, _currentMember!);
  }

  @override
  TreeNode visitConstructor(Constructor node) {
    // Constructor initializers can contain late variable reads via record
    // destructuring. Any of these patterns can result in the CFE using a
    // late local outside the scope of a function:
    // Foo() : super({ for (final (String x,) in records) x: x });
    // Foo() : foo = { for (final (String x,) in records) x: x };
    //
    // We share the scope between the various initializers since variables
    // cannot leak between them.
    _lateLowering.enterScope();
    super.visitConstructor(node);
    _lateLowering.exitScope();
    return node;
  }

  @override
  TreeNode visitAwaitExpression(AwaitExpression expression) {
    expression.transformChildren(this);
    final transformed = _awaitLowering.transformAwaitExpression(expression);
    _asyncLowering?.visitAwaitExpression(transformed);
    return transformed;
  }

  @override
  TreeNode visitReturnStatement(ReturnStatement statement) {
    statement.transformChildren(this);
    _asyncLowering?.visitReturnStatement(statement);
    return statement;
  }

  @override
  TreeNode visitForInStatement(ForInStatement statement) {
    statement.transformChildren(this);
    _asyncLowering?.visitForInStatement(statement);
    return statement;
  }

  @override
  TreeNode visitTryFinally(TryFinally statement) {
    statement.transformChildren(this);
    _asyncLowering?.visitTry();
    return statement;
  }

  @override
  TreeNode visitTryCatch(TryCatch statement) {
    statement.transformChildren(this);
    _asyncLowering?.visitTry();
    return statement;
  }
}<|MERGE_RESOLUTION|>--- conflicted
+++ resolved
@@ -62,10 +62,6 @@
 
   @override
   TreeNode visitFunctionNode(FunctionNode node) {
-<<<<<<< HEAD
-    _lateLowering.enterScope();
-=======
->>>>>>> a30d2edb
     _asyncLowering?.enterFunction(node);
     _lateLowering.enterScope();
     node.transformChildren(this);
