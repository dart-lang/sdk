--- conflicted
+++ resolved
@@ -1234,46 +1234,7 @@
 
   @override
   void visitPatternField(covariant PatternFieldImpl node) {
-<<<<<<< HEAD
-    optype.completionLocation = 'PatternField_pattern';
-
-    final parent = node.parent;
-    DartType parentMatchedValueType;
-    List<PatternField> existingFields;
-    if (parent is ObjectPattern) {
-      parentMatchedValueType = parent.type.typeOrThrow;
-      existingFields = parent.fields;
-    } else if (parent is RecordPattern) {
-      parentMatchedValueType = parent.matchedValueTypeOrThrow;
-      existingFields = parent.fields;
-    } else {
-      return;
-    }
-
-    final nameNode = node.name;
-    if (nameNode != null && nameNode.name == null) {
-      final pattern = node.pattern;
-      final patternContext = pattern.patternContext;
-      if (pattern is DeclaredVariablePatternImpl ||
-          patternContext is PatternVariableDeclaration) {
-        optype.patternLocation = NamedPatternFieldWantsName(
-          matchedType: parentMatchedValueType,
-          existingFields: existingFields,
-        );
-        return;
-      } else if (patternContext is PatternAssignment) {
-        // fallthrough
-      } else {
-        optype.patternLocation = NamedPatternFieldWantsFinalOrVar();
-        return;
-      }
-    }
-
-    optype.includeTypeNameSuggestions = true;
-    optype.includeReturnValueSuggestions = true;
-=======
     _extractPatternFieldInfo(node);
->>>>>>> 0c4f93a8
   }
 
   @override
