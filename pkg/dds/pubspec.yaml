name: dds
<<<<<<< HEAD
version: 4.2.5
=======
version: 4.2.5+1
>>>>>>> 790fcb75
description: >-
  A library used to spawn the Dart Developer Service, used to communicate with
  a Dart VM Service instance.
repository: https://github.com/dart-lang/sdk/tree/main/pkg/dds

environment:
  sdk: '>=3.0.0 <4.0.0'

dependencies:
  args: ^2.0.0
  async: ^2.4.1
  browser_launcher: ^1.0.0
  collection: ^1.15.0
  dds_service_extensions: ^2.0.0
  dap: ^1.3.0
  extension_discovery: ^2.0.0
  devtools_shared: ^10.0.0-dev.1
  http_multi_server: ^3.0.0
  json_rpc_2: ^3.0.0
  meta: ^1.1.8
  mime: ^1.0.2
  path: ^1.8.0
  shelf_proxy: ^1.0.0
  shelf_static: ^1.0.0
  shelf_web_socket: '>=1.0.0 <3.0.0'
  shelf: ^1.0.0
  sse: ^4.0.0
  stack_trace: ^1.10.0
  stream_channel: ^2.0.0
  vm_service: ^14.0.0
  web_socket_channel: '>=2.0.0 <4.0.0'

# We use 'any' version constraints here as we get our package versions from
# the dart-lang/sdk repo's DEPS file. Note that this is a special case; the
# best practice for packages is to specify their compatible version ranges.
# See also https://dart.dev/tools/pub/dependencies.
dev_dependencies:
  lints: any
  test: any
  webdriver: any<|MERGE_RESOLUTION|>--- conflicted
+++ resolved
@@ -1,9 +1,5 @@
 name: dds
-<<<<<<< HEAD
-version: 4.2.5
-=======
 version: 4.2.5+1
->>>>>>> 790fcb75
 description: >-
   A library used to spawn the Dart Developer Service, used to communicate with
   a Dart VM Service instance.
