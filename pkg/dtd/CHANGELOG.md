--- conflicted
+++ resolved
@@ -1,11 +1,5 @@
-<<<<<<< HEAD
-## 2.4.1-wip
-
-## 2.4.0
-=======
 ## 2.4.0
 
->>>>>>> a2a9428e
 - Bump `unified_analytics` dependency to ^7.0.0.
 
 ## 2.3.0
