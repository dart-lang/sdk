// This code was auto-generated, is not intended to be edited, and is subject to
// significant change. Please see the README file for more information.
library engine.sdk;
import 'java_core.dart';
import 'java_engine.dart';
import 'source.dart' show ContentCache, Source, UriKind;
import 'engine.dart' show AnalysisContext;
<<<<<<< HEAD


=======
>>>>>>> d86c7234
/**
 * Represents a single library in the SDK
 */
abstract class SdkLibrary {
<<<<<<< HEAD
  
=======

>>>>>>> d86c7234
  /**
   * Return the name of the category containing the library.
   * @return the name of the category containing the library
   */
  String get category;
<<<<<<< HEAD
  
=======

>>>>>>> d86c7234
  /**
   * Return the path to the file defining the library. The path is relative to the {@code lib}directory within the SDK.
   * @return the path to the file defining the library
   */
  String get path;
<<<<<<< HEAD
  
=======

>>>>>>> d86c7234
  /**
   * Return the short name of the library. This is the name used after {@code dart:} in a URI.
   * @return the short name of the library
   */
  String get shortName;
<<<<<<< HEAD
  
=======

>>>>>>> d86c7234
  /**
   * Return {@code true} if this library can be compiled to JavaScript by dart2js.
   * @return {@code true} if this library can be compiled to JavaScript by dart2js
   */
  bool isDart2JsLibrary();
<<<<<<< HEAD
  
=======

>>>>>>> d86c7234
  /**
   * Return {@code true} if the library is documented.
   * @return {@code true} if the library is documented
   */
  bool isDocumented();
<<<<<<< HEAD
  
=======

>>>>>>> d86c7234
  /**
   * Return {@code true} if the library is an implementation library.
   * @return {@code true} if the library is an implementation library
   */
  bool isImplementation();
<<<<<<< HEAD
  
=======

>>>>>>> d86c7234
  /**
   * Return {@code true} if library is internal can be used only by other SDK libraries.
   * @return {@code true} if library is internal can be used only by other SDK libraries
   */
  bool isInternal();
<<<<<<< HEAD
  
=======

>>>>>>> d86c7234
  /**
   * Return {@code true} if library can be used for both client and server.
   * @return {@code true} if this library can be used for both client and server.
   */
  bool isShared();
<<<<<<< HEAD
  
=======

>>>>>>> d86c7234
  /**
   * Return {@code true} if this library can be run on the VM.
   * @return {@code true} if this library can be run on the VM
   */
  bool isVmLibrary();
}

/**
 * Instances of the class {@code SdkLibrary} represent the information known about a single library
 * within the SDK.
 * @coverage dart.engine.sdk
 */
class SdkLibraryImpl implements SdkLibrary {
<<<<<<< HEAD
  
=======

>>>>>>> d86c7234
  /**
   * The short name of the library. This is the name used after {@code dart:} in a URI.
   */
  String _shortName = null;
<<<<<<< HEAD
  
=======

>>>>>>> d86c7234
  /**
   * The path to the file defining the library. The path is relative to the {@code lib} directory
   * within the SDK.
   */
  String _path = null;
<<<<<<< HEAD
  
=======

>>>>>>> d86c7234
  /**
   * The name of the category containing the library. Unless otherwise specified in the libraries
   * file all libraries are assumed to be shared between server and client.
   */
  String _category = "Shared";
<<<<<<< HEAD
  
=======

>>>>>>> d86c7234
  /**
   * A flag indicating whether the library is documented.
   */
  bool _documented = true;
<<<<<<< HEAD
  
=======

>>>>>>> d86c7234
  /**
   * A flag indicating whether the library is an implementation library.
   */
  bool _implementation = false;
<<<<<<< HEAD
  
=======

>>>>>>> d86c7234
  /**
   * An encoding of which platforms this library is intended to work on.
   */
  int _platforms = 0;
<<<<<<< HEAD
  
=======

>>>>>>> d86c7234
  /**
   * The bit mask used to access the bit representing the flag indicating whether a library is
   * intended to work on the dart2js platform.
   */
  static int DART2JS_PLATFORM = 1;
<<<<<<< HEAD
  
=======

>>>>>>> d86c7234
  /**
   * The bit mask used to access the bit representing the flag indicating whether a library is
   * intended to work on the VM platform.
   */
  static int VM_PLATFORM = 2;
<<<<<<< HEAD
  
=======

>>>>>>> d86c7234
  /**
   * Initialize a newly created library to represent the library with the given name.
   * @param name the short name of the library
   */
  SdkLibraryImpl(String name) {
    this._shortName = name;
  }
  String get category => _category;
  String get path => _path;
  String get shortName => _shortName;
  bool isDart2JsLibrary() => (_platforms & DART2JS_PLATFORM) != 0;
  bool isDocumented() => _documented;
  bool isImplementation() => _implementation;
  bool isInternal() => "Internal" == _category;
<<<<<<< HEAD
  
=======

>>>>>>> d86c7234
  /**
   * Return {@code true} if library can be used for both client and server
   */
  bool isShared() => _category == "Shared";
<<<<<<< HEAD
  
=======

>>>>>>> d86c7234
  /**
   * Return {@code true} if this library can be run on the VM.
   * @return {@code true} if this library can be run on the VM
   */
  bool isVmLibrary() => (_platforms & VM_PLATFORM) != 0;
<<<<<<< HEAD
  
=======

>>>>>>> d86c7234
  /**
   * Set the name of the category containing the library to the given name.
   * @param category the name of the category containing the library
   */
  void set category(String category2) {
    this._category = category2;
  }
<<<<<<< HEAD
  
=======

>>>>>>> d86c7234
  /**
   * Record that this library can be compiled to JavaScript by dart2js.
   */
  void setDart2JsLibrary() {
    _platforms |= DART2JS_PLATFORM;
  }
<<<<<<< HEAD
  
=======

>>>>>>> d86c7234
  /**
   * Set whether the library is documented to match the given value.
   * @param documented {@code true} if the library is documented
   */
  void set documented(bool documented2) {
    this._documented = documented2;
  }
<<<<<<< HEAD
  
=======

>>>>>>> d86c7234
  /**
   * Set whether the library is an implementation library to match the given value.
   * @param implementation {@code true} if the library is an implementation library
   */
  void set implementation(bool implementation2) {
    this._implementation = implementation2;
  }
<<<<<<< HEAD
  
=======

>>>>>>> d86c7234
  /**
   * Set the path to the file defining the library to the given path. The path is relative to the{@code lib} directory within the SDK.
   * @param path the path to the file defining the library
   */
  void set path(String path2) {
    this._path = path2;
  }
<<<<<<< HEAD
  
=======

>>>>>>> d86c7234
  /**
   * Record that this library can be run on the VM.
   */
  void setVmLibrary() {
    _platforms |= VM_PLATFORM;
  }
}

/**
 * Instances of the class {@code LibraryMap} map Dart library URI's to the {@link SdkLibraryImpllibrary}.
 * @coverage dart.engine.sdk
 */
class LibraryMap {
<<<<<<< HEAD
  
=======

>>>>>>> d86c7234
  /**
   * A table mapping Dart library URI's to the library.
   */
  Map<String, SdkLibraryImpl> _libraryMap = new Map<String, SdkLibraryImpl>();
<<<<<<< HEAD
  
=======

>>>>>>> d86c7234
  /**
   * Return the library with the given URI, or {@code null} if the URI does not map to a library.
   * @param dartUri the URI of the library to be returned
   * @return the library with the given URI
   */
  SdkLibrary getLibrary(String dartUri) => _libraryMap[dartUri];
<<<<<<< HEAD
  
=======

>>>>>>> d86c7234
  /**
   * Return an array containing all the sdk libraries {@link SdkLibraryImpl} in the mapping
   * @return the sdk libraries in the mapping
   */
  List<SdkLibrary> get sdkLibraries => new List.from(_libraryMap.values);
<<<<<<< HEAD
  
=======

>>>>>>> d86c7234
  /**
   * Return an array containing the library URI's for which a mapping is available.
   * @return the library URI's for which a mapping is available
   */
  List<String> get uris => new List.from(_libraryMap.keys.toSet());
<<<<<<< HEAD
  
=======

>>>>>>> d86c7234
  /**
   * Return the library with the given URI, or {@code null} if the URI does not map to a library.
   * @param dartUri the URI of the library to be returned
   * @param library the library with the given URI
   */
  void setLibrary(String dartUri, SdkLibraryImpl library) {
    _libraryMap[dartUri] = library;
  }
<<<<<<< HEAD
  
=======

>>>>>>> d86c7234
  /**
   * Return the number of library URI's for which a mapping is available.
   * @return the number of library URI's for which a mapping is available
   */
  int size() => _libraryMap.length;
}

/**
 * Instances of the class {@code DartSdk} represent a Dart SDK installed in a specified location.
 * @coverage dart.engine.sdk
 */
abstract class DartSdk {
<<<<<<< HEAD
  
  /**
   * The short name of the dart SDK core library.
   */
  static String DART_CORE = "dart:core";
  
  /**
   * The short name of the dart SDK html library.
   */
  static String DART_HTML = "dart:html";
  
  /**
   * The version number that is returned when the real version number could not be determined.
   */
  static String DEFAULT_VERSION = "0";
  
=======

  /**
   * The short name of the dart SDK core library.
   */
  static final String DART_CORE = "dart:core";

  /**
   * The short name of the dart SDK html library.
   */
  static final String DART_HTML = "dart:html";

  /**
   * The version number that is returned when the real version number could not be determined.
   */
  static final String DEFAULT_VERSION = "0";

>>>>>>> d86c7234
  /**
   * Return the source representing the file with the given URI.
   * @param contentCache the content cache used to access the contents of the mapped source
   * @param kind the kind of URI that was originally resolved in order to produce an encoding with
   * the given URI
   * @param uri the URI of the file to be returned
   * @return the source representing the specified file
   */
  Source fromEncoding(ContentCache contentCache, UriKind kind, Uri uri);
<<<<<<< HEAD
  
=======

>>>>>>> d86c7234
  /**
   * Return the {@link AnalysisContext} used for all of the sources in this {@link DartSdk}.
   * @return the {@link AnalysisContext} used for all of the sources in this {@link DartSdk}
   */
  AnalysisContext get context;
<<<<<<< HEAD
  
=======

>>>>>>> d86c7234
  /**
   * Return an array containing all of the libraries defined in this SDK.
   * @return the libraries defined in this SDK
   */
  List<SdkLibrary> get sdkLibraries;
<<<<<<< HEAD
  
=======

>>>>>>> d86c7234
  /**
   * Return the library representing the library with the given {@code dart:} URI, or {@code null}if the given URI does not denote a library in this SDK.
   * @param dartUri the URI of the library to be returned
   * @return the SDK library object
   */
  SdkLibrary getSdkLibrary(String dartUri);
<<<<<<< HEAD
  
=======

>>>>>>> d86c7234
  /**
   * Return the revision number of this SDK, or {@code "0"} if the revision number cannot be
   * discovered.
   * @return the revision number of this SDK
   */
  String get sdkVersion;
<<<<<<< HEAD
  
=======

>>>>>>> d86c7234
  /**
   * Return an array containing the library URI's for the libraries defined in this SDK.
   * @return the library URI's for the libraries defined in this SDK
   */
  List<String> get uris;
<<<<<<< HEAD
  
=======

>>>>>>> d86c7234
  /**
   * Return the source representing the library with the given {@code dart:} URI, or {@code null} if
   * the given URI does not denote a library in this SDK.
   * @param contentCache the content cache used to access the contents of the mapped source
   * @param dartUri the URI of the library to be returned
   * @return the source representing the specified library
   */
  Source mapDartUri(ContentCache contentCache, String dartUri);
}<|MERGE_RESOLUTION|>--- conflicted
+++ resolved
@@ -5,194 +5,116 @@
 import 'java_engine.dart';
 import 'source.dart' show ContentCache, Source, UriKind;
 import 'engine.dart' show AnalysisContext;
-<<<<<<< HEAD
-
-
-=======
->>>>>>> d86c7234
 /**
  * Represents a single library in the SDK
  */
 abstract class SdkLibrary {
-<<<<<<< HEAD
-  
-=======
-
->>>>>>> d86c7234
+
   /**
    * Return the name of the category containing the library.
    * @return the name of the category containing the library
    */
   String get category;
-<<<<<<< HEAD
-  
-=======
-
->>>>>>> d86c7234
+
   /**
    * Return the path to the file defining the library. The path is relative to the {@code lib}directory within the SDK.
    * @return the path to the file defining the library
    */
   String get path;
-<<<<<<< HEAD
-  
-=======
-
->>>>>>> d86c7234
+
   /**
    * Return the short name of the library. This is the name used after {@code dart:} in a URI.
    * @return the short name of the library
    */
   String get shortName;
-<<<<<<< HEAD
-  
-=======
-
->>>>>>> d86c7234
+
   /**
    * Return {@code true} if this library can be compiled to JavaScript by dart2js.
    * @return {@code true} if this library can be compiled to JavaScript by dart2js
    */
   bool isDart2JsLibrary();
-<<<<<<< HEAD
-  
-=======
-
->>>>>>> d86c7234
+
   /**
    * Return {@code true} if the library is documented.
    * @return {@code true} if the library is documented
    */
   bool isDocumented();
-<<<<<<< HEAD
-  
-=======
-
->>>>>>> d86c7234
+
   /**
    * Return {@code true} if the library is an implementation library.
    * @return {@code true} if the library is an implementation library
    */
   bool isImplementation();
-<<<<<<< HEAD
-  
-=======
-
->>>>>>> d86c7234
+
   /**
    * Return {@code true} if library is internal can be used only by other SDK libraries.
    * @return {@code true} if library is internal can be used only by other SDK libraries
    */
   bool isInternal();
-<<<<<<< HEAD
-  
-=======
-
->>>>>>> d86c7234
+
   /**
    * Return {@code true} if library can be used for both client and server.
    * @return {@code true} if this library can be used for both client and server.
    */
   bool isShared();
-<<<<<<< HEAD
-  
-=======
-
->>>>>>> d86c7234
+
   /**
    * Return {@code true} if this library can be run on the VM.
    * @return {@code true} if this library can be run on the VM
    */
   bool isVmLibrary();
 }
-
 /**
  * Instances of the class {@code SdkLibrary} represent the information known about a single library
  * within the SDK.
  * @coverage dart.engine.sdk
  */
 class SdkLibraryImpl implements SdkLibrary {
-<<<<<<< HEAD
-  
-=======
-
->>>>>>> d86c7234
+
   /**
    * The short name of the library. This is the name used after {@code dart:} in a URI.
    */
   String _shortName = null;
-<<<<<<< HEAD
-  
-=======
-
->>>>>>> d86c7234
+
   /**
    * The path to the file defining the library. The path is relative to the {@code lib} directory
    * within the SDK.
    */
   String _path = null;
-<<<<<<< HEAD
-  
-=======
-
->>>>>>> d86c7234
+
   /**
    * The name of the category containing the library. Unless otherwise specified in the libraries
    * file all libraries are assumed to be shared between server and client.
    */
   String _category = "Shared";
-<<<<<<< HEAD
-  
-=======
-
->>>>>>> d86c7234
+
   /**
    * A flag indicating whether the library is documented.
    */
   bool _documented = true;
-<<<<<<< HEAD
-  
-=======
-
->>>>>>> d86c7234
+
   /**
    * A flag indicating whether the library is an implementation library.
    */
   bool _implementation = false;
-<<<<<<< HEAD
-  
-=======
-
->>>>>>> d86c7234
+
   /**
    * An encoding of which platforms this library is intended to work on.
    */
   int _platforms = 0;
-<<<<<<< HEAD
-  
-=======
-
->>>>>>> d86c7234
+
   /**
    * The bit mask used to access the bit representing the flag indicating whether a library is
    * intended to work on the dart2js platform.
    */
   static int DART2JS_PLATFORM = 1;
-<<<<<<< HEAD
-  
-=======
-
->>>>>>> d86c7234
+
   /**
    * The bit mask used to access the bit representing the flag indicating whether a library is
    * intended to work on the VM platform.
    */
   static int VM_PLATFORM = 2;
-<<<<<<< HEAD
-  
-=======
-
->>>>>>> d86c7234
+
   /**
    * Initialize a newly created library to represent the library with the given name.
    * @param name the short name of the library
@@ -207,30 +129,18 @@
   bool isDocumented() => _documented;
   bool isImplementation() => _implementation;
   bool isInternal() => "Internal" == _category;
-<<<<<<< HEAD
-  
-=======
-
->>>>>>> d86c7234
+
   /**
    * Return {@code true} if library can be used for both client and server
    */
   bool isShared() => _category == "Shared";
-<<<<<<< HEAD
-  
-=======
-
->>>>>>> d86c7234
+
   /**
    * Return {@code true} if this library can be run on the VM.
    * @return {@code true} if this library can be run on the VM
    */
   bool isVmLibrary() => (_platforms & VM_PLATFORM) != 0;
-<<<<<<< HEAD
-  
-=======
-
->>>>>>> d86c7234
+
   /**
    * Set the name of the category containing the library to the given name.
    * @param category the name of the category containing the library
@@ -238,22 +148,14 @@
   void set category(String category2) {
     this._category = category2;
   }
-<<<<<<< HEAD
-  
-=======
-
->>>>>>> d86c7234
+
   /**
    * Record that this library can be compiled to JavaScript by dart2js.
    */
   void setDart2JsLibrary() {
     _platforms |= DART2JS_PLATFORM;
   }
-<<<<<<< HEAD
-  
-=======
-
->>>>>>> d86c7234
+
   /**
    * Set whether the library is documented to match the given value.
    * @param documented {@code true} if the library is documented
@@ -261,11 +163,7 @@
   void set documented(bool documented2) {
     this._documented = documented2;
   }
-<<<<<<< HEAD
-  
-=======
-
->>>>>>> d86c7234
+
   /**
    * Set whether the library is an implementation library to match the given value.
    * @param implementation {@code true} if the library is an implementation library
@@ -273,11 +171,7 @@
   void set implementation(bool implementation2) {
     this._implementation = implementation2;
   }
-<<<<<<< HEAD
-  
-=======
-
->>>>>>> d86c7234
+
   /**
    * Set the path to the file defining the library to the given path. The path is relative to the{@code lib} directory within the SDK.
    * @param path the path to the file defining the library
@@ -285,11 +179,7 @@
   void set path(String path2) {
     this._path = path2;
   }
-<<<<<<< HEAD
-  
-=======
-
->>>>>>> d86c7234
+
   /**
    * Record that this library can be run on the VM.
    */
@@ -297,57 +187,36 @@
     _platforms |= VM_PLATFORM;
   }
 }
-
 /**
  * Instances of the class {@code LibraryMap} map Dart library URI's to the {@link SdkLibraryImpllibrary}.
  * @coverage dart.engine.sdk
  */
 class LibraryMap {
-<<<<<<< HEAD
-  
-=======
-
->>>>>>> d86c7234
+
   /**
    * A table mapping Dart library URI's to the library.
    */
   Map<String, SdkLibraryImpl> _libraryMap = new Map<String, SdkLibraryImpl>();
-<<<<<<< HEAD
-  
-=======
-
->>>>>>> d86c7234
+
   /**
    * Return the library with the given URI, or {@code null} if the URI does not map to a library.
    * @param dartUri the URI of the library to be returned
    * @return the library with the given URI
    */
   SdkLibrary getLibrary(String dartUri) => _libraryMap[dartUri];
-<<<<<<< HEAD
-  
-=======
-
->>>>>>> d86c7234
+
   /**
    * Return an array containing all the sdk libraries {@link SdkLibraryImpl} in the mapping
    * @return the sdk libraries in the mapping
    */
   List<SdkLibrary> get sdkLibraries => new List.from(_libraryMap.values);
-<<<<<<< HEAD
-  
-=======
-
->>>>>>> d86c7234
+
   /**
    * Return an array containing the library URI's for which a mapping is available.
    * @return the library URI's for which a mapping is available
    */
   List<String> get uris => new List.from(_libraryMap.keys.toSet());
-<<<<<<< HEAD
-  
-=======
-
->>>>>>> d86c7234
+
   /**
    * Return the library with the given URI, or {@code null} if the URI does not map to a library.
    * @param dartUri the URI of the library to be returned
@@ -356,58 +225,34 @@
   void setLibrary(String dartUri, SdkLibraryImpl library) {
     _libraryMap[dartUri] = library;
   }
-<<<<<<< HEAD
-  
-=======
-
->>>>>>> d86c7234
+
   /**
    * Return the number of library URI's for which a mapping is available.
    * @return the number of library URI's for which a mapping is available
    */
   int size() => _libraryMap.length;
 }
-
 /**
  * Instances of the class {@code DartSdk} represent a Dart SDK installed in a specified location.
  * @coverage dart.engine.sdk
  */
 abstract class DartSdk {
-<<<<<<< HEAD
-  
+
   /**
    * The short name of the dart SDK core library.
    */
-  static String DART_CORE = "dart:core";
-  
+  static final String DART_CORE = "dart:core";
+
   /**
    * The short name of the dart SDK html library.
    */
-  static String DART_HTML = "dart:html";
-  
+  static final String DART_HTML = "dart:html";
+
   /**
    * The version number that is returned when the real version number could not be determined.
    */
-  static String DEFAULT_VERSION = "0";
-  
-=======
-
-  /**
-   * The short name of the dart SDK core library.
-   */
-  static final String DART_CORE = "dart:core";
-
-  /**
-   * The short name of the dart SDK html library.
-   */
-  static final String DART_HTML = "dart:html";
-
-  /**
-   * The version number that is returned when the real version number could not be determined.
-   */
   static final String DEFAULT_VERSION = "0";
 
->>>>>>> d86c7234
   /**
    * Return the source representing the file with the given URI.
    * @param contentCache the content cache used to access the contents of the mapped source
@@ -417,63 +262,39 @@
    * @return the source representing the specified file
    */
   Source fromEncoding(ContentCache contentCache, UriKind kind, Uri uri);
-<<<<<<< HEAD
-  
-=======
-
->>>>>>> d86c7234
+
   /**
    * Return the {@link AnalysisContext} used for all of the sources in this {@link DartSdk}.
    * @return the {@link AnalysisContext} used for all of the sources in this {@link DartSdk}
    */
   AnalysisContext get context;
-<<<<<<< HEAD
-  
-=======
-
->>>>>>> d86c7234
+
   /**
    * Return an array containing all of the libraries defined in this SDK.
    * @return the libraries defined in this SDK
    */
   List<SdkLibrary> get sdkLibraries;
-<<<<<<< HEAD
-  
-=======
-
->>>>>>> d86c7234
+
   /**
    * Return the library representing the library with the given {@code dart:} URI, or {@code null}if the given URI does not denote a library in this SDK.
    * @param dartUri the URI of the library to be returned
    * @return the SDK library object
    */
   SdkLibrary getSdkLibrary(String dartUri);
-<<<<<<< HEAD
-  
-=======
-
->>>>>>> d86c7234
+
   /**
    * Return the revision number of this SDK, or {@code "0"} if the revision number cannot be
    * discovered.
    * @return the revision number of this SDK
    */
   String get sdkVersion;
-<<<<<<< HEAD
-  
-=======
-
->>>>>>> d86c7234
+
   /**
    * Return an array containing the library URI's for the libraries defined in this SDK.
    * @return the library URI's for the libraries defined in this SDK
    */
   List<String> get uris;
-<<<<<<< HEAD
-  
-=======
-
->>>>>>> d86c7234
+
   /**
    * Return the source representing the library with the given {@code dart:} URI, or {@code null} if
    * the given URI does not denote a library in this SDK.
