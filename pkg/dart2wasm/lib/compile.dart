// Copyright (c) 2022, the Dart project authors.  Please see the AUTHORS file
// for details. All rights reserved. Use of this source code is governed by a
// BSD-style license that can be found in the LICENSE file.

import 'dart:typed_data';

import 'package:build_integration/file_system/multi_root.dart'
    show MultiRootFileSystem;
import 'package:front_end/src/api_prototype/macros.dart' as macros
    show isMacroLibraryUri;
import 'package:front_end/src/api_prototype/standard_file_system.dart'
    show StandardFileSystem;
import 'package:front_end/src/api_unstable/vm.dart'
    show
        CompilerOptions,
        CompilerResult,
        DiagnosticMessage,
        kernelForProgram,
        NnbdMode,
        Severity;
import 'package:kernel/ast.dart';
import 'package:kernel/class_hierarchy.dart';
import 'package:kernel/core_types.dart';
import 'package:kernel/kernel.dart' show writeComponentToText;
import 'package:kernel/library_index.dart';
import 'package:kernel/verifier.dart';
import 'package:vm/kernel_front_end.dart' show writeDepfile;
import 'package:vm/transformations/mixin_deduplication.dart'
    as mixin_deduplication show transformComponent;
import 'package:vm/transformations/to_string_transformer.dart'
    as to_string_transformer;
import 'package:vm/transformations/type_flow/transformer.dart' as globalTypeFlow
    show transformComponent;
import 'package:vm/transformations/unreachable_code_elimination.dart'
    as unreachable_code_elimination;
import 'package:wasm_builder/wasm_builder.dart' show Serializer;

import 'compiler_options.dart' as compiler;
import 'constant_evaluator.dart';
import 'js/runtime_generator.dart' as js;
import 'record_class_generator.dart';
import 'records.dart';
import 'target.dart' as wasm show Mode;
import 'target.dart' hide Mode;
import 'translator.dart';

class CompilerOutput {
  final Uint8List wasmModule;
  final String jsRuntime;
  final String? sourceMap;

  CompilerOutput(this.wasmModule, this.jsRuntime, this.sourceMap);
}

/// Compile a Dart file into a Wasm module.
///
/// Returns `null` if an error occurred during compilation. The
/// [handleDiagnosticMessage] callback will have received an error message
/// describing the error.
///
/// When generating a source map, `sourceMapUrl` argument should be provided
/// with the URL of the source map. This value will be added to the Wasm module
/// in `sourceMappingURL` section. When this argument is null the code
/// generator does not generate source mappings.
Future<CompilerOutput?> compileToModule(
    compiler.WasmCompilerOptions options,
    Uri? sourceMapUrl,
    void Function(DiagnosticMessage) handleDiagnosticMessage) async {
  var succeeded = true;
  void diagnosticMessageHandler(DiagnosticMessage message) {
    if (message.severity == Severity.error) {
      succeeded = false;
    }
    handleDiagnosticMessage(message);
  }

  final wasm.Mode mode;
  if (options.translatorOptions.jsCompatibility) {
    mode = wasm.Mode.jsCompatibility;
  } else {
    mode = wasm.Mode.regular;
  }
  final WasmTarget target = WasmTarget(
      enableExperimentalFfi: options.translatorOptions.enableExperimentalFfi,
<<<<<<< HEAD
=======
      enableExperimentalWasmInterop:
          options.translatorOptions.enableExperimentalWasmInterop,
>>>>>>> 162411a4
      removeAsserts: !options.translatorOptions.enableAsserts,
      mode: mode);
  CompilerOptions compilerOptions = CompilerOptions()
    ..target = target
    // This is a dummy directory that always exists. This option should be
    // unused as we pass platform.dill or libraries.json, though currently the
    // CFE mandates this option to be there (but doesn't use it).
    // => Remove this once CFE no longer mandates this (or remove option in CFE
    // entirely).
    ..sdkRoot = Uri.file('.')
    ..librariesSpecificationUri = options.librariesSpecPath
    ..packagesFileUri = options.packagesPath
    ..environmentDefines = {
      'dart.tool.dart2wasm': 'true',
      ...options.environment,
    }
    ..explicitExperimentalFlags = options.feExperimentalFlags
    ..verbose = false
    ..onDiagnostic = diagnosticMessageHandler
    ..nnbdMode = NnbdMode.Strong;
  if (options.multiRootScheme != null) {
    compilerOptions.fileSystem = MultiRootFileSystem(
        options.multiRootScheme!,
        options.multiRoots.isEmpty ? [Uri.base] : options.multiRoots,
        StandardFileSystem.instance);
  }

  if (options.platformPath != null) {
    compilerOptions.sdkSummary = options.platformPath;
  } else {
    compilerOptions.compileSdk = true;
  }

  CompilerResult? compilerResult =
      await kernelForProgram(options.mainUri, compilerOptions);
  if (compilerResult == null || !succeeded) {
    return null;
  }
  Component component = compilerResult.component!;
  CoreTypes coreTypes = compilerResult.coreTypes!;
  ClassHierarchy classHierarchy = compilerResult.classHierarchy!;
  LibraryIndex libraryIndex = LibraryIndex(component, [
    "dart:_internal",
    "dart:_js_helper",
    "dart:_js_types",
    "dart:_list",
    "dart:_string",
    "dart:_wasm",
    "dart:async",
    "dart:collection",
    "dart:core",
    "dart:ffi",
    "dart:typed_data",
  ]);

  if (options.dumpKernelAfterCfe != null) {
    writeComponentToText(component, path: options.dumpKernelAfterCfe!);
  }

  if (options.deleteToStringPackageUri.isNotEmpty) {
    to_string_transformer.transformComponent(
        component, options.deleteToStringPackageUri);
  }

  ConstantEvaluator constantEvaluator = ConstantEvaluator(
      options, target, component, coreTypes, classHierarchy, libraryIndex);
  unreachable_code_elimination.transformComponent(target, component,
      constantEvaluator, options.translatorOptions.enableAsserts);

  js.RuntimeFinalizer jsRuntimeFinalizer =
      js.createRuntimeFinalizer(component, coreTypes, classHierarchy);

  final Map<RecordShape, Class> recordClasses =
      generateRecordClasses(component, coreTypes);
  target.recordClasses = recordClasses;

  if (options.dumpKernelBeforeTfa != null) {
    writeComponentToText(component, path: options.dumpKernelBeforeTfa!);
  }

  mixin_deduplication.transformComponent(component);

  // Patch `dart:_internal`s `mainTearOff` getter.
  final internalLib = component.libraries
      .singleWhere((lib) => lib.importUri.toString() == 'dart:_internal');
  final mainTearOff = internalLib.procedures
      .singleWhere((procedure) => procedure.name.text == 'mainTearOff');
  mainTearOff.isExternal = false;
  mainTearOff.function.body = ReturnStatement(
      ConstantExpression(StaticTearOffConstant(component.mainMethod!)));

  // Keep the flags in-sync with
  // pkg/vm/test/transformations/type_flow/transformer_test.dart
  globalTypeFlow.transformComponent(target, coreTypes, component,
      useRapidTypeAnalysis: false);

  if (options.dumpKernelAfterTfa != null) {
    writeComponentToText(component,
        path: options.dumpKernelAfterTfa!, showMetadata: true);
  }

  assert(() {
    verifyComponent(
        target, VerificationStage.afterGlobalTransformations, component);
    return true;
  }());

  var translator = Translator(component, coreTypes, libraryIndex, recordClasses,
      options.translatorOptions);

  String? depFile = options.depFile;
  if (depFile != null) {
    writeDepfile(
        compilerOptions.fileSystem,
        // TODO(https://dartbug.com/55246): track macro deps when available.
        component.uriToSource.keys
            .where((uri) => !macros.isMacroLibraryUri(uri)),
        options.outputFile,
        depFile);
  }

  final generateSourceMaps = options.translatorOptions.generateSourceMaps;
  final wasmModule = translator.translate(sourceMapUrl);
  final serializer = Serializer();
  wasmModule.serialize(serializer);
  final wasmModuleSerialized = serializer.data;

  final sourceMap =
      generateSourceMaps ? serializer.sourceMapSerializer.serialize() : null;

  String jsRuntime = jsRuntimeFinalizer.generate(
      translator.functions.translatedProcedures,
      translator.internalizedStringsForJSRuntime,
      mode);

  return CompilerOutput(wasmModuleSerialized, jsRuntime, sourceMap);
}<|MERGE_RESOLUTION|>--- conflicted
+++ resolved
@@ -82,11 +82,8 @@
   }
   final WasmTarget target = WasmTarget(
       enableExperimentalFfi: options.translatorOptions.enableExperimentalFfi,
-<<<<<<< HEAD
-=======
       enableExperimentalWasmInterop:
           options.translatorOptions.enableExperimentalWasmInterop,
->>>>>>> 162411a4
       removeAsserts: !options.translatorOptions.enableAsserts,
       mode: mode);
   CompilerOptions compilerOptions = CompilerOptions()
