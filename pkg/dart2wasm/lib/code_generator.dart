--- conflicted
+++ resolved
@@ -143,143 +143,6 @@
 
   Source? _sourceMapSource;
   int _sourceMapFileOffset = TreeNode.noOffset;
-<<<<<<< HEAD
-
-  /// Update the [Source] for the AST nodes being compiled.
-  ///
-  /// The [Source] is used to resolve [TreeNode.fileOffset]s to file URI, line,
-  /// and column numbers, to be able to generate source mappings, in
-  /// [setSourceMapFileOffset].
-  ///
-  /// Setting this `null` disables source mapping for the instructions being
-  /// generated.
-  ///
-  /// This should be called before [setSourceMapFileOffset] as the file offset
-  /// passed to that function is resolved using the [Source].
-  ///
-  /// Returns the old [Source], which can be used to restore the source mapping
-  /// after visiting a sub-tree.
-  Source? setSourceMapSource(Source? source) {
-    final old = _sourceMapSource;
-    _sourceMapSource = source;
-    return old;
-  }
-
-  /// Update the source location of the AST nodes being compiled in the source
-  /// map.
-  ///
-  /// When the offset is [TreeNode.noOffset], this disables mapping the
-  /// generated instructions.
-  ///
-  /// Returns the old file offset, which can be used to restore the source
-  /// mapping after vising a sub-tree.
-  int setSourceMapFileOffset(int fileOffset) {
-    if (!b.recordSourceMaps) {
-      final old = _sourceMapFileOffset;
-      _sourceMapFileOffset = fileOffset;
-      return old;
-    }
-    if (fileOffset == TreeNode.noOffset) {
-      b.stopSourceMapping();
-      final old = _sourceMapFileOffset;
-      _sourceMapFileOffset = fileOffset;
-      return old;
-    }
-    final source = _sourceMapSource!;
-    final fileUri = source.fileUri!;
-    final location = source.getLocation(fileUri, fileOffset);
-    final old = _sourceMapFileOffset;
-    _sourceMapFileOffset = fileOffset;
-    b.startSourceMapping(
-        fileUri, location.line - 1, location.column - 1, member.name.text);
-    return old;
-  }
-
-  /// Calls [setSourceMapSource] and [setSourceMapFileOffset].
-  (Source?, int) setSourceMapSourceAndFileOffset(
-      Source? source, int fileOffset) {
-    final oldSource = setSourceMapSource(source);
-    final oldFileOffset = setSourceMapFileOffset(fileOffset);
-    return (oldSource, oldFileOffset);
-  }
-
-  /// Generate code for the member.
-  void generate() {
-    Member member = this.member;
-
-    if (member is Constructor) {
-      // Closures are built when constructor functions are added to worklist.
-      closures = translator.constructorClosures[member.reference]!;
-    } else {
-      // Build closure information.
-      closures = Closures(translator, this.member);
-    }
-
-    if (reference.isTearOffReference) {
-      return generateTearOffGetter(member as Procedure);
-    }
-
-    if (reference.isTypeCheckerReference) {
-      if (member is Field || (member is Procedure && member.isSetter)) {
-        return _generateFieldSetterTypeCheckerMethod();
-      } else {
-        return _generateProcedureTypeCheckerMethod();
-      }
-    }
-
-    if (intrinsifier.generateMemberIntrinsic(
-        reference, function, paramLocals, returnLabel)) {
-      b.end();
-      return;
-    }
-
-    if (member.isExternal) {
-      b.comment("Unimplemented external member $member at ${member.location}");
-      if (member.isInstanceMember) {
-        b.local_get(paramLocals[0]);
-      } else {
-        b.ref_null(w.HeapType.none);
-      }
-      translator.constants.instantiateConstant(
-          function,
-          b,
-          SymbolConstant(member.name.text, null),
-          translator.classInfo[translator.symbolClass]!.nonNullableType);
-      call(translator
-          .noSuchMethodErrorThrowUnimplementedExternalMemberError.reference);
-      b.unreachable();
-      b.end();
-      return;
-    }
-
-    final source = member.enclosingComponent!.uriToSource[member.fileUri]!;
-    setSourceMapSourceAndFileOffset(source, member.fileOffset);
-
-    if (member is Constructor) {
-      translator.membersBeingGenerated.add(member);
-      if (reference.isConstructorBodyReference) {
-        generateConstructorBody(reference);
-      } else if (reference.isInitializerReference) {
-        generateInitializerList(reference);
-      } else {
-        generateConstructorAllocator(member);
-      }
-      translator.membersBeingGenerated.remove(member);
-      return;
-    }
-
-    if (member is Field) {
-      if (member.isStatic) {
-        return generateStaticFieldInitializer(member);
-      } else {
-        return generateImplicitAccessor(member);
-      }
-    }
-
-    assert(member.function!.asyncMarker != AsyncMarker.SyncStar);
-    assert(member.function!.asyncMarker != AsyncMarker.Async);
-=======
->>>>>>> 790fcb75
 
   /// Update the [Source] for the AST nodes being compiled.
   ///
@@ -529,49 +392,6 @@
         wrap(field.initializer!, info.struct.fields[fieldIndex].type.unpacked);
         b.local_set(local);
         fieldLocals[field] = local;
-<<<<<<< HEAD
-
-        setSourceMapSourceAndFileOffset(oldSource, oldFileOffset);
-      }
-    }
-  }
-
-  List<w.Local> _generateInitializers(Constructor member) {
-    Class cls = member.enclosingClass;
-    ClassInfo info = translator.classInfo[cls]!;
-    List<w.Local> superclassFields = [];
-
-    _setupDefaultFieldValues(info);
-
-    // Generate initializer list
-    for (Initializer initializer in member.initializers) {
-      visitInitializer(initializer);
-
-      if (initializer is SuperInitializer) {
-        // Save super classes' fields to locals
-        ClassInfo superInfo = info.superInfo!;
-
-        for (w.ValueType outputType
-            in superInfo.getClassFieldTypes().reversed) {
-          w.Local local = addLocal(outputType);
-          b.local_set(local);
-          superclassFields.add(local);
-        }
-      } else if (initializer is RedirectingInitializer) {
-        // Save redirected classes' fields to locals
-        List<w.Local> redirectedFields = [];
-
-        for (w.ValueType outputType in info.getClassFieldTypes().reversed) {
-          w.Local local = addLocal(outputType);
-          b.local_set(local);
-          redirectedFields.add(local);
-        }
-
-        return redirectedFields.reversed.toList();
-      }
-    }
-=======
->>>>>>> 790fcb75
 
         setSourceMapSourceAndFileOffset(oldSource, oldFileOffset);
       }
@@ -633,140 +453,6 @@
     captureParameters();
   }
 
-<<<<<<< HEAD
-  // Generates a function for allocating an object. This calls the separate
-  // initializer list and constructor body methods, and allocates a struct for
-  // the object.
-  void generateConstructorAllocator(Constructor member) {
-    setupParameters(member.reference, isForwarder: true);
-
-    w.FunctionType initializerMethodType =
-        translator.functions.getFunctionType(member.initializerReference);
-
-    List<w.Local> constructorArgs =
-        _getConstructorArgumentLocals(member.reference);
-
-    for (w.Local local in constructorArgs) {
-      b.local_get(local);
-    }
-
-    b.comment("Direct call of '$member Initializer'");
-    call(member.initializerReference);
-
-    ClassInfo info = translator.classInfo[member.enclosingClass]!;
-
-    // Add evaluated fields to locals
-    List<w.Local> orderedFieldLocals = [];
-
-    List<w.FieldType> fieldTypes = info.struct.fields
-        .sublist(FieldIndex.objectFieldBase)
-        .reversed
-        .toList();
-
-    for (w.FieldType field in fieldTypes) {
-      w.Local local = addLocal(field.type.unpacked);
-      orderedFieldLocals.add(local);
-      b.local_set(local);
-    }
-
-    Context? context = closures.contexts[member];
-    w.Local? contextLocal;
-
-    bool hasContext = context != null;
-
-    if (hasContext) {
-      assert(!context.isEmpty);
-      w.ValueType contextRef = w.RefType.struct(nullable: true);
-      contextLocal = addLocal(contextRef);
-      b.local_set(contextLocal);
-    }
-
-    List<w.ValueType> initializerOutputTypes = initializerMethodType.outputs;
-    int numConstructorBodyArgs = initializerOutputTypes.length -
-        fieldTypes.length -
-        (hasContext ? 1 : 0);
-
-    // Pop all arguments to constructor body
-    List<w.ValueType> constructorArgTypes =
-        initializerOutputTypes.sublist(0, numConstructorBodyArgs);
-
-    List<w.Local> constructorArguments = [];
-
-    for (w.ValueType argType in constructorArgTypes.reversed) {
-      w.Local local = addLocal(argType);
-      b.local_set(local);
-      constructorArguments.add(local);
-    }
-
-    // Set field values
-    b.i32_const(info.classId);
-    b.i32_const(initialIdentityHash);
-
-    for (w.Local local in orderedFieldLocals.reversed) {
-      b.local_get(local);
-    }
-
-    // create new struct with these fields and set to local
-    w.Local temp = addLocal(info.nonNullableType);
-    b.struct_new(info.struct);
-    b.local_tee(temp);
-
-    // Push context local if it is present
-    if (contextLocal != null) {
-      b.local_get(contextLocal);
-    }
-
-    // Push all constructor arguments
-    for (w.Local constructorArg in constructorArguments) {
-      b.local_get(constructorArg);
-    }
-
-    b.comment("Direct call of $member Constructor Body");
-    call(member.constructorBodyReference);
-
-    b.local_get(temp);
-    b.end();
-  }
-
-  void setupLambdaParametersAndContexts(Lambda lambda) {
-    FunctionNode functionNode = lambda.functionNode;
-    _initializeContextLocals(functionNode);
-
-    int paramIndex = 1;
-    for (TypeParameter typeParam in functionNode.typeParameters) {
-      typeLocals[typeParam] = paramLocals[paramIndex++];
-    }
-    for (VariableDeclaration param in functionNode.positionalParameters) {
-      locals[param] = paramLocals[paramIndex++];
-    }
-    for (VariableDeclaration param in functionNode.namedParameters) {
-      locals[param] = paramLocals[paramIndex++];
-    }
-
-    allocateContext(functionNode);
-    captureParameters();
-  }
-
-  /// Generate code for the body of a lambda.
-  w.BaseFunction generateLambda(Lambda lambda, Closures closures) {
-    // Initialize closure information from enclosing member.
-    this.closures = closures;
-
-    setSourceMapSource(lambda.functionNodeSource);
-
-    assert(lambda.functionNode.asyncMarker != AsyncMarker.Async);
-
-    setupLambdaParametersAndContexts(lambda);
-
-    visitStatement(lambda.functionNode.body!);
-    _implicitReturn();
-    b.end();
-
-    return function;
-  }
-
-=======
->>>>>>> 790fcb75
   /// Initialize locals containing `this` in constructors and instance members.
   /// Returns the number of parameter locals taken up by the receiver parameter,
   /// i.e. the parameter offset for the first type parameter (or the first
@@ -781,11 +467,7 @@
       if (translator.needsConversion(thisLocal!.type, preciseThisType)) {
         preciseThisLocal = addLocal(preciseThisType);
         b.local_get(thisLocal!);
-<<<<<<< HEAD
-        translator.convertType(function, thisLocal!.type, preciseThisType);
-=======
         translator.convertType(b, thisLocal!.type, preciseThisType);
->>>>>>> 790fcb75
         b.local_set(preciseThisLocal!);
       } else {
         preciseThisLocal = thisLocal!;
