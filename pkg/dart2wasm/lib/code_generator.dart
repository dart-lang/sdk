--- conflicted
+++ resolved
@@ -331,11 +331,7 @@
           _generateArgumentTypeCheck(
             variable.name!,
             operand.type as w.RefType,
-<<<<<<< HEAD
-            variable.type,
-=======
             variableTypeToCheck,
->>>>>>> 852c70fe
           );
         }
       }
@@ -3820,74 +3816,6 @@
     // receiver parameter, and the second parameter is a reference to the
     // current context (if it exists).
     Context? context = closures.contexts[member];
-<<<<<<< HEAD
-    if (context != null) {
-      assert(!context.isEmpty);
-      b.local_get(context.currentLocal);
-    }
-
-    // push initialized fields
-    for (w.Local field in initializedFields) {
-      b.local_get(field);
-    }
-
-    b.end();
-  }
-
-  /// Generate type checker method for a setter.
-  ///
-  /// This function will be called by a setter forwarder in a dynamic set to
-  /// type check the setter argument before calling the actual setter.
-  void _generateFieldSetterTypeCheckerMethod() {
-    final receiverLocal = function.locals[0];
-    final positionalArgLocal = function.locals[1];
-
-    _initializeThis(member.reference);
-
-    final member_ = member;
-    DartType paramType;
-    if (member_ is Field) {
-      paramType = member_.type;
-    } else {
-      paramType = (member_ as Procedure).setterType;
-    }
-
-    if (!translator.options.omitImplicitTypeChecks) {
-      b.local_get(positionalArgLocal);
-      _generateArgumentTypeCheck(
-        member.name.text,
-        positionalArgLocal.type as w.RefType,
-        paramType,
-      );
-    }
-
-    ClassInfo info = translator.classInfo[member_.enclosingClass]!;
-    if (member_ is Field) {
-      int fieldIndex = translator.fieldIndex[member_]!;
-      b.local_get(receiverLocal);
-      translator.convertType(
-          function, receiverLocal.type, info.nonNullableType);
-      b.local_get(positionalArgLocal);
-      translator.convertType(function, positionalArgLocal.type,
-          info.struct.fields[fieldIndex].type.unpacked);
-      b.struct_set(info.struct, fieldIndex);
-    } else {
-      final setterProcedure = member_ as Procedure;
-      final setterProcedureWasmType =
-          translator.functions.getFunctionType(setterProcedure.reference);
-      final setterWasmInputs = setterProcedureWasmType.inputs;
-      assert(setterWasmInputs.length == 2);
-      b.local_get(receiverLocal);
-      translator.convertType(function, receiverLocal.type, setterWasmInputs[0]);
-      b.local_get(positionalArgLocal);
-      translator.convertType(
-          function, positionalArgLocal.type, setterWasmInputs[1]);
-      call(setterProcedure.reference);
-    }
-
-    b.local_get(positionalArgLocal);
-    b.end(); // end function
-=======
     bool hasConstructorContext = context != null;
 
     if (hasConstructorContext) {
@@ -3903,126 +3831,15 @@
 
     _setupLocalParameters(member, paramInfo, parameterOffset, implicitParams);
     allocateContext(member.function);
->>>>>>> 852c70fe
   }
 }
 
-<<<<<<< HEAD
-  /// Generate type checker method for a method.
-  ///
-  /// This function will be called by an invocation forwarder in a dynamic
-  /// invocation to type check parameters before calling the actual method.
-  void _generateProcedureTypeCheckerMethod() {
-    final receiverLocal = function.locals[0];
-    final typeArgsLocal = function.locals[1];
-    final positionalArgsLocal = function.locals[2];
-    final namedArgsLocal = function.locals[3];
-
-    _initializeThis(member.reference);
-
-    final typeType =
-        translator.classInfo[translator.typeClass]!.nonNullableType;
-
-    final targetParamInfo = translator.paramInfoFor(member.reference);
-
-    final procedure = member as Procedure;
-
-    // Bind type parameters
-    final memberTypeParams = procedure.function.typeParameters;
-    assert(memberTypeParams.length == targetParamInfo.typeParamCount);
-
-    if (memberTypeParams.isNotEmpty) {
-      // Type argument list is either empty or have the right number of types
-      // (checked by the forwarder).
-      b.local_get(typeArgsLocal);
-      b.array_len();
-      b.i32_eqz();
-      b.if_([], List.generate(memberTypeParams.length, (_) => typeType));
-      // No type arguments passed, initialize with defaults
-      for (final typeParam in memberTypeParams) {
-        types.makeType(this, typeParam.defaultType);
-      }
-      b.else_();
-      for (int typeParamIdx = 0;
-          typeParamIdx < memberTypeParams.length;
-          typeParamIdx += 1) {
-        b.local_get(typeArgsLocal);
-        b.i32_const(typeParamIdx);
-        b.array_get(translator.typeArrayType);
-      }
-      b.end();
-
-      // Create locals for type parameters. These will be used by `makeType`
-      // below when generating types of parameters, for type checks, and when
-      // pushing the type parameters when calling the actual member.
-      for (int typeParamIdx = memberTypeParams.length - 1;
-          typeParamIdx >= 0;
-          typeParamIdx -= 1) {
-        final local = addLocal(typeType);
-        b.local_set(local);
-        typeLocals[memberTypeParams[typeParamIdx]] = local;
-      }
-    }
-
-    if (!translator.options.omitImplicitTypeChecks) {
-      // Check type parameter bounds
-      for (TypeParameter typeParameter in memberTypeParams) {
-        if (typeParameter.bound != translator.coreTypes.objectNullableRawType) {
-          _generateTypeArgumentBoundCheck(typeParameter.name!,
-              typeLocals[typeParameter]!, typeParameter.bound);
-        }
-      }
-
-      // Check positional argument types
-      final List<VariableDeclaration> memberPositionalParams =
-          procedure.function.positionalParameters;
-
-      for (int positionalParamIdx = 0;
-          positionalParamIdx < memberPositionalParams.length;
-          positionalParamIdx += 1) {
-        final param = memberPositionalParams[positionalParamIdx];
-        b.local_get(positionalArgsLocal);
-        b.i32_const(positionalParamIdx);
-        b.array_get(translator.nullableObjectArrayType);
-        _generateArgumentTypeCheck(
-            param.name!, translator.topInfo.nullableType, param.type);
-      }
-
-      // Check named argument types
-      final memberNamedParams = procedure.function.namedParameters;
-
-      /// Maps a named parameter in the member's signature to the parameter's
-      /// index in the array [namedArgsLocal].
-      int mapNamedParameterToArrayIndex(String name) {
-        int? idx;
-        for (int i = 0; i < targetParamInfo.names.length; i += 1) {
-          if (targetParamInfo.names[i] == name) {
-            idx = i;
-            break;
-          }
-        }
-        return idx!;
-      }
-
-      for (int namedParamIdx = 0;
-          namedParamIdx < memberNamedParams.length;
-          namedParamIdx += 1) {
-        final param = memberNamedParams[namedParamIdx];
-        b.local_get(namedArgsLocal);
-        b.i32_const(mapNamedParameterToArrayIndex(param.name!));
-        b.array_get(translator.nullableObjectArrayType);
-        _generateArgumentTypeCheck(
-            param.name!, translator.topInfo.nullableType, param.type);
-      }
-    }
-=======
 class StaticFieldInitializerCodeGenerator extends AstCodeGenerator {
   final Field field;
 
   StaticFieldInitializerCodeGenerator(
       Translator translator, w.FunctionType functionType, this.field)
       : super(translator, functionType, field);
->>>>>>> 852c70fe
 
   @override
   void generateInternal() {
@@ -4125,40 +3942,6 @@
   void generateInternal() {
     thisLocal = preciseThisLocal = paramLocals[0];
 
-<<<<<<< HEAD
-  /// Generate code that checks type of an argument against an expected type
-  /// and throws a `TypeError` on failure.
-  ///
-  /// Expects a boxed object (whose type is to be checked) on the stack.
-  ///
-  /// [argName] is used in the type error as the name of the argument that
-  /// doesn't match the expected type.
-  void _generateArgumentTypeCheck(
-    String argName,
-    w.RefType argumentType,
-    DartType testedAgainstType,
-  ) {
-    if (translator.options.minify) {
-      // We don't need to include the name in the error message, so we can use
-      // the optimized `as` checks.
-      types.emitAsCheck(this, testedAgainstType,
-          translator.coreTypes.objectNullableRawType, argumentType);
-      b.drop();
-    } else {
-      final argLocal = b.addLocal(argumentType, isParameter: false);
-      b.local_tee(argLocal);
-      types.emitIsTest(
-          this, testedAgainstType, translator.coreTypes.objectNullableRawType);
-      b.i32_eqz();
-      b.if_();
-      b.local_get(argLocal);
-      types.makeType(this, testedAgainstType);
-      _emitString(argName);
-      call(translator.stackTraceCurrent.reference);
-      call(translator.throwArgumentTypeCheckError.reference);
-      b.unreachable();
-      b.end();
-=======
     // Conceptually not needed for implicit accessors, but currently the code
     // that instantiates types uses closure information to see whether a type
     // parameter was captured (and loads it from context chain) or not (and
@@ -4178,7 +3961,6 @@
       w.RefType structType = w.RefType.def(struct, nullable: false);
       b.local_get(thisLocal);
       translator.convertType(b, thisLocal.type, structType);
->>>>>>> 852c70fe
     }
 
     if (isImplicitGetter) {
