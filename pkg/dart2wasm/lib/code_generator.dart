// Copyright (c) 2022, the Dart project authors.  Please see the AUTHORS file
// for details. All rights reserved. Use of this source code is governed by a
// BSD-style license that can be found in the LICENSE file.

import 'package:dart2wasm/class_info.dart';
import 'package:dart2wasm/closures.dart';
import 'package:dart2wasm/dispatch_table.dart';
import 'package:dart2wasm/dynamic_forwarders.dart';
import 'package:dart2wasm/intrinsics.dart';
import 'package:dart2wasm/param_info.dart';
import 'package:dart2wasm/reference_extensions.dart';
import 'package:dart2wasm/translator.dart';
import 'package:dart2wasm/types.dart';

import 'package:kernel/ast.dart';
import 'package:kernel/type_environment.dart';

import 'package:wasm_builder/wasm_builder.dart' as w;

/// Main code generator for member bodies.
///
/// The [generate] method first collects all local functions and function
/// expressions in the body and then generates code for the body. Code for the
/// local functions and function expressions must be generated separately by
/// calling the [generateLambda] method on all lambdas in [closures].
///
/// A new [CodeGenerator] object must be created for each new member or lambda.
///
/// Every visitor method for an expression takes in the Wasm type that it is
/// expected to leave on the stack (or the special [voidMarker] to indicate that
/// it should leave nothing). It returns what it actually left on the stack. The
/// code generation for every expression or subexpression is done via the [wrap]
/// method, which emits appropriate conversion code if the produced type is not
/// a subtype of the expected type.
class CodeGenerator extends ExpressionVisitor1<w.ValueType, w.ValueType>
    implements InitializerVisitor<void>, StatementVisitor<void> {
  final Translator translator;
  final w.DefinedFunction function;
  final Reference reference;
  late final List<w.Local> paramLocals;
  final w.Label? returnLabel;

  late final Intrinsifier intrinsifier;
  late final StaticTypeContext typeContext;
  late final w.Instructions b;

  late final Closures closures;

  bool exceptionLocationPrinted = false;

  final Map<VariableDeclaration, w.Local> locals = {};
  w.Local? thisLocal;
  w.Local? preciseThisLocal;
  w.Local? returnValueLocal;
  final Map<TypeParameter, w.Local> typeLocals = {};

  /// Finalizers to run on `return`.
  final List<TryBlockFinalizer> returnFinalizers = [];

  /// Finalizers to run on a `break`. `breakFinalizers[L].last` (which should
  /// always be present) is the `br` target for the label `L` that will run the
  /// finalizers, or break out of the loop.
  final Map<LabeledStatement, List<w.Label>> breakFinalizers = {};

  final List<w.Label> tryLabels = [];

  final Map<SwitchCase, w.Label> switchLabels = {};

  /// Maps a switch statement to the information used when doing a backward
  /// jump to one of the cases in the switch statement
  final Map<SwitchStatement, SwitchBackwardJumpInfo> switchBackwardJumpInfos =
      {};

  /// Create a code generator for a member or one of its lambdas.
  ///
  /// The [paramLocals] and [returnLabel] parameters can be used to generate
  /// code for an inlined function by specifying the locals containing the
  /// parameters (instead of the function inputs) and the label to jump to on
  /// return (instead of emitting a `return` instruction).
  CodeGenerator(this.translator, this.function, this.reference,
      {List<w.Local>? paramLocals, this.returnLabel}) {
    this.paramLocals = paramLocals ?? function.locals;
    intrinsifier = Intrinsifier(this);
    typeContext = StaticTypeContext(member, translator.typeEnvironment);
    b = function.body;
  }

  w.Module get m => translator.m;

  Member get member => reference.asMember;

  List<w.ValueType> get outputs =>
      returnLabel?.targetTypes ?? function.type.outputs;

  w.ValueType get returnType => translator.outputOrVoid(outputs);

  TranslatorOptions get options => translator.options;

  w.ValueType get voidMarker => translator.voidMarker;

  Types get types => translator.types;

  w.ValueType translateType(DartType type) => translator.translateType(type);

  w.Local addLocal(w.ValueType type) {
    return function.addLocal(type);
  }

  DartType dartTypeOf(Expression exp) {
    return exp.getStaticType(typeContext);
  }

  void unimplemented(
      TreeNode node, Object message, List<w.ValueType> expectedTypes) {
    final text = "Not implemented: $message at ${node.location}";
    print(text);
    b.comment(text);
    b.block(const [], expectedTypes);
    b.unreachable();
    b.end();
  }

  @override
  void defaultInitializer(Initializer node) {
    unimplemented(node, node.runtimeType, const []);
  }

  @override
  w.ValueType defaultExpression(Expression node, w.ValueType expectedType) {
    unimplemented(
        node, node.runtimeType, [if (expectedType != voidMarker) expectedType]);
    return expectedType;
  }

  @override
  void defaultStatement(Statement node) {
    unimplemented(node, node.runtimeType, const []);
  }

  /// Generate code for the member.
  void generate() {
    // Build closure information.
    closures = Closures(this);

    Member member = this.member;

    if (reference.isTearOffReference) {
      return generateTearOffGetter(member as Procedure);
    }

    if (reference.isTypeCheckerReference) {
      if (member is Field || (member is Procedure && member.isSetter)) {
        return _generateFieldSetterTypeCheckerMethod();
      } else {
        return _generateProcedureTypeCheckerMethod();
      }
    }

    if (intrinsifier.generateMemberIntrinsic(
        reference, function, paramLocals, returnLabel)) {
      b.end();
      return;
    }

    if (member.isExternal) {
      final text =
          "Unimplemented external member $member at ${member.location}";
      print(text);
      b.comment(text);
      b.unreachable();
      b.end();
      return;
    }

    if (member is Field) {
      if (member.isStatic) {
        return generateStaticFieldInitializer(member);
      } else {
        return generateImplicitAccessor(member);
      }
    }

    if (member.function!.asyncMarker == AsyncMarker.Async &&
        !reference.isAsyncInnerReference) {
      // Generate the async wrapper function, i.e. the function that gets
      // called when an async function is called. The inner function, containing
      // the body of the async function, is marked as an async inner reference
      // and is generated separately.
      Procedure procedure = member as Procedure;
      w.BaseFunction inner =
          translator.functions.getFunction(procedure.asyncInnerReference);
      int parameterOffset = _initializeThis(member);
      return generateAsyncWrapper(procedure.function, inner, parameterOffset);
    }

    translator.membersBeingGenerated.add(member);
    generateBody(member);
    translator.membersBeingGenerated.remove(member);
  }

  void generateTearOffGetter(Procedure procedure) {
    _initializeThis(member);
    DartType functionType = translator.getTearOffType(procedure);
    ClosureImplementation closure = translator.getTearOffClosure(procedure);
    w.StructType struct = closure.representation.closureStruct;

    ClassInfo info = translator.closureInfo;
    translator.functions.allocateClass(info.classId);

    b.i32_const(info.classId);
    b.i32_const(initialIdentityHash);
    b.local_get(paramLocals[0]); // `this` as context
    b.global_get(closure.vtable);
    types.makeType(this, functionType);
    b.struct_new(struct);
    b.end();
  }

  void generateStaticFieldInitializer(Field field) {
    // Static field initializer function
    assert(reference == field.fieldReference);
    closures.findCaptures(field);
    closures.collectContexts(field);
    closures.buildContexts();

    w.Global global = translator.globals.getGlobal(field);
    w.Global? flag = translator.globals.getGlobalInitializedFlag(field);
    wrap(field.initializer!, global.type.type);
    b.global_set(global);
    if (flag != null) {
      b.i32_const(1);
      b.global_set(flag);
    }
    b.global_get(global);
    translator.convertType(function, global.type.type, outputs.single);
    b.end();
  }

  void generateImplicitAccessor(Field field) {
    // Implicit getter or setter
    w.StructType struct = translator.classInfo[field.enclosingClass!]!.struct;
    int fieldIndex = translator.fieldIndex[field]!;
    w.ValueType fieldType = struct.fields[fieldIndex].type.unpacked;

    void getThis() {
      w.Local thisLocal = paramLocals[0];
      w.RefType structType = w.RefType.def(struct, nullable: false);
      b.local_get(thisLocal);
      translator.convertType(function, thisLocal.type, structType);
    }

    if (reference.isImplicitGetter) {
      // Implicit getter
      getThis();
      b.struct_get(struct, fieldIndex);
      translator.convertType(function, fieldType, returnType);
    } else {
      // Implicit setter
      w.Local valueLocal = paramLocals[1];
      getThis();
      b.local_get(valueLocal);
      translator.convertType(function, valueLocal.type, fieldType);
      b.struct_set(struct, fieldIndex);
    }
    b.end();
  }

  /// Generate the async wrapper for an async function and its associated
  /// stub function.
  ///
  /// The async wrapper is the outer function that gets called when the async
  /// function is called. It bundles up the arguments to the function into an
  /// arguments struct along with a reference to the stub function.
  ///
  /// This struct is passed to the async helper, which allocates a new stack and
  /// calls the stub function on that stack.
  ///
  /// The stub function unwraps the arguments from the struct and calls the
  /// inner function, containing the implementation of the async function.
  void generateAsyncWrapper(
      FunctionNode functionNode, w.BaseFunction inner, int parameterOffset) {
    w.DefinedFunction stub =
        m.addFunction(translator.functions.asyncStubFunctionType);
    w.BaseFunction asyncHelper =
        translator.functions.getFunction(translator.asyncHelper.reference);

    w.Instructions stubBody = stub.body;
    w.Local stubArguments = stub.locals[0];
    w.Local stubStack = stub.locals[1];

    // Set up the type parameter to local mapping, in case a type parameter is
    // used in the return type.
    int paramIndex = parameterOffset;
    for (TypeParameter typeParam in functionNode.typeParameters) {
      typeLocals[typeParam] = paramLocals[paramIndex++];
    }

    // Push the type argument to the async helper, specifying the type argument
    // of the returned `Future`.
    DartType returnType = functionNode.returnType;
    DartType innerType = returnType is InterfaceType &&
            returnType.classNode == translator.coreTypes.futureClass
        ? returnType.typeArguments.single
        : const DynamicType();
    types.makeType(this, innerType);

    // Create struct for stub reference and arguments
    w.StructType baseStruct = translator.functions.asyncStubBaseStruct;
    w.StructType argsStruct = m.addStructType("${function.functionName} (args)",
        fields: baseStruct.fields, superType: baseStruct);

    // Push stub reference
    w.Global stubGlobal = translator.makeFunctionRef(stub);
    b.global_get(stubGlobal);

    // Transfer function arguments to inner
    w.Local argsLocal =
        stub.addLocal(w.RefType.def(argsStruct, nullable: false));
    stubBody.local_get(stubArguments);
    translator.convertType(stub, stubArguments.type, argsLocal.type);
    stubBody.local_set(argsLocal);
    int arity = function.type.inputs.length;
    for (int i = 0; i < arity; i++) {
      int fieldIndex = argsStruct.fields.length;
      w.ValueType type = function.locals[i].type;
      argsStruct.fields.add(w.FieldType(type, mutable: false));
      b.local_get(function.locals[i]);
      stubBody.local_get(argsLocal);
      stubBody.struct_get(argsStruct, fieldIndex);
    }
    b.struct_new(argsStruct);

    // Call async helper
    b.call(asyncHelper);
    translator.convertType(
        function, asyncHelper.type.outputs.single, outputs.single);
    b.end();

    // Call inner function from stub
    stubBody.local_get(stubStack);
    stubBody.call(inner);
    translator.convertType(
        stub, inner.type.outputs.single, stub.type.outputs.single);
    stubBody.end();
  }

  void generateBody(Member member) {
    ParameterInfo paramInfo = translator.paramInfoFor(reference);
    int parameterOffset = _initializeThis(member);
    int implicitParams = parameterOffset + paramInfo.typeParamCount;

    List<TypeParameter> typeParameters = member is Constructor
        ? member.enclosingClass.typeParameters
        : member.function!.typeParameters;
    for (int i = 0; i < typeParameters.length; i++) {
      typeLocals[typeParameters[i]] = paramLocals[parameterOffset + i];
    }

    // Local for the prameter type if any of the parameters need type checks
    w.Local? parameterExpectedTypeLocal;

    void setupParamLocal(
        VariableDeclaration variable, int index, Constant? defaultValue) {
      w.Local local = paramLocals[implicitParams + index];
      locals[variable] = local;
      if (defaultValue == ParameterInfo.defaultValueSentinel) {
        // The default value for this parameter differs between implementations
        // within the same selector. This means that callers will pass the
        // default value sentinel to indicate that the parameter is not given.
        // The callee must check for the sentinel value and substitute the
        // actual default value.
        b.local_get(local);
        translator.constants.instantiateConstant(
            function, b, ParameterInfo.defaultValueSentinel, local.type);
        b.ref_eq();
        b.if_();
        wrap(variable.initializer!, local.type);
        b.local_set(local);
        b.end();
      }
      if (variable.isCovariantByClass || variable.isCovariantByDeclaration) {
        final typeLocal = parameterExpectedTypeLocal ??= addLocal(
            translator.classInfo[translator.typeClass]!.nonNullableType);
        _generateArgumentTypeCheck(
          variable.name!,
          () => b.local_get(local),
          () => types.makeType(this, variable.type),
          local,
          typeLocal,
        );
      }
    }

    List<VariableDeclaration> positional =
        member.function!.positionalParameters;
    for (int i = 0; i < positional.length; i++) {
      setupParamLocal(positional[i], i, paramInfo.positional[i]);
    }
    List<VariableDeclaration> named = member.function!.namedParameters;
    for (var param in named) {
      setupParamLocal(
          param, paramInfo.nameIndex[param.name]!, paramInfo.named[param.name]);
    }

    // For all parameters whose Wasm type has been forced to `externref` due to
    // this function being an export, internalize and cast the parameter to the
    // canonical representation type for its Dart type.
    locals.forEach((parameter, local) {
      DartType parameterType = parameter.type;
      if (local.type == w.RefType.extern(nullable: true) &&
          !(parameterType is InterfaceType &&
              parameterType.classNode == translator.wasmExternRefClass)) {
        w.Local newLocal = addLocal(translateType(parameterType));
        b.local_get(local);
        translator.convertType(function, local.type, newLocal.type);
        b.local_set(newLocal);
        locals[parameter] = newLocal;
      }
    });

    closures.findCaptures(member);
    closures.collectContexts(member);
    if (member is Constructor) {
      for (Field field in member.enclosingClass.fields) {
        if (field.isInstanceMember && field.initializer != null) {
          closures.collectContexts(field.initializer!,
              container: member.function);
        }
      }
    }
    closures.buildContexts();

    allocateContext(member.function!);
    captureParameters();

    if (member is Constructor) {
      Class cls = member.enclosingClass;
      ClassInfo info = translator.classInfo[cls]!;
      for (TypeParameter typeParam in cls.typeParameters) {
        b.local_get(thisLocal!);
        b.local_get(typeLocals[typeParam]!);
        b.struct_set(info.struct, translator.typeParameterIndex[typeParam]!);
      }
      for (Field field in cls.fields) {
        if (field.isInstanceMember &&
            field.initializer != null &&
            field.type is! VoidType) {
          int fieldIndex = translator.fieldIndex[field]!;
          b.local_get(thisLocal!);
          wrap(
              field.initializer!, info.struct.fields[fieldIndex].type.unpacked);
          b.struct_set(info.struct, fieldIndex);
        }
      }
      for (Initializer initializer in member.initializers) {
        visitInitializer(initializer);
      }
    }

    Statement? body = member.function!.body;
    if (body != null) {
      visitStatement(body);
    }
    _implicitReturn();
    b.end();
  }

  /// Generate code for the body of a lambda.
  w.DefinedFunction generateLambda(Lambda lambda, Closures closures) {
    // Initialize closure information from enclosing member.
    this.closures = closures;

    FunctionNode functionNode = lambda.functionNode;
    _initializeContextLocals(functionNode);

    if (functionNode.asyncMarker == AsyncMarker.Async &&
        lambda.function == function) {
      w.DefinedFunction inner =
          translator.functions.addAsyncInnerFunctionFor(function);
      generateAsyncWrapper(functionNode, inner, 1);
      return CodeGenerator(translator, inner, reference)
          .generateLambda(lambda, closures);
    }

    int paramIndex = 1;
    for (TypeParameter typeParam in functionNode.typeParameters) {
      typeLocals[typeParam] = paramLocals[paramIndex++];
    }
    for (VariableDeclaration param in functionNode.positionalParameters) {
      locals[param] = paramLocals[paramIndex++];
    }
    for (VariableDeclaration param in functionNode.namedParameters) {
      locals[param] = paramLocals[paramIndex++];
    }

    allocateContext(functionNode);
    captureParameters();

    visitStatement(functionNode.body!);
    _implicitReturn();
    b.end();

    return function;
  }

  /// Initialize locals containing `this` in constructors and instance members.
  /// Returns the number of parameter locals taken up by the receiver parameter,
  /// i.e. the parameter offset for the first type parameter (or the first
  /// parameter if there are no type parameters).
  int _initializeThis(Member member) {
    bool hasThis = member.isInstanceMember || member is Constructor;
    if (hasThis) {
      thisLocal = paramLocals[0];
      assert(!thisLocal!.type.nullable);
      Class cls = member.enclosingClass!;
      w.StorageType? builtin = translator.builtinTypes[cls];
      w.ValueType thisType = translator.boxedClasses.containsKey(builtin)
          ? builtin as w.ValueType
          : translator.classInfo[cls]!.nonNullableType;
      if (translator.needsConversion(thisLocal!.type, thisType) &&
          !(cls == translator.objectInfo.cls ||
              cls == translator.ffiPointerClass ||
              translator.isFfiCompound(cls) ||
              translator.isWasmType(cls))) {
        preciseThisLocal = addLocal(thisType);
        b.local_get(thisLocal!);
        translator.convertType(function, thisLocal!.type, thisType);
        b.local_set(preciseThisLocal!);
      } else {
        preciseThisLocal = thisLocal!;
      }
      return 1;
    }
    return 0;
  }

  /// Initialize locals pointing to every context in the context chain of a
  /// closure, plus the locals containing `this` if `this` is captured by the
  /// closure.
  void _initializeContextLocals(FunctionNode functionNode) {
    Context? context = closures.contexts[functionNode]?.parent;
    if (context != null) {
      w.RefType contextType = w.RefType.def(context.struct, nullable: false);
      b.local_get(paramLocals[0]);
      b.ref_cast(contextType);
      while (true) {
        w.Local contextLocal = addLocal(contextType);
        context!.currentLocal = contextLocal;
        if (context.parent != null || context.containsThis) {
          b.local_tee(contextLocal);
        } else {
          b.local_set(contextLocal);
        }
        if (context.parent == null) break;

        b.struct_get(context.struct, context.parentFieldIndex);
        b.ref_as_non_null();
        context = context.parent!;
        contextType = w.RefType.def(context.struct, nullable: false);
      }
      if (context.containsThis) {
        thisLocal = addLocal(context
            .struct.fields[context.thisFieldIndex].type.unpacked
            .withNullability(false));
        preciseThisLocal = thisLocal;
        b.struct_get(context.struct, context.thisFieldIndex);
        b.ref_as_non_null();
        b.local_set(thisLocal!);
      }
    }
  }

  void _implicitReturn() {
    if (outputs.isNotEmpty) {
      w.ValueType returnType = outputs.single;
      if (returnType is w.RefType && returnType.nullable) {
        // Dart body may have an implicit return null.
        b.ref_null(returnType.heapType.bottomType);
      } else {
        // This point is unreachable, but the Wasm validator still expects the
        // stack to contain a value matching the Wasm function return type.
        b.block(const [], outputs);
        b.comment("Unreachable implicit return");
        b.unreachable();
        b.end();
      }
    }
  }

  void allocateContext(TreeNode node) {
    Context? context = closures.contexts[node];
    if (context != null && !context.isEmpty) {
      w.Local contextLocal =
          addLocal(w.RefType.def(context.struct, nullable: false));
      context.currentLocal = contextLocal;
      b.struct_new_default(context.struct);
      b.local_set(contextLocal);
      if (context.containsThis) {
        b.local_get(contextLocal);
        b.local_get(preciseThisLocal!);
        b.struct_set(context.struct, context.thisFieldIndex);
      }
      if (context.parent != null) {
        w.Local parentLocal = context.parent!.currentLocal;
        b.local_get(contextLocal);
        b.local_get(parentLocal);
        b.struct_set(context.struct, context.parentFieldIndex);
      }
    }
  }

  void captureParameters() {
    locals.forEach((variable, local) {
      Capture? capture = closures.captures[variable];
      if (capture != null) {
        b.local_get(capture.context.currentLocal);
        b.local_get(local);
        translator.convertType(function, local.type, capture.type);
        b.struct_set(capture.context.struct, capture.fieldIndex);
      }
    });
    typeLocals.forEach((parameter, local) {
      Capture? capture = closures.captures[parameter];
      if (capture != null) {
        b.local_get(capture.context.currentLocal);
        b.local_get(local);
        translator.convertType(function, local.type, capture.type);
        b.struct_set(capture.context.struct, capture.fieldIndex);
      }
    });
  }

  /// Helper function to throw a Wasm ref downcast error.
  void throwWasmRefError(String expected) {
    _emitString(expected);
    call(translator.stackTraceCurrent.reference);
    call(translator.throwWasmRefError.reference);
    b.unreachable();
  }

  /// Generates code for an expression plus conversion code to convert the
  /// result to the expected type if needed. All expression code generation goes
  /// through this method.
  w.ValueType wrap(Expression node, w.ValueType expectedType) {
    try {
      w.ValueType resultType = node.accept1(this, expectedType);
      translator.convertType(function, resultType, expectedType);
      return expectedType;
    } catch (_) {
      _printLocation(node);
      rethrow;
    }
  }

  void visitStatement(Statement node) {
    try {
      node.accept(this);
    } catch (_) {
      _printLocation(node);
      rethrow;
    }
  }

  void visitInitializer(Initializer node) {
    try {
      node.accept(this);
    } catch (_) {
      _printLocation(node);
      rethrow;
    }
  }

  void _printLocation(TreeNode node) {
    if (!exceptionLocationPrinted) {
      print("Exception in ${node.runtimeType} at ${node.location}");
      exceptionLocationPrinted = true;
    }
  }

  w.ValueType call(Reference target) {
    if (translator.shouldInline(target)) {
      w.FunctionType targetFunctionType =
          translator.functions.getFunctionType(target);
      List<w.Local> inlinedLocals =
          targetFunctionType.inputs.map((t) => addLocal(t)).toList();
      for (w.Local local in inlinedLocals.reversed) {
        b.local_set(local);
      }
      w.Label block = b.block(const [], targetFunctionType.outputs);
      b.comment("Inlined ${target.asMember}");
      CodeGenerator(translator, function, target,
              paramLocals: inlinedLocals, returnLabel: block)
          .generate();
      return translator.outputOrVoid(targetFunctionType.outputs);
    } else {
      w.BaseFunction targetFunction = translator.functions.getFunction(target);
      String access =
          target.isGetter ? "get" : (target.isSetter ? "set" : "call");
      b.comment("Direct $access of '${target.asMember}'");
      b.call(targetFunction);
      return translator.outputOrVoid(targetFunction.type.outputs);
    }
  }

  @override
  void visitInvalidInitializer(InvalidInitializer node) {}

  @override
  void visitAssertInitializer(AssertInitializer node) {
    visitStatement(node.statement);
  }

  @override
  void visitLocalInitializer(LocalInitializer node) {
    visitStatement(node.variable);
  }

  @override
  void visitFieldInitializer(FieldInitializer node) {
    Class cls = (node.parent as Constructor).enclosingClass;
    w.StructType struct = translator.classInfo[cls]!.struct;
    int fieldIndex = translator.fieldIndex[node.field]!;

    b.local_get(thisLocal!);
    wrap(node.value, struct.fields[fieldIndex].type.unpacked);
    b.struct_set(struct, fieldIndex);
  }

  @override
  void visitRedirectingInitializer(RedirectingInitializer node) {
    Class cls = (node.parent as Constructor).enclosingClass;
    b.local_get(thisLocal!);
    for (TypeParameter typeParam in cls.typeParameters) {
      types.makeType(
          this, TypeParameterType(typeParam, Nullability.nonNullable));
    }
    _visitArguments(
        node.arguments, node.targetReference, 1 + cls.typeParameters.length);
    call(node.targetReference);
  }

  @override
  void visitSuperInitializer(SuperInitializer node) {
    Supertype? supertype =
        (node.parent as Constructor).enclosingClass.supertype;
    if (supertype?.classNode.superclass == null) {
      return;
    }
    b.local_get(thisLocal!);
    for (DartType typeArg in supertype!.typeArguments) {
      types.makeType(this, typeArg);
    }
    _visitArguments(node.arguments, node.targetReference,
        1 + supertype.typeArguments.length);
    call(node.targetReference);
  }

  @override
  void visitBlock(Block node) {
    for (Statement statement in node.statements) {
      visitStatement(statement);
    }
  }

  @override
  void visitLabeledStatement(LabeledStatement node) {
    w.Label label = b.block();
    breakFinalizers[node] = <w.Label>[label];
    visitStatement(node.body);
    breakFinalizers.remove(node);
    b.end();
  }

  @override
  void visitBreakStatement(BreakStatement node) {
    b.br(breakFinalizers[node.target]!.last);
  }

  @override
  void visitVariableDeclaration(VariableDeclaration node) {
    if (node.type is VoidType) {
      if (node.initializer != null) {
        wrap(node.initializer!, voidMarker);
      }
      return;
    }
    w.ValueType type = translateType(node.type);
    w.Local? local;
    Capture? capture = closures.captures[node];
    if (capture == null || !capture.written) {
      local = addLocal(type);
      locals[node] = local;
    }

    // Handle variable initialization. Nullable variables have an implicit
    // initializer.
    if (node.initializer != null ||
        node.type.nullability == Nullability.nullable) {
      Expression initializer =
          node.initializer ?? ConstantExpression(NullConstant());
      if (capture != null) {
        w.ValueType expectedType = capture.written ? capture.type : local!.type;
        b.local_get(capture.context.currentLocal);
        wrap(initializer, expectedType);
        if (!capture.written) {
          b.local_tee(local!);
        }
        b.struct_set(capture.context.struct, capture.fieldIndex);
      } else {
        wrap(initializer, local!.type);
        b.local_set(local);
      }
    } else if (local != null && !local.type.defaultable) {
      // Uninitialized variable
      translator.globals.instantiateDummyValue(b, local.type);
      b.local_set(local);
    }
  }

  @override
  void visitEmptyStatement(EmptyStatement node) {}

  @override
  void visitAssertStatement(AssertStatement node) {
    if (options.enableAsserts) {
      w.Label assertBlock = b.block();
      wrap(node.condition, w.NumType.i32);
      b.br_if(assertBlock);

      Expression? message = node.message;
      if (message != null) {
        wrap(message, translator.topInfo.nullableType);
      } else {
        b.ref_null(w.HeapType.none);
      }
      w.BaseFunction f = translator.functions
          .getFunction(translator.throwAssertionError.reference);
      b.call(f);

      b.unreachable();
      b.end();
    }
  }

  @override
  void visitAssertBlock(AssertBlock node) {}

  @override
  void visitTryCatch(TryCatch node) {
    // It is not valid dart to have a try without a catch.
    assert(node.catches.isNotEmpty);

    // We lower a [TryCatch] to a wasm try block.
    w.Label try_ = b.try_();
    visitStatement(node.body);
    b.br(try_);

    // Note: We must wait to add the try block to the [tryLabels] stack until
    // after we have visited the body of the try. This is to handle the case of
    // a rethrow nested within a try nested within a catch, that is we need the
    // rethrow to target the last try block with a catch.
    tryLabels.add(try_);

    // Stash the original exception in a local so we can push it back onto the
    // stack after each type test. Also, store the stack trace in a local.
    w.Local thrownException = addLocal(translator.topInfo.nonNullableType);
    w.Local thrownStackTrace =
        addLocal(translator.stackTraceInfo.nonNullableType);

    void emitCatchBlock(Catch catch_, bool emitGuard) {
      // For each catch node:
      //   1) Create a block for the catch.
      //   2) Push the caught exception onto the stack.
      //   3) Add a type test based on the guard of the catch.
      //   4) If the test fails, we jump to the next catch. Otherwise, we
      //      execute the body of the catch.
      w.Label catchBlock = b.block();
      DartType guard = catch_.guard;

      // Only emit the type test if the guard is not [Object].
      if (emitGuard) {
        b.local_get(thrownException);
        types.emitTypeTest(
            this, guard, translator.coreTypes.objectNonNullableRawType, node);
        b.i32_eqz();
        b.br_if(catchBlock);
      }

      // If there is an exception declaration, create a local corresponding to
      // the catch's exception [VariableDeclaration] node.
      VariableDeclaration? exceptionDeclaration = catch_.exception;
      if (exceptionDeclaration != null) {
        w.Local guardedException = addLocal(translator.topInfo.nonNullableType);
        locals[exceptionDeclaration] = guardedException;
        b.local_get(thrownException);
        b.local_set(guardedException);
      }

      // If there is a stack trace declaration, then create a local
      // corresponding to the catch's stack trace [VariableDeclaration] node.
      VariableDeclaration? stackTraceDeclaration = catch_.stackTrace;
      if (stackTraceDeclaration != null) {
        w.Local guardedStackTrace =
            addLocal(translator.stackTraceInfo.nonNullableType);
        locals[stackTraceDeclaration] = guardedStackTrace;
        b.local_get(thrownStackTrace);
        b.local_set(guardedStackTrace);
      }
      visitStatement(catch_.body);

      // Jump out of the try entirely if we enter any catch block.
      b.br(try_);
      b.end(); // end catchBlock.
    }

    // Insert a catch instruction which will catch any thrown Dart
    // exceptions.
    b.catch_(translator.exceptionTag);

    b.local_set(thrownStackTrace);
    b.local_set(thrownException);
    for (final Catch catch_ in node.catches) {
      // Only insert type checks if the guard is not `Object`
      final bool shouldEmitGuard =
          catch_.guard != translator.coreTypes.objectNonNullableRawType;
      emitCatchBlock(catch_, shouldEmitGuard);
      if (!shouldEmitGuard) {
        // If we didn't emit a guard, we won't ever fall through to the
        // following catch blocks.
        break;
      }
    }
    // Rethrow if all the catch blocks fall through
    b.rethrow_(try_);

    bool guardCanMatchJSException(DartType guard) {
      if (guard is DynamicType) {
        return true;
      }
      if (guard is InterfaceType) {
        return translator.hierarchy
            .isSubtypeOf(translator.javaScriptErrorClass, guard.classNode);
      }
      if (guard is TypeParameterType) {
        return guardCanMatchJSException(guard.bound);
      }
      return false;
    }

    // If we have a catches that are generic enough to catch a JavaScript
    // error, we need to put that into a catch_all block.
    final Iterable<Catch> catchAllCatches =
        node.catches.where((c) => guardCanMatchJSException(c.guard));

    if (catchAllCatches.isNotEmpty) {
      // This catches any objects that aren't dart exceptions, such as
      // JavaScript exceptions or objects.
      b.catch_all();

      // We can't inspect the thrown object in a catch_all and get a stack
      // trace, so we just attach the current stack trace.
      call(translator.stackTraceCurrent.reference);
      b.local_set(thrownStackTrace);

      // We create a generic JavaScript error in this case.
      call(translator.javaScriptErrorFactory.reference);
      b.local_set(thrownException);

      for (final c in catchAllCatches) {
        // Type guards based on a type parameter are special, in that we cannot
        // statically determine whether a JavaScript error will always satisfy
        // the guard, so we should emit the type checking code for it. All
        // other guards will always match a JavaScript error, however, so no
        // need to emit type checks for those.
        final bool shouldEmitGuard = c.guard is TypeParameterType;
        emitCatchBlock(c, shouldEmitGuard);
        if (!shouldEmitGuard) {
          // If we didn't emit a guard, we won't ever fall through to the
          // following catch blocks.
          break;
        }
      }

      // Rethrow if the catch block falls through
      b.rethrow_(try_);
    }

    tryLabels.removeLast();
    b.end(); // end try_.
  }

  @override
  void visitTryFinally(TryFinally node) {
    // We lower a [TryFinally] to a number of nested blocks, depending on how
    // many different code paths we have that run the finally block.
    //
    // We emit the finalizer once in a catch, to handle the case where the try
    // throws. Once outside of the catch, to handle the case where the try does
    // not throw. If there is a return within the try block, then we emit the
    // finalizer one more time along with logic to continue walking up the
    // stack.
    //
    // A `break L` can run more than one finalizer, and each of those
    // finalizers will need to be run in a different `try` block. So for each
    // wrapping label we generate a block to run the finalizer on `break` and
    // then branch to the right Wasm block to either run the next finalizer or
    // break.

    // The block for the try-finally statement. Used as `br` target in normal
    // execution after the finalizer (no throws, returns, or breaks).
    w.Label tryFinallyBlock = b.block();

    // Create one block for each wrapping label
    for (final labelBlocks in breakFinalizers.values) {
      labelBlocks.add(b.block());
    }

    // Continuation of this block runs the finalizer and returns (or jumps to
    // the next finalizer block). Used as `br` target on `return`.
    w.Label returnFinalizerBlock = b.block();
    returnFinalizers.add(TryBlockFinalizer(returnFinalizerBlock));

    w.Label tryBlock = b.try_();
    visitStatement(node.body);
    final bool mustHandleReturn =
        returnFinalizers.removeLast().mustHandleReturn;
    b.catch_(translator.exceptionTag);

    // `break` statements in the current finalizer and the rest will not run
    // the current finalizer, update the `break` targets
    final removedBreakTargets = <LabeledStatement, w.Label>{};
    for (final breakFinalizerEntry in breakFinalizers.entries) {
      removedBreakTargets[breakFinalizerEntry.key] =
          breakFinalizerEntry.value.removeLast();
    }

    // Run finalizer on exception
    visitStatement(node.finalizer);
    b.rethrow_(tryBlock);
    b.end(); // end tryBlock.

    // Run finalizer on normal execution (no breaks, throws, or returns)
    visitStatement(node.finalizer);
    b.br(tryFinallyBlock);
    b.end(); // end returnFinalizerBlock.

    // Run finalizer on `return`
    if (mustHandleReturn) {
      visitStatement(node.finalizer);
      if (returnFinalizers.isNotEmpty) {
        b.br(returnFinalizers.last.label);
      } else {
        if (returnValueLocal != null) {
          b.local_get(returnValueLocal!);
          translator.convertType(function, returnValueLocal!.type, returnType);
        }
        _returnFromFunction();
      }
    }

    // Generate finalizers for `break`s in the `try` block
    for (final removedBreakTargetEntry in removedBreakTargets.entries) {
      b.end();
      visitStatement(node.finalizer);
      b.br(breakFinalizers[removedBreakTargetEntry.key]!.last);
    }

    // Terminate `tryFinallyBlock`
    b.end();
  }

  @override
  void visitExpressionStatement(ExpressionStatement node) {
    wrap(node.expression, voidMarker);
  }

  bool _hasLogicalOperator(Expression condition) {
    while (condition is Not) {
      condition = condition.operand;
    }
    return condition is LogicalExpression;
  }

  void _branchIf(Expression? condition, w.Label target,
      {required bool negated}) {
    if (condition == null) {
      if (!negated) b.br(target);
      return;
    }
    while (condition is Not) {
      negated = !negated;
      condition = condition.operand;
    }
    if (condition is LogicalExpression) {
      bool isConjunctive =
          (condition.operatorEnum == LogicalExpressionOperator.AND) ^ negated;
      if (isConjunctive) {
        w.Label conditionBlock = b.block();
        _branchIf(condition.left, conditionBlock, negated: !negated);
        _branchIf(condition.right, target, negated: negated);
        b.end();
      } else {
        _branchIf(condition.left, target, negated: negated);
        _branchIf(condition.right, target, negated: negated);
      }
    } else {
      wrap(condition!, w.NumType.i32);
      if (negated) {
        b.i32_eqz();
      }
      b.br_if(target);
    }
  }

  void _conditional(Expression condition, void then(), void otherwise()?,
      List<w.ValueType> result) {
    if (!_hasLogicalOperator(condition)) {
      // Simple condition
      wrap(condition, w.NumType.i32);
      b.if_(const [], result);
      then();
      if (otherwise != null) {
        b.else_();
        otherwise();
      }
      b.end();
    } else {
      // Complex condition
      w.Label ifBlock = b.block(const [], result);
      if (otherwise != null) {
        w.Label elseBlock = b.block();
        _branchIf(condition, elseBlock, negated: true);
        then();
        b.br(ifBlock);
        b.end();
        otherwise();
      } else {
        _branchIf(condition, ifBlock, negated: true);
        then();
      }
      b.end();
    }
  }

  @override
  void visitIfStatement(IfStatement node) {
    _conditional(
        node.condition,
        () => visitStatement(node.then),
        node.otherwise != null ? () => visitStatement(node.otherwise!) : null,
        const []);
  }

  @override
  void visitDoStatement(DoStatement node) {
    w.Label loop = b.loop();
    allocateContext(node);
    visitStatement(node.body);
    _branchIf(node.condition, loop, negated: false);
    b.end();
  }

  @override
  void visitWhileStatement(WhileStatement node) {
    w.Label block = b.block();
    w.Label loop = b.loop();
    _branchIf(node.condition, block, negated: true);
    allocateContext(node);
    visitStatement(node.body);
    b.br(loop);
    b.end();
    b.end();
  }

  @override
  void visitForStatement(ForStatement node) {
    Context? context = closures.contexts[node];
    allocateContext(node);
    for (VariableDeclaration variable in node.variables) {
      visitStatement(variable);
    }
    w.Label block = b.block();
    w.Label loop = b.loop();
    _branchIf(node.condition, block, negated: true);
    visitStatement(node.body);

    if (context != null && !context.isEmpty) {
      // Create a new context for each iteration of the loop.
      w.Local oldContext = context.currentLocal;
      allocateContext(node);
      w.Local newContext = context.currentLocal;

      // Copy the values of captured loop variables to the new context.
      for (VariableDeclaration variable in node.variables) {
        Capture? capture = closures.captures[variable];
        if (capture != null) {
          assert(capture.context == context);
          b.local_get(newContext);
          b.local_get(oldContext);
          b.struct_get(context.struct, capture.fieldIndex);
          b.struct_set(context.struct, capture.fieldIndex);
        }
      }

      // Update the context local to point to the new context.
      b.local_get(newContext);
      b.local_set(oldContext);
    }

    for (Expression update in node.updates) {
      wrap(update, voidMarker);
    }
    b.br(loop);
    b.end();
    b.end();
  }

  @override
  void visitForInStatement(ForInStatement node) {
    throw "ForInStatement should have been desugared: $node";
  }

  /// Handle the return from this function, either by jumping to [returnLabel]
  /// in the case this function was inlined or just inserting a return
  /// instruction.
  void _returnFromFunction() {
    if (returnLabel != null) {
      b.br(returnLabel!);
    } else {
      b.return_();
    }
  }

  @override
  void visitReturnStatement(ReturnStatement node) {
    Expression? expression = node.expression;
    if (expression != null) {
      wrap(expression, returnType);
    } else {
      translator.convertType(function, voidMarker, returnType);
    }

    // If we are wrapped in a [TryFinally] node then we have to run finalizers
    // as the stack unwinds. When we get to the top of the finalizer stack, we
    // will handle the return using [returnValueLocal] if this function returns
    // a value.
    if (returnFinalizers.isNotEmpty) {
      for (TryBlockFinalizer finalizer in returnFinalizers) {
        finalizer.mustHandleReturn = true;
      }
      if (returnType != voidMarker) {
        // Since the flow of the return value through the returnValueLocal
        // crosses control-flow constructs, the local needs to always have a
        // defaultable type in order for the Wasm code to validate.
        returnValueLocal ??= addLocal(returnType.withNullability(true));
        b.local_set(returnValueLocal!);
      }
      b.br(returnFinalizers.last.label);
    } else {
      _returnFromFunction();
    }
  }

  @override
  void visitSwitchStatement(SwitchStatement node) {
    // If we have an empty switch, just evaluate the expression for any
    // potential side effects. In this case, the return type does not matter.
    if (node.cases.isEmpty) {
      wrap(node.expression, voidMarker);
      return;
    }

    bool check<L extends Expression, C extends Constant>() =>
        node.cases.expand((c) => c.expressions).every((e) =>
            e is L ||
            e is NullLiteral ||
            (e is ConstantExpression &&
                (e.constant is C || e.constant is NullConstant)));

    // Identify kind of switch. One of `nullableType` or `nonNullableType` will
    // be the type for Wasm local that holds the switch value.
    late final w.ValueType nullableType;
    late final w.ValueType nonNullableType;
    late final void Function() compare;
    if (node.cases.every((c) => c.expressions.isEmpty && c.isDefault)) {
      // default-only switch
      nonNullableType = w.RefType.eq(nullable: false);
      nullableType = w.RefType.eq(nullable: true);
      compare = () => throw "Comparison in default-only switch";
    } else if (check<BoolLiteral, BoolConstant>()) {
      // bool switch
      nonNullableType = w.NumType.i32;
      nullableType =
          translator.classInfo[translator.boxedBoolClass]!.nullableType;
      compare = () => b.i32_eq();
    } else if (check<IntLiteral, IntConstant>()) {
      // int switch
      nonNullableType = w.NumType.i64;
      nullableType =
          translator.classInfo[translator.boxedIntClass]!.nullableType;
      compare = () => b.i64_eq();
    } else if (check<StringLiteral, StringConstant>()) {
      // String switch
      nonNullableType =
          translator.classInfo[translator.stringBaseClass]!.nonNullableType;
      nullableType = nonNullableType.withNullability(true);
      compare = () => call(translator.stringEquals.reference);
    } else {
      // Object switch
      assert(check<InvalidExpression, Constant>());
      nonNullableType = w.RefType.eq(nullable: false);
      nullableType = w.RefType.eq(nullable: true);
      compare = () => b.ref_eq();
    }

    bool isNullable = dartTypeOf(node.expression).isPotentiallyNullable;

    // When the type is nullable we use two variables: one for the nullable
    // value, one after the null check, with non-nullable type.
    w.Local switchValueNonNullableLocal = addLocal(nonNullableType);
    w.Local? switchValueNullableLocal =
        isNullable ? addLocal(nullableType) : null;

    // Initialize switch value local
    wrap(node.expression, isNullable ? nullableType : nonNullableType);
    b.local_set(
        isNullable ? switchValueNullableLocal! : switchValueNonNullableLocal);

    // Special cases
    SwitchCase? defaultCase = node.cases
        .cast<SwitchCase?>()
        .firstWhere((c) => c!.isDefault, orElse: () => null);

    SwitchCase? nullCase = node.cases.cast<SwitchCase?>().firstWhere(
        (c) => c!.expressions.any((e) =>
            e is NullLiteral ||
            e is ConstantExpression && e.constant is NullConstant),
        orElse: () => null);

    // Create `loop` for backward jumps
    w.Label loopLabel = b.loop();

    // Set `switchValueLocal` for backward jumps
    w.Local switchValueLocal =
        isNullable ? switchValueNullableLocal! : switchValueNonNullableLocal;

    // Add backward jump info
    switchBackwardJumpInfos[node] =
        SwitchBackwardJumpInfo(switchValueLocal, loopLabel);

    // Set up blocks, in reverse order of cases so they end in forward order
    w.Label doneLabel = b.block();
    for (SwitchCase c in node.cases.reversed) {
      switchLabels[c] = b.block();
    }

    // Compute value and handle null
    if (isNullable) {
      w.Label nullLabel = nullCase != null
          ? switchLabels[nullCase]!
          : defaultCase != null
              ? switchLabels[defaultCase]!
              : doneLabel;
      b.local_get(switchValueNullableLocal!);
      b.br_on_null(nullLabel);
      translator.convertType(
          function, nullableType.withNullability(false), nonNullableType);
      b.local_set(switchValueNonNullableLocal);
    }

    // Compare against all case values
    for (SwitchCase c in node.cases) {
      for (Expression exp in c.expressions) {
        if (exp is NullLiteral ||
            exp is ConstantExpression && exp.constant is NullConstant) {
          // Null already checked, skip
        } else {
          wrap(exp, nonNullableType);
          b.local_get(switchValueNonNullableLocal);
          compare();
          b.br_if(switchLabels[c]!);
        }
      }
    }

    // No explicit cases matched
    if (node.isExplicitlyExhaustive) {
      b.unreachable();
    } else {
      w.Label defaultLabel =
          defaultCase != null ? switchLabels[defaultCase]! : doneLabel;
      b.br(defaultLabel);
    }

    // Emit case bodies
    for (SwitchCase c in node.cases) {
      b.end();
      // Remove backward jump target from forward jump labels
      switchLabels.remove(c);

      // Create a `loop` in default case to allow backward jumps to it
      if (c.isDefault) {
        switchBackwardJumpInfos[node]!.defaultLoopLabel = b.loop();
      }

      visitStatement(c.body);

      if (c.isDefault) {
        b.end(); // defaultLoopLabel
      }

      b.br(doneLabel);
    }
    b.end(); // doneLabel
    b.end(); // loopLabel

    // Remove backward jump info
    final removed = switchBackwardJumpInfos.remove(node);
    assert(removed != null);
  }

  @override
  void visitContinueSwitchStatement(ContinueSwitchStatement node) {
    w.Label? label = switchLabels[node.target];
    if (label != null) {
      b.br(label);
    } else {
      // Backward jump. Find the case literal in jump target, set the switched
      // values to the jump target's value, and loop.
      final SwitchCase targetSwitchCase = node.target;
      final SwitchStatement targetSwitch =
          targetSwitchCase.parent! as SwitchStatement;
      final SwitchBackwardJumpInfo targetInfo =
          switchBackwardJumpInfos[targetSwitch]!;
      if (targetSwitchCase.expressions.isEmpty) {
        // Default case
        assert(targetSwitchCase.isDefault);
        b.br(targetInfo.defaultLoopLabel!);
        return;
      }
      final Expression targetValue =
          targetSwitchCase.expressions[0]; // pick any of the values
      wrap(targetValue, targetInfo.switchValueLocal.type);
      b.local_set(targetInfo.switchValueLocal);
      b.br(targetInfo.loopLabel);
    }
  }

  @override
  void visitYieldStatement(YieldStatement node) => defaultStatement(node);

  @override
  w.ValueType visitAwaitExpression(
      AwaitExpression node, w.ValueType expectedType) {
    w.BaseFunction awaitHelper =
        translator.functions.getFunction(translator.awaitHelper.reference);

    // The stack for the suspension is the last parameter to the function.
    w.Local stack = function.locals[function.type.inputs.length - 1];
    assert(stack.type == translator.functions.asyncStackType);

    wrap(node.operand, translator.topInfo.nullableType);
    b.local_get(stack);
    b.call(awaitHelper);

    return translator.topInfo.nullableType;
  }

  @override
  w.ValueType visitBlockExpression(
      BlockExpression node, w.ValueType expectedType) {
    visitStatement(node.body);
    return wrap(node.value, expectedType);
  }

  @override
  w.ValueType visitLet(Let node, w.ValueType expectedType) {
    visitStatement(node.variable);
    return wrap(node.body, expectedType);
  }

  @override
  w.ValueType visitThisExpression(
      ThisExpression node, w.ValueType expectedType) {
    return visitThis(expectedType);
  }

  w.ValueType visitThis(w.ValueType expectedType) {
    w.ValueType thisType = thisLocal!.type;
    w.ValueType preciseThisType = preciseThisLocal!.type;
    assert(!thisType.nullable);
    assert(!preciseThisType.nullable);
    if (!thisType.isSubtypeOf(expectedType) &&
        preciseThisType.isSubtypeOf(expectedType)) {
      b.local_get(preciseThisLocal!);
      return preciseThisType;
    } else {
      b.local_get(thisLocal!);
      return thisType;
    }
  }

  @override
  w.ValueType visitConstructorInvocation(
      ConstructorInvocation node, w.ValueType expectedType) {
    w.ValueType? intrinsicResult =
        intrinsifier.generateConstructorIntrinsic(node);
    if (intrinsicResult != null) return intrinsicResult;

    ClassInfo info = translator.classInfo[node.target.enclosingClass]!;
    translator.functions.allocateClass(info.classId);
    w.Local temp = addLocal(info.nonNullableType);
    b.struct_new_default(info.struct);
    b.local_tee(temp);
    b.local_get(temp);
    b.i32_const(info.classId);
    b.struct_set(info.struct, FieldIndex.classId);
    _visitArguments(node.arguments, node.targetReference, 1);
    call(node.targetReference);
    if (expectedType != voidMarker) {
      b.local_get(temp);
      return temp.type;
    } else {
      return voidMarker;
    }
  }

  @override
  w.ValueType visitStaticInvocation(
      StaticInvocation node, w.ValueType expectedType) {
    w.ValueType? intrinsicResult = intrinsifier.generateStaticIntrinsic(node);
    if (intrinsicResult != null) return intrinsicResult;

    _visitArguments(node.arguments, node.targetReference, 0);
    return call(node.targetReference);
  }

  Member _lookupSuperTarget(Member interfaceTarget, {required bool setter}) {
    return translator.hierarchy.getDispatchTarget(
        member.enclosingClass!.superclass!, interfaceTarget.name,
        setter: setter)!;
  }

  @override
  w.ValueType visitSuperMethodInvocation(
      SuperMethodInvocation node, w.ValueType expectedType) {
    Reference target =
        _lookupSuperTarget(node.interfaceTarget, setter: false).reference;
    w.BaseFunction targetFunction = translator.functions.getFunction(target);
    w.ValueType receiverType = targetFunction.type.inputs.first;
    visitThis(receiverType);
    _visitArguments(node.arguments, target, 1);
    return call(target);
  }

  @override
  w.ValueType visitInstanceInvocation(
      InstanceInvocation node, w.ValueType expectedType) {
    w.ValueType? intrinsicResult = intrinsifier.generateInstanceIntrinsic(node);
    if (intrinsicResult != null) return intrinsicResult;

    Procedure target = node.interfaceTarget;
    if (node.kind == InstanceAccessKind.Object) {
      switch (target.name.text) {
        case "toString":
          late w.Label done;
          w.ValueType resultType =
              _virtualCall(node, target, _VirtualCallKind.Call, (signature) {
            done = b.block(const [], signature.outputs);
            w.Label nullString = b.block();
            wrap(node.receiver, translator.topInfo.nullableType);
            b.br_on_null(nullString);
          }, (_) {
            _visitArguments(node.arguments, node.interfaceTargetReference, 1);
          });
          b.br(done);
          b.end();
          wrap(StringLiteral("null"), resultType);
          b.end();
          return resultType;
        default:
          unimplemented(node, "Nullable invocation of ${target.name.text}",
              [if (expectedType != voidMarker) expectedType]);
          return expectedType;
      }
    }
    Member? singleTarget = translator.singleTarget(node);
    if (singleTarget != null) {
      w.BaseFunction targetFunction =
          translator.functions.getFunction(singleTarget.reference);
      wrap(node.receiver, targetFunction.type.inputs.first);
      _visitArguments(node.arguments, node.interfaceTargetReference, 1);
      return call(singleTarget.reference);
    }
    return _virtualCall(node, target, _VirtualCallKind.Call,
        (signature) => wrap(node.receiver, signature.inputs.first), (_) {
      _visitArguments(node.arguments, node.interfaceTargetReference, 1);
    });
  }

  @override
  w.ValueType visitDynamicInvocation(
      DynamicInvocation node, w.ValueType expectedType) {
<<<<<<< HEAD
    // Handle dynamic 'call' separately.
    if (node.name.text == "call") {
      return _functionCall(node.receiver, node.arguments);
    }

=======
>>>>>>> abae3062
    // Call dynamic invocation forwarder
    final receiver = node.receiver;
    final typeArguments = node.arguments.types;
    final positionalArguments = node.arguments.positional;
    final namedArguments = node.arguments.named;
    final forwarder = translator.dynamicForwarders
        .getDynamicInvocationForwarder(node.name.text);

    final forwarderCallBlock = b.block([], [translator.topInfo.nullableType]);

    // Evaluate receiver
    wrap(receiver, translator.topInfo.nullableType);
    final nullableReceiverLocal =
        function.addLocal(translator.topInfo.nullableType);
    b.local_set(nullableReceiverLocal);

    // Evaluate type arguments. Type argument list is growable as we may want
    // to add default bounds when the callee has type parameters but no type
    // arguments are passed.
    makeList(InterfaceType(translator.typeClass, Nullability.nonNullable),
        typeArguments.length, (elementType, elementIdx) {
      translator.types.makeType(this, typeArguments[elementIdx]);
    }, isGrowable: true);
    final typeArgsLocal = function.addLocal(
        translator.classInfo[translator.fixedLengthListClass]!.nonNullableType);
    b.local_set(typeArgsLocal);

    // Evaluate positional arguments
    makeList(DynamicType(), positionalArguments.length,
        (elementType, elementIdx) {
      wrap(positionalArguments[elementIdx], elementType);
    }, isGrowable: false);
    final positionalArgsLocal = function.addLocal(
        translator.classInfo[translator.fixedLengthListClass]!.nonNullableType);
    b.local_set(positionalArgsLocal);

    // Evaluate named arguments. The arguments need to be evaluated in the
    // order they appear in the AST, but need to be sorted based on names in
    // the argument list passed to the dynamic forwarder. Create a local for
    // each argument to allow adding values to the list in expected order.
    final List<MapEntry<String, w.Local>> namedArgumentLocals = [];
    for (final namedArgument in namedArguments) {
      wrap(namedArgument.value, translator.topInfo.nullableType);
      final argumentLocal = function.addLocal(translator.topInfo.nullableType);
      b.local_set(argumentLocal);
      namedArgumentLocals.add(MapEntry(namedArgument.name, argumentLocal));
    }
    namedArgumentLocals.sort((e1, e2) => e1.key.compareTo(e2.key));

    // Create named argument list
    makeList(DynamicType(), namedArguments.length * 2,
        (elementType, elementIdx) {
      if (elementIdx % 2 == 0) {
        final name = namedArgumentLocals[elementIdx ~/ 2].key;
        final w.ValueType symbolValueType =
            translator.classInfo[translator.symbolClass]!.nonNullableType;
        translator.constants.instantiateConstant(
            function, b, SymbolConstant(name, null), symbolValueType);
      } else {
        final local = namedArgumentLocals[elementIdx ~/ 2].value;
        b.local_get(local);
      }
    }, isGrowable: false);
    final namedArgsLocal = function.addLocal(
        translator.classInfo[translator.fixedLengthListClass]!.nonNullableType);
    b.local_set(namedArgsLocal);

    final nullBlock = b.block([], [translator.topInfo.nonNullableType]);
    b.local_get(nullableReceiverLocal);
    b.br_on_non_null(nullBlock);
    // Throw `NoSuchMethodError`. Normally this needs to happen via instance
    // invocation of `noSuchMethod` (done in [_callNoSuchMethod]), but we don't
    // have a `Null` class in dart2wasm so we throw directly.
    b.local_get(nullableReceiverLocal);
    createInvocationObject(translator, function, forwarder.memberName,
        typeArgsLocal, positionalArgsLocal, namedArgsLocal);

    w.BaseFunction f = translator.functions
        .getFunction(translator.noSuchMethodErrorThrowWithInvocation.reference);
    b.call(f);
    b.br(forwarderCallBlock);
    b.end(); // nullBlock

    b.local_get(typeArgsLocal);
    b.local_get(positionalArgsLocal);
    b.local_get(namedArgsLocal);
    b.call(forwarder.function);

    b.end(); // forwarderCallBlock

    return translator.topInfo.nullableType;
  }

  @override
  w.ValueType visitEqualsCall(EqualsCall node, w.ValueType expectedType) {
    w.ValueType? intrinsicResult = intrinsifier.generateEqualsIntrinsic(node);
    if (intrinsicResult != null) return intrinsicResult;

    Member? singleTarget = translator.singleTarget(node);
    if (singleTarget == translator.coreTypes.objectEquals) {
      // Plain reference comparison
      wrap(node.left, w.RefType.eq(nullable: true));
      wrap(node.right, w.RefType.eq(nullable: true));
      b.ref_eq();
    } else {
      // Check operands for null, then call implementation
      bool leftNullable = dartTypeOf(node.left).isPotentiallyNullable;
      bool rightNullable = dartTypeOf(node.right).isPotentiallyNullable;
      w.RefType leftType = translator.topInfo.typeWithNullability(leftNullable);
      w.RefType rightType =
          translator.topInfo.typeWithNullability(rightNullable);
      w.Local leftLocal = addLocal(leftType);
      w.Local rightLocal = addLocal(rightType);
      w.Label? operandNull;
      w.Label? done;
      if (leftNullable || rightNullable) {
        done = b.block(const [], const [w.NumType.i32]);
        operandNull = b.block();
      }
      wrap(node.left, leftLocal.type);
      b.local_set(leftLocal);
      wrap(node.right, rightLocal.type);
      if (rightNullable) {
        b.local_tee(rightLocal);
        b.br_on_null(operandNull!);
        b.drop();
      } else {
        b.local_set(rightLocal);
      }

      void left([_]) {
        b.local_get(leftLocal);
        if (leftNullable) {
          b.br_on_null(operandNull!);
        }
      }

      void right([_]) {
        b.local_get(rightLocal);
        if (rightNullable) {
          b.ref_as_non_null();
        }
      }

      if (singleTarget != null) {
        left();
        right();
        call(singleTarget.reference);
      } else {
        _virtualCall(
          node,
          node.interfaceTarget,
          _VirtualCallKind.Call,
          left,
          right,
        );
      }
      if (leftNullable || rightNullable) {
        b.br(done!);
        b.end(); // operandNull
        if (leftNullable && rightNullable) {
          // Both sides nullable - compare references
          b.local_get(leftLocal);
          b.local_get(rightLocal);
          b.ref_eq();
        } else {
          // Only one side nullable - not equal if one is null
          b.i32_const(0);
        }
        b.end(); // done
      }
    }
    return w.NumType.i32;
  }

  @override
  w.ValueType visitEqualsNull(EqualsNull node, w.ValueType expectedType) {
    wrap(node.expression, const w.RefType.any(nullable: true));
    b.ref_is_null();
    return w.NumType.i32;
  }

  w.ValueType _virtualCall(
      TreeNode node,
      Member interfaceTarget,
      _VirtualCallKind kind,
      void pushReceiver(w.FunctionType signature),
      void pushArguments(w.FunctionType signature)) {
    SelectorInfo selector = translator.dispatchTable.selectorForTarget(
        interfaceTarget.referenceAs(
            getter: kind.isGetter, setter: kind.isSetter));
    assert(selector.name == interfaceTarget.name.text);

    pushReceiver(selector.signature);

    if (selector.targetCount == 1) {
      pushArguments(selector.signature);
      return call(selector.singularTarget!);
    }

    int? offset = selector.offset;
    if (offset == null) {
      // Unreachable call
      assert(selector.targetCount == 0);
      b.comment("Virtual call of ${selector.name} with no targets"
          " at ${node.location}");
      b.drop();
      b.block(const [], selector.signature.outputs);
      b.unreachable();
      b.end();
      return translator.outputOrVoid(selector.signature.outputs);
    }

    // Receiver is already on stack.
    w.Local receiverVar = addLocal(selector.signature.inputs.first);
    assert(!receiverVar.type.nullable);
    b.local_tee(receiverVar);
    pushArguments(selector.signature);

    if (options.polymorphicSpecialization) {
      _polymorphicSpecialization(selector, receiverVar);
    } else {
      b.comment("Instance $kind of '${selector.name}'");
      b.local_get(receiverVar);
      b.struct_get(translator.topInfo.struct, FieldIndex.classId);
      if (offset != 0) {
        b.i32_const(offset);
        b.i32_add();
      }
      b.call_indirect(selector.signature, translator.dispatchTable.wasmTable);

      translator.functions.activateSelector(selector);
    }

    return translator.outputOrVoid(selector.signature.outputs);
  }

  void _polymorphicSpecialization(SelectorInfo selector, w.Local receiver) {
    Map<int, Reference> implementations = Map.from(selector.targets);
    implementations.removeWhere((id, target) => target.asMember.isAbstract);

    w.Local idVar = addLocal(w.NumType.i32);
    b.local_get(receiver);
    b.struct_get(translator.topInfo.struct, FieldIndex.classId);
    b.local_set(idVar);

    w.Label block =
        b.block(selector.signature.inputs, selector.signature.outputs);
    calls:
    while (Set.from(implementations.values).length > 1) {
      for (int id in implementations.keys) {
        Reference target = implementations[id]!;
        if (implementations.values.where((t) => t == target).length == 1) {
          // Single class id implements method.
          b.local_get(idVar);
          b.i32_const(id);
          b.i32_eq();
          b.if_(selector.signature.inputs, selector.signature.inputs);
          call(target);
          b.br(block);
          b.end();
          implementations.remove(id);
          continue calls;
        }
      }
      // Find class id that separates remaining classes in two.
      List<int> sorted = implementations.keys.toList()..sort();
      int pivotId = sorted.firstWhere(
          (id) => implementations[id] != implementations[sorted.first]);
      // Fail compilation if no such id exists.
      assert(sorted.lastWhere(
              (id) => implementations[id] != implementations[pivotId]) ==
          pivotId - 1);
      Reference target = implementations[sorted.first]!;
      b.local_get(idVar);
      b.i32_const(pivotId);
      b.i32_lt_u();
      b.if_(selector.signature.inputs, selector.signature.inputs);
      call(target);
      b.br(block);
      b.end();
      for (int id in sorted) {
        if (id == pivotId) break;
        implementations.remove(id);
      }
      continue calls;
    }
    // Call remaining implementation.
    Reference target = implementations.values.first;
    call(target);
    b.end();
  }

  @override
  w.ValueType visitVariableGet(VariableGet node, w.ValueType expectedType) {
    // Return `void` for a void [VariableGet].
    if (node.variable.type is VoidType) {
      return voidMarker;
    }
    w.Local? local = locals[node.variable];
    Capture? capture = closures.captures[node.variable];
    if (capture != null) {
      if (!capture.written && local != null) {
        b.local_get(local);
        return local.type;
      } else {
        b.local_get(capture.context.currentLocal);
        b.struct_get(capture.context.struct, capture.fieldIndex);
        return capture.type;
      }
    } else {
      if (local == null) {
        throw "Read of undefined variable ${node.variable}";
      }
      b.local_get(local);
      return local.type;
    }
  }

  @override
  w.ValueType visitVariableSet(VariableSet node, w.ValueType expectedType) {
    // Return `void` for a void [VariableSet].
    if (node.variable.type is VoidType) {
      return wrap(node.value, voidMarker);
    }
    w.Local? local = locals[node.variable];
    Capture? capture = closures.captures[node.variable];
    bool preserved = expectedType != voidMarker;
    if (capture != null) {
      assert(capture.written);
      b.local_get(capture.context.currentLocal);
      wrap(node.value, capture.type);
      if (preserved) {
        w.Local temp = addLocal(translateType(node.variable.type));
        b.local_tee(temp);
        b.struct_set(capture.context.struct, capture.fieldIndex);
        b.local_get(temp);
        return temp.type;
      } else {
        b.struct_set(capture.context.struct, capture.fieldIndex);
        return voidMarker;
      }
    } else {
      if (local == null) {
        throw "Write of undefined variable ${node.variable}";
      }
      wrap(node.value, local.type);
      if (preserved) {
        b.local_tee(local);
        return local.type;
      } else {
        b.local_set(local);
        return voidMarker;
      }
    }
  }

  @override
  w.ValueType visitStaticGet(StaticGet node, w.ValueType expectedType) {
    w.ValueType? intrinsicResult =
        intrinsifier.generateStaticGetterIntrinsic(node);
    if (intrinsicResult != null) return intrinsicResult;

    Member target = node.target;
    if (target is Field) {
      return translator.globals.readGlobal(b, target);
    } else {
      return call(target.reference);
    }
  }

  @override
  w.ValueType visitStaticTearOff(StaticTearOff node, w.ValueType expectedType) {
    translator.constants.instantiateConstant(
        function, b, StaticTearOffConstant(node.target), expectedType);
    return expectedType;
  }

  @override
  w.ValueType visitStaticSet(StaticSet node, w.ValueType expectedType) {
    bool preserved = expectedType != voidMarker;
    Member target = node.target;
    if (target is Field) {
      w.Global global = translator.globals.getGlobal(target);
      w.Global? flag = translator.globals.getGlobalInitializedFlag(target);
      wrap(node.value, global.type.type);
      b.global_set(global);
      if (flag != null) {
        b.i32_const(1); // true
        b.global_set(flag);
      }
      if (preserved) {
        b.global_get(global);
        return global.type.type;
      } else {
        return voidMarker;
      }
    } else {
      w.BaseFunction targetFunction =
          translator.functions.getFunction(target.reference);
      w.ValueType paramType = targetFunction.type.inputs.single;
      wrap(node.value, paramType);
      w.Local? temp;
      if (preserved) {
        temp = addLocal(paramType);
        b.local_tee(temp);
      }
      call(target.reference);
      if (preserved) {
        b.local_get(temp!);
        return temp.type;
      } else {
        return voidMarker;
      }
    }
  }

  @override
  w.ValueType visitSuperPropertyGet(
      SuperPropertyGet node, w.ValueType expectedType) {
    Member target = _lookupSuperTarget(node.interfaceTarget, setter: false);
    if (target is Procedure && !target.isGetter) {
      // Super tear-off
      w.StructType closureStruct = _pushClosure(
          translator.getTearOffClosure(target),
          translator.getTearOffType(target),
          () => visitThis(w.RefType.struct(nullable: false)));
      return w.RefType.def(closureStruct, nullable: false);
    }
    return _directGet(target, ThisExpression(), () => null);
  }

  @override
  w.ValueType visitSuperPropertySet(
      SuperPropertySet node, w.ValueType expectedType) {
    Member target = _lookupSuperTarget(node.interfaceTarget, setter: true);
    return _directSet(target, ThisExpression(), node.value,
        preserved: expectedType != voidMarker);
  }

  @override
  w.ValueType visitInstanceGet(InstanceGet node, w.ValueType expectedType) {
    Member target = node.interfaceTarget;
    if (node.kind == InstanceAccessKind.Object) {
      late w.Label doneLabel;
      w.ValueType resultType =
          _virtualCall(node, target, _VirtualCallKind.Get, (signature) {
        doneLabel = b.block(const [], signature.outputs);
        w.Label nullLabel = b.block();
        wrap(node.receiver, translator.topInfo.nullableType);
        b.br_on_null(nullLabel);
      }, (_) {});
      b.br(doneLabel);
      b.end(); // nullLabel
      switch (target.name.text) {
        case "hashCode":
          b.i64_const(2011);
          break;
        case "runtimeType":
        case "_runtimeType":
          wrap(ConstantExpression(TypeLiteralConstant(NullType())), resultType);
          break;
        default:
          unimplemented(
              node, "Nullable get of ${target.name.text}", [resultType]);
          break;
      }
      b.end(); // doneLabel
      return resultType;
    }
    Member? singleTarget = translator.singleTarget(node);
    if (singleTarget != null) {
      return _directGet(singleTarget, node.receiver,
          () => intrinsifier.generateInstanceGetterIntrinsic(node));
    } else {
      return _virtualCall(node, target, _VirtualCallKind.Get,
          (signature) => wrap(node.receiver, signature.inputs.first), (_) {});
    }
  }

  @override
  w.ValueType visitDynamicGet(DynamicGet node, w.ValueType expectedType) {
    final receiver = node.receiver;
    final forwarder =
        translator.dynamicForwarders.getDynamicGetForwarder(node.name.text);

    // Call get forwarder
    final forwarderCallBlock = b.block([], [translator.topInfo.nullableType]);

    // Evaluate receiver
    wrap(receiver, translator.topInfo.nullableType);
    final nullableReceiverLocal =
        function.addLocal(translator.topInfo.nullableType);
    b.local_set(nullableReceiverLocal);

    final nullBlock = b.block([], [translator.topInfo.nonNullableType]);
    b.local_get(nullableReceiverLocal);
    b.br_on_non_null(nullBlock);
    // Throw `NoSuchMethodError`. Normally this needs to happen via instance
    // invocation of `noSuchMethod` (done in [_callNoSuchMethod]), but we don't
    // have a `Null` class in dart2wasm so we throw directly.
    b.local_get(nullableReceiverLocal);
    createGetterInvocationObject(translator, function, forwarder.memberName);

    w.BaseFunction f = translator.functions
        .getFunction(translator.noSuchMethodErrorThrowWithInvocation.reference);
    b.call(f);
    b.br(forwarderCallBlock);
    b.end(); // nullBlock

    b.call(forwarder.function);

    b.end(); // forwarderCallBlock

    return translator.topInfo.nullableType;
  }

  @override
  w.ValueType visitDynamicSet(DynamicSet node, w.ValueType expectedType) {
    final receiver = node.receiver;
    final value = node.value;
    final forwarder =
        translator.dynamicForwarders.getDynamicSetForwarder(node.name.text);

    // Call set forwarder
    final forwarderCallBlock = b.block([], [translator.topInfo.nullableType]);

    // Evaluate receiver
    wrap(receiver, translator.topInfo.nullableType);
    final nullableReceiverLocal =
        function.addLocal(translator.topInfo.nullableType);
    b.local_set(nullableReceiverLocal);

    // Evaluate positional arg
    wrap(value, translator.topInfo.nullableType);
    final positionalArgLocal =
        function.addLocal(translator.topInfo.nullableType);
    b.local_set(positionalArgLocal);

    final nullBlock = b.block([], [translator.topInfo.nonNullableType]);
    b.local_get(nullableReceiverLocal);
    b.br_on_non_null(nullBlock);
    // Throw `NoSuchMethodError`. Normally this needs to happen via instance
    // invocation of `noSuchMethod` (done in [_callNoSuchMethod]), but we don't
    // have a `Null` class in dart2wasm so we throw directly.
    b.local_get(nullableReceiverLocal);
    createSetterInvocationObject(
        translator, function, forwarder.memberName, positionalArgLocal);

    w.BaseFunction f = translator.functions
        .getFunction(translator.noSuchMethodErrorThrowWithInvocation.reference);
    b.call(f);
    b.br(forwarderCallBlock);
    b.end(); // nullBlock

    b.local_get(positionalArgLocal);
    b.call(forwarder.function);

    b.end(); // forwarderCallBlock

    return translator.topInfo.nullableType;
  }

  w.ValueType _directGet(
      Member target, Expression receiver, w.ValueType? Function() intrinsify) {
    w.ValueType? intrinsicResult = intrinsify();
    if (intrinsicResult != null) return intrinsicResult;

    if (target is Field) {
      ClassInfo info = translator.classInfo[target.enclosingClass]!;
      int fieldIndex = translator.fieldIndex[target]!;
      w.ValueType receiverType = info.nonNullableType;
      w.ValueType fieldType = info.struct.fields[fieldIndex].type.unpacked;
      wrap(receiver, receiverType);
      b.struct_get(info.struct, fieldIndex);
      return fieldType;
    } else {
      // Instance call of getter
      assert(target is Procedure && target.isGetter);
      w.BaseFunction targetFunction =
          translator.functions.getFunction(target.reference);
      wrap(receiver, targetFunction.type.inputs.single);
      return call(target.reference);
    }
  }

  @override
  w.ValueType visitFunctionTearOff(
          FunctionTearOff node, w.ValueType expectedType) =>
      wrap(node.receiver, expectedType);

  @override
  w.ValueType visitInstanceTearOff(
      InstanceTearOff node, w.ValueType expectedType) {
    Member target = node.interfaceTarget;

    if (node.kind == InstanceAccessKind.Object) {
      late w.Label doneLabel;
      w.ValueType resultType =
          _virtualCall(node, target, _VirtualCallKind.Get, (signature) {
        doneLabel = b.block(const [], signature.outputs);
        w.Label nullLabel = b.block();
        wrap(node.receiver, translator.topInfo.nullableType);
        b.br_on_null(nullLabel);
        translator.convertType(
            function, translator.topInfo.nullableType, signature.inputs[0]);
      }, (_) {});
      b.br(doneLabel);
      b.end(); // nullLabel
      switch (target.name.text) {
        case "toString":
          wrap(
              ConstantExpression(
                  StaticTearOffConstant(translator.nullToString)),
              resultType);
          break;
        case "noSuchMethod":
          wrap(
              ConstantExpression(
                  StaticTearOffConstant(translator.nullNoSuchMethod)),
              resultType);
          break;
        default:
          unimplemented(
              node, "Nullable tear-off of ${target.name.text}", [resultType]);
          break;
      }
      b.end(); // doneLabel
      return resultType;
    }

    return _virtualCall(node, target, _VirtualCallKind.Get,
        (signature) => wrap(node.receiver, signature.inputs.first), (_) {});
  }

  @override
  w.ValueType visitInstanceSet(InstanceSet node, w.ValueType expectedType) {
    bool preserved = expectedType != voidMarker;
    w.Local? temp;
    Member? singleTarget = translator.singleTarget(node);
    if (singleTarget != null) {
      return _directSet(singleTarget, node.receiver, node.value,
          preserved: preserved);
    } else {
      _virtualCall(node, node.interfaceTarget, _VirtualCallKind.Set,
          (signature) => wrap(node.receiver, signature.inputs.first),
          (signature) {
        w.ValueType paramType = signature.inputs.last;
        wrap(node.value, paramType);
        if (preserved) {
          temp = addLocal(paramType);
          b.local_tee(temp!);
        }
      });
      if (preserved) {
        b.local_get(temp!);
        return temp!.type;
      } else {
        return voidMarker;
      }
    }
  }

  w.ValueType _directSet(Member target, Expression receiver, Expression value,
      {required bool preserved}) {
    w.Local? temp;
    if (target is Field) {
      ClassInfo info = translator.classInfo[target.enclosingClass]!;
      int fieldIndex = translator.fieldIndex[target]!;
      w.ValueType receiverType = info.nonNullableType;
      w.ValueType fieldType = info.struct.fields[fieldIndex].type.unpacked;
      wrap(receiver, receiverType);
      wrap(value, fieldType);
      if (preserved) {
        temp = addLocal(fieldType);
        b.local_tee(temp);
      }
      b.struct_set(info.struct, fieldIndex);
    } else {
      w.BaseFunction targetFunction =
          translator.functions.getFunction(target.reference);
      w.ValueType paramType = targetFunction.type.inputs.last;
      wrap(receiver, targetFunction.type.inputs.first);
      wrap(value, paramType);
      if (preserved) {
        temp = addLocal(paramType);
        b.local_tee(temp);
      }
      call(target.reference);
    }
    if (preserved) {
      b.local_get(temp!);
      return temp.type;
    } else {
      return voidMarker;
    }
  }

  @override
  void visitFunctionDeclaration(FunctionDeclaration node) {
    Capture? capture = closures.captures[node.variable];
    bool locallyClosurized = closures.closurizedFunctions.contains(node);
    if (capture != null || locallyClosurized) {
      if (capture != null) {
        b.local_get(capture.context.currentLocal);
      }
      w.StructType struct = _instantiateClosure(node.function);
      if (locallyClosurized) {
        w.Local local = addLocal(w.RefType.def(struct, nullable: false));
        locals[node.variable] = local;
        if (capture != null) {
          b.local_tee(local);
        } else {
          b.local_set(local);
        }
      }
      if (capture != null) {
        b.struct_set(capture.context.struct, capture.fieldIndex);
      }
    }
  }

  @override
  w.ValueType visitFunctionExpression(
      FunctionExpression node, w.ValueType expectedType) {
    w.StructType struct = _instantiateClosure(node.function);
    return w.RefType.def(struct, nullable: false);
  }

  w.StructType _instantiateClosure(FunctionNode functionNode) {
    Lambda lambda = closures.lambdas[functionNode]!;
    ClosureImplementation closure = translator.getClosure(
        functionNode,
        lambda.function,
        ParameterInfo.fromLocalFunction(functionNode),
        "closure wrapper at ${functionNode.location}");
    return _pushClosure(
        closure,
        functionNode.computeFunctionType(Nullability.nonNullable),
        () => _pushContext(functionNode));
  }

  w.StructType _pushClosure(ClosureImplementation closure,
      DartType functionType, void pushContext()) {
    w.StructType struct = closure.representation.closureStruct;

    ClassInfo info = translator.closureInfo;
    translator.functions.allocateClass(info.classId);

    b.i32_const(info.classId);
    b.i32_const(initialIdentityHash);
    pushContext();
    b.global_get(closure.vtable);
    types.makeType(this, functionType);
    b.struct_new(struct);

    return struct;
  }

  void _pushContext(FunctionNode functionNode) {
    Context? context = closures.contexts[functionNode]?.parent;
    if (context != null) {
      b.local_get(context.currentLocal);
      assert(!context.currentLocal.type.nullable);
    } else {
      b.global_get(translator.globals.dummyStructGlobal); // Dummy context
    }
  }

  @override
  w.ValueType visitFunctionInvocation(
      FunctionInvocation node, w.ValueType expectedType) {
    w.ValueType? intrinsicResult =
        intrinsifier.generateFunctionCallIntrinsic(node);
    if (intrinsicResult != null) return intrinsicResult;

    if (node.kind == FunctionAccessKind.Function) {
      // Type of function is `Function`, without the argument types.
      return visitDynamicInvocation(
          DynamicInvocation(DynamicAccessKind.Dynamic, node.receiver, node.name,
              node.arguments),
          expectedType);
    }

    final Expression receiver = node.receiver;
    final Arguments arguments = node.arguments;

    int typeCount = arguments.types.length;
    int posArgCount = arguments.positional.length;
    List<String> argNames = arguments.named.map((a) => a.name).toList()..sort();
    ClosureRepresentation? representation = translator.closureLayouter
        .getClosureRepresentation(typeCount, posArgCount, argNames);
    if (representation == null) {
      // This is a dynamic function call with a signature that matches no
      // functions in the program.
      b.unreachable();
      return translator.topInfo.nullableType;
    }

    // Evaluate receiver
    w.StructType struct = representation.closureStruct;
    w.Local temp = addLocal(w.RefType.def(struct, nullable: false));
    wrap(receiver, temp.type);
    b.local_tee(temp);
    b.struct_get(struct, FieldIndex.closureContext);

    // Type arguments
    for (DartType typeArg in arguments.types) {
      types.makeType(this, typeArg);
    }

    // Positional arguments
    for (Expression arg in arguments.positional) {
      wrap(arg, translator.topInfo.nullableType);
    }

    // Named arguments
    final Map<String, w.Local> namedLocals = {};
    for (final namedArg in arguments.named) {
      final w.Local namedLocal = addLocal(translator.topInfo.nullableType);
      namedLocals[namedArg.name] = namedLocal;
      wrap(namedArg.value, namedLocal.type);
      b.local_set(namedLocal);
    }
    for (String name in argNames) {
      b.local_get(namedLocals[name]!);
    }

    // Call entry point in vtable
    int vtableFieldIndex =
        representation.fieldIndexForSignature(posArgCount, argNames);
    w.FunctionType functionType =
        representation.getVtableFieldType(vtableFieldIndex);
    b.local_get(temp);
    b.struct_get(struct, FieldIndex.closureVtable);
    b.struct_get(representation.vtableStruct, vtableFieldIndex);
    b.call_ref(functionType);
    return translator.topInfo.nullableType;
  }

  @override
  w.ValueType visitLocalFunctionInvocation(
      LocalFunctionInvocation node, w.ValueType expectedType) {
    var decl = node.variable.parent as FunctionDeclaration;
    Lambda lambda = closures.lambdas[decl.function]!;
    _pushContext(decl.function);
    Arguments arguments = node.arguments;
    visitArgumentsLists(arguments.positional, lambda.function.type,
        ParameterInfo.fromLocalFunction(decl.function), 1,
        typeArguments: arguments.types, named: arguments.named);
    b.comment("Local call of ${decl.variable.name}");
    b.call(lambda.function);
    return translator.outputOrVoid(lambda.function.type.outputs);
  }

  @override
  w.ValueType visitInstantiation(Instantiation node, w.ValueType expectedType) {
    DartType type = dartTypeOf(node.expression);
    if (type is FunctionType) {
      int typeCount = type.typeParameters.length;
      int posArgCount = type.positionalParameters.length;
      List<String> argNames = type.namedParameters.map((a) => a.name).toList();
      ClosureRepresentation representation = translator.closureLayouter
          .getClosureRepresentation(typeCount, posArgCount, argNames)!;

      // Operand closure
      w.RefType closureType =
          w.RefType.def(representation.closureStruct, nullable: false);
      w.Local closureTemp = addLocal(closureType);
      wrap(node.expression, closureType);
      b.local_tee(closureTemp);

      // Type arguments
      for (DartType typeArg in node.typeArguments) {
        types.makeType(this, typeArg);
      }

      // Instantiation function
      b.local_get(closureTemp);
      b.struct_get(representation.closureStruct, FieldIndex.closureVtable);
      b.struct_get(
          representation.vtableStruct, FieldIndex.vtableInstantiationFunction);

      // Call instantiation function
      b.call_ref(representation.instantiationFunctionType);
      return representation.instantiationFunctionType.outputs.single;
    } else {
      // Only other alternative is `NeverType`.
      assert(type is NeverType);
      b.unreachable();
      return voidMarker;
    }
  }

  @override
  w.ValueType visitLogicalExpression(
      LogicalExpression node, w.ValueType expectedType) {
    _conditional(node, () => b.i32_const(1), () => b.i32_const(0),
        const [w.NumType.i32]);
    return w.NumType.i32;
  }

  @override
  w.ValueType visitNot(Not node, w.ValueType expectedType) {
    wrap(node.operand, w.NumType.i32);
    b.i32_eqz();
    return w.NumType.i32;
  }

  @override
  w.ValueType visitConditionalExpression(
      ConditionalExpression node, w.ValueType expectedType) {
    _conditional(
        node.condition,
        () => wrap(node.then, expectedType),
        () => wrap(node.otherwise, expectedType),
        [if (expectedType != voidMarker) expectedType]);
    return expectedType;
  }

  @override
  w.ValueType visitNullCheck(NullCheck node, w.ValueType expectedType) {
    return _nullCheck(node.operand, translator.throwNullCheckError);
  }

  w.ValueType _nullCheck(Expression operand, Procedure errorProcedure) {
    w.ValueType operandType = translator.translateType(dartTypeOf(operand));
    w.ValueType nonNullOperandType = operandType.withNullability(false);
    w.Label nullCheckBlock = b.block(const [], [nonNullOperandType]);
    wrap(operand, operandType);

    // We lower a null check to a br_on_non_null, throwing a [TypeError] in the
    // null case.
    b.br_on_non_null(nullCheckBlock);
    call(translator.stackTraceCurrent.reference);
    call(errorProcedure.reference);
    b.unreachable();
    b.end();
    return nonNullOperandType;
  }

  void visitArgumentsLists(List<Expression> positional,
      w.FunctionType signature, ParameterInfo paramInfo, int signatureOffset,
      {List<DartType> typeArguments = const [],
      List<NamedExpression> named = const []}) {
    for (int i = 0; i < typeArguments.length; i++) {
      types.makeType(this, typeArguments[i]);
    }
    signatureOffset += typeArguments.length;
    for (int i = 0; i < positional.length; i++) {
      wrap(positional[i], signature.inputs[signatureOffset + i]);
    }
    // Default values for positional parameters
    for (int i = positional.length; i < paramInfo.positional.length; i++) {
      final w.ValueType type = signature.inputs[signatureOffset + i];
      translator.constants
          .instantiateConstant(function, b, paramInfo.positional[i]!, type);
    }
    // Named arguments
    final Map<String, w.Local> namedLocals = {};
    for (var namedArg in named) {
      final w.ValueType type = signature
          .inputs[signatureOffset + paramInfo.nameIndex[namedArg.name]!];
      final w.Local namedLocal = addLocal(type);
      namedLocals[namedArg.name] = namedLocal;
      wrap(namedArg.value, namedLocal.type);
      b.local_set(namedLocal);
    }
    for (String name in paramInfo.names) {
      w.Local? namedLocal = namedLocals[name];
      final w.ValueType type =
          signature.inputs[signatureOffset + paramInfo.nameIndex[name]!];
      if (namedLocal != null) {
        b.local_get(namedLocal);
      } else {
        translator.constants
            .instantiateConstant(function, b, paramInfo.named[name]!, type);
      }
    }
  }

  void _visitArguments(Arguments node, Reference target, int signatureOffset) {
    final w.FunctionType signature = translator.signatureFor(target);
    final ParameterInfo paramInfo = translator.paramInfoFor(target);
    visitArgumentsLists(node.positional, signature, paramInfo, signatureOffset,
        typeArguments: node.types, named: node.named);
  }

  @override
  w.ValueType visitStringConcatenation(
      StringConcatenation node, w.ValueType expectedType) {
    if (node.expressions.every((expr) => expr is StringLiteral)) {
      StringBuffer result = StringBuffer();
      for (final expr in node.expressions) {
        result.write((expr as StringLiteral).value);
      }
      final expr = StringLiteral(result.toString());
      return visitStringLiteral(expr, expectedType);
    }

    makeListFromExpressions(node.expressions,
        InterfaceType(translator.stringBaseClass, Nullability.nonNullable));
    return call(translator.stringInterpolate.reference);
  }

  @override
  w.ValueType visitThrow(Throw node, w.ValueType expectedType) {
    // Front-end wraps the argument with `as Object` when necessary, so we can
    // assume non-nullable here.
    assert(!dartTypeOf(node.expression).isPotentiallyNullable);
    wrap(node.expression, translator.topInfo.nonNullableType);
    call(translator.stackTraceCurrent.reference);

    // At this point, we have the exception and the current stack trace on the
    // stack, so just throw them using the exception tag.
    b.throw_(translator.exceptionTag);
    return expectedType;
  }

  @override
  w.ValueType visitRethrow(Rethrow node, w.ValueType expectedType) {
    b.rethrow_(tryLabels.last);
    return expectedType;
  }

  @override
  w.ValueType visitConstantExpression(
      ConstantExpression node, w.ValueType expectedType) {
    translator.constants
        .instantiateConstant(function, b, node.constant, expectedType);
    return expectedType;
  }

  @override
  w.ValueType visitNullLiteral(NullLiteral node, w.ValueType expectedType) {
    translator.constants
        .instantiateConstant(function, b, NullConstant(), expectedType);
    return expectedType;
  }

  @override
  w.ValueType visitStringLiteral(StringLiteral node, w.ValueType expectedType) {
    translator.constants.instantiateConstant(
        function, b, StringConstant(node.value), expectedType);
    return expectedType;
  }

  @override
  w.ValueType visitBoolLiteral(BoolLiteral node, w.ValueType expectedType) {
    translator.constants.instantiateConstant(
        function, b, BoolConstant(node.value), expectedType);
    return expectedType;
  }

  @override
  w.ValueType visitIntLiteral(IntLiteral node, w.ValueType expectedType) {
    translator.constants.instantiateConstant(
        function, b, IntConstant(node.value), expectedType);
    return expectedType;
  }

  @override
  w.ValueType visitDoubleLiteral(DoubleLiteral node, w.ValueType expectedType) {
    translator.constants.instantiateConstant(
        function, b, DoubleConstant(node.value), expectedType);
    return expectedType;
  }

  @override
  w.ValueType visitListLiteral(ListLiteral node, w.ValueType expectedType) {
    return makeListFromExpressions(node.expressions, node.typeArgument,
        isGrowable: true);
  }

  /// Allocate a Dart `List` with element type [typeArg], length [length] and
  /// push the list to the stack.
  ///
  /// [generateItem] will be called [length] times to initialize list elements.
  ///
  /// Concrete type of the list will be `_GrowableList` if [isGrowable] is
  /// true, `_List` otherwise.
  w.ValueType makeList(DartType typeArg, int length,
      void Function(w.ValueType, int) generateItem,
      {bool isGrowable = false}) {
    return translator.makeList(
        function, (b) => types.makeType(this, typeArg), length, generateItem,
        isGrowable: isGrowable);
  }

  w.ValueType makeListFromExpressions(
          List<Expression> expressions, DartType typeArg,
          {bool isGrowable = false}) =>
      makeList(typeArg, expressions.length,
          (w.ValueType elementType, int i) => wrap(expressions[i], elementType),
          isGrowable: isGrowable);

  @override
  w.ValueType visitMapLiteral(MapLiteral node, w.ValueType expectedType) {
    w.BaseFunction mapFactory =
        translator.functions.getFunction(translator.mapFactory.reference);
    w.ValueType factoryReturnType = mapFactory.type.outputs.single;
    types.makeType(this, node.keyType);
    types.makeType(this, node.valueType);
    b.call(mapFactory);
    if (node.entries.isEmpty) {
      return factoryReturnType;
    }
    w.BaseFunction mapPut =
        translator.functions.getFunction(translator.mapPut.reference);
    w.ValueType putReceiverType = mapPut.type.inputs[0];
    w.ValueType putKeyType = mapPut.type.inputs[1];
    w.ValueType putValueType = mapPut.type.inputs[2];
    w.Local mapLocal = addLocal(putReceiverType);
    translator.convertType(function, factoryReturnType, mapLocal.type);
    b.local_set(mapLocal);
    for (MapLiteralEntry entry in node.entries) {
      b.local_get(mapLocal);
      wrap(entry.key, putKeyType);
      wrap(entry.value, putValueType);
      b.call(mapPut);
    }
    b.local_get(mapLocal);
    return mapLocal.type;
  }

  @override
  w.ValueType visitSetLiteral(SetLiteral node, w.ValueType expectedType) {
    w.BaseFunction setFactory =
        translator.functions.getFunction(translator.setFactory.reference);
    w.ValueType factoryReturnType = setFactory.type.outputs.single;
    types.makeType(this, node.typeArgument);
    b.call(setFactory);
    if (node.expressions.isEmpty) {
      return factoryReturnType;
    }
    w.BaseFunction setAdd =
        translator.functions.getFunction(translator.setAdd.reference);
    w.ValueType addReceiverType = setAdd.type.inputs[0];
    w.ValueType addKeyType = setAdd.type.inputs[1];
    w.Local setLocal = addLocal(addReceiverType);
    translator.convertType(function, factoryReturnType, setLocal.type);
    b.local_set(setLocal);
    for (Expression element in node.expressions) {
      b.local_get(setLocal);
      wrap(element, addKeyType);
      b.call(setAdd);
      b.drop();
    }
    b.local_get(setLocal);
    return setLocal.type;
  }

  @override
  w.ValueType visitTypeLiteral(TypeLiteral node, w.ValueType expectedType) {
    return types.makeType(this, node.type);
  }

  @override
  w.ValueType visitIsExpression(IsExpression node, w.ValueType expectedType) {
    wrap(node.operand, translator.topInfo.nullableType);
    types.emitTypeTest(this, node.type, dartTypeOf(node.operand), node);
    return w.NumType.i32;
  }

  @override
  w.ValueType visitAsExpression(AsExpression node, w.ValueType expectedType) {
    w.Label asCheckBlock = b.block();
    wrap(node.operand, translator.topInfo.nullableType);
    w.Local operand = addLocal(translator.topInfo.nullableType);
    b.local_tee(operand);

    // We lower an `as` expression to a type test, throwing a [TypeError] if
    // the type test fails.
    types.emitTypeTest(this, node.type, dartTypeOf(node.operand), node);
    b.br_if(asCheckBlock);
    b.local_get(operand);
    types.makeType(this, node.type);
    call(translator.stackTraceCurrent.reference);
    call(translator.throwAsCheckError.reference);
    b.unreachable();
    b.end();
    b.local_get(operand);
    return operand.type;
  }

  @override
  w.ValueType visitLoadLibrary(LoadLibrary node, w.ValueType expectedType) {
    LibraryDependency import = node.import;
    _emitString(import.enclosingLibrary.importUri.toString());
    _emitString(import.name!);
    return call(translator.loadLibrary.reference);
  }

  @override
  w.ValueType visitCheckLibraryIsLoaded(
      CheckLibraryIsLoaded node, w.ValueType expectedType) {
    LibraryDependency import = node.import;
    _emitString(import.enclosingLibrary.importUri.toString());
    _emitString(import.name!);
    return call(translator.checkLibraryIsLoaded.reference);
  }

  /// Pushes the `_Type` object for a function or class type parameter to the
  /// stack and returns the value type of the object.
  w.ValueType instantiateTypeParameter(TypeParameter parameter) {
    w.ValueType resultType;
    if (parameter.parent is FunctionNode) {
      // Type argument to function
      w.Local? local = typeLocals[parameter];
      if (local != null) {
        b.local_get(local);
        resultType = local.type;
      } else {
        Capture capture = closures.captures[parameter]!;
        b.local_get(capture.context.currentLocal);
        b.struct_get(capture.context.struct, capture.fieldIndex);
        resultType = capture.type;
      }
    } else {
      // Type argument of class
      Class cls = parameter.parent as Class;
      ClassInfo info = translator.classInfo[cls]!;
      int fieldIndex = translator.typeParameterIndex[parameter]!;
      visitThis(info.nonNullableType);
      b.struct_get(info.struct, fieldIndex);
      resultType = info.struct.fields[fieldIndex].type.unpacked;
    }
    final w.ValueType nonNullableTypeType =
        translator.classInfo[translator.typeClass]!.nonNullableType;
    translator.convertType(function, resultType, nonNullableTypeType);
    return nonNullableTypeType;
  }

  /// Generate type checker method for a setter.
  ///
  /// This function will be called by a setter forwarder in a dynamic set to
  /// type check the setter argument before calling the actual setter.
  void _generateFieldSetterTypeCheckerMethod() {
    final receiverLocal = function.locals[0];
    final positionalArgLocal = function.locals[1];

    _initializeThis(member);

    // Local for the argument.
    final argLocal = addLocal(translator.topInfo.nullableType);

    // Local for the expected type of the argument.
    final typeType =
        translator.classInfo[translator.typeClass]!.nonNullableType;
    final argTypeLocal = addLocal(typeType);

    final member_ = member;
    DartType paramType;
    if (member_ is Field) {
      paramType = member_.type;
    } else {
      paramType = (member_ as Procedure).setterType;
    }

    _generateArgumentTypeCheck(
      member.name.text,
      () => b.local_get(positionalArgLocal),
      () => types.makeType(this, paramType),
      argLocal,
      argTypeLocal,
    );

    ClassInfo info = translator.classInfo[member_.enclosingClass]!;
    if (member_ is Field) {
      int fieldIndex = translator.fieldIndex[member_]!;
      b.local_get(receiverLocal);
      translator.convertType(
          function, receiverLocal.type, info.nonNullableType);
      b.local_get(argLocal);
      translator.convertType(function, argLocal.type,
          info.struct.fields[fieldIndex].type.unpacked);
      b.struct_set(info.struct, fieldIndex);
    } else {
      final setterProcedure = member_ as Procedure;
      final setterProcedureWasm =
          translator.functions.getFunction(setterProcedure.reference);
      final setterWasmInputs = setterProcedureWasm.type.inputs;
      assert(setterWasmInputs.length == 2);
      b.local_get(receiverLocal);
      translator.convertType(function, receiverLocal.type, setterWasmInputs[0]);
      b.local_get(argLocal);
      translator.convertType(function, argLocal.type, setterWasmInputs[1]);
      call(setterProcedure.reference);
    }

    b.local_get(argLocal);
    b.end(); // end function
  }

  /// Generate type checker method for a method.
  ///
  /// This function will be called by an invocation forwarder in a dynamic
  /// invocation to type check parameters before calling the actual method.
  void _generateProcedureTypeCheckerMethod() {
    final receiverLocal = function.locals[0];
    final typeArgsLocal = function.locals[1];
    final positionalArgsLocal = function.locals[2];
    final namedArgsLocal = function.locals[3];

    _initializeThis(member);

    final typeType =
        translator.classInfo[translator.typeClass]!.nonNullableType;

    final targetParamInfo = translator.paramInfoFor(member.reference);

    final procedure = member as Procedure;

    // Bind type parameters
    final memberTypeParams = procedure.function.typeParameters;
    assert(memberTypeParams.length == targetParamInfo.typeParamCount);

    if (memberTypeParams.isNotEmpty) {
      // Type argument list is either empty or have the right number of types
      // (checked by the forwarder).
      b.local_get(typeArgsLocal);
      translator.getListLength(b);
      b.i32_eqz();
      b.if_([], List.generate(memberTypeParams.length, (_) => typeType));
      // No type arguments passed, initialize with defaults
      for (final typeParam in memberTypeParams) {
        types.makeType(this, typeParam.defaultType);
      }
      b.else_();
      for (int typeParamIdx = 0;
          typeParamIdx < memberTypeParams.length;
          typeParamIdx += 1) {
        b.local_get(typeArgsLocal);
        translator.indexList(b, (b) => b.i32_const(typeParamIdx));
        translator.convertType(
            function, translator.topInfo.nullableType, typeType);
      }
      b.end();

      // Create locals for type parameters. These will be used by `makeType`
      // below when generating types of parameters, for type checks.
      for (int typeParamIdx = memberTypeParams.length - 1;
          typeParamIdx >= 0;
          typeParamIdx -= 1) {
        final local = addLocal(typeType);
        b.local_set(local);
        typeLocals[memberTypeParams[typeParamIdx]] = local;
      }
    }

    // Check positional argument types
    final List<VariableDeclaration> memberPositionalParams =
        procedure.function.positionalParameters;

    // Local for the current argument being checked. Used to avoid indexing the
    // positional parameters array again when throwing type error.
    final argLocal = addLocal(translator.topInfo.nullableType);

    // Local for the expected type of the current positional arguments. Used to
    // avoid generating the type again when throwing type error.
    final argTypeLocal = addLocal(typeType);

    for (int positionalParamIdx = 0;
        positionalParamIdx < memberPositionalParams.length;
        positionalParamIdx += 1) {
      final param = memberPositionalParams[positionalParamIdx];
      _generateArgumentTypeCheck(
        param.name!,
        () {
          b.local_get(positionalArgsLocal);
          translator.indexList(b, (b) => b.i32_const(positionalParamIdx));
        },
        () {
          types.makeType(this, param.type);
        },
        argLocal,
        argTypeLocal,
      );
    }

    // Check named argument types
    final memberNamedParams = procedure.function.namedParameters;

    /// Maps a named parameter in the member's signature to the parameter's
    /// index in the array [namedArgsLocal].
    int mapNamedParameterToArrayIndex(String name) {
      int? idx;
      for (int i = 0; i < targetParamInfo.names.length; i += 1) {
        if (targetParamInfo.names[i] == name) {
          idx = i;
          break;
        }
      }
      return idx!;
    }

    for (int namedParamIdx = 0;
        namedParamIdx < memberNamedParams.length;
        namedParamIdx += 1) {
      final param = memberNamedParams[namedParamIdx];
      _generateArgumentTypeCheck(
        param.name!,
        () {
          b.local_get(namedArgsLocal);
          translator.indexList(b,
              (b) => b.i32_const(mapNamedParameterToArrayIndex(param.name!)));
        },
        () {
          types.makeType(this, param.type);
        },
        argLocal,
        argTypeLocal,
      );
    }

    // Argument types are as expected, call the member function

    final w.BaseFunction memberWasmFunction =
        translator.functions.getFunction(member.reference);
    final List<w.ValueType> memberWasmInputs = memberWasmFunction.type.inputs;

    b.local_get(receiverLocal);
    translator.convertType(function, receiverLocal.type, memberWasmInputs[0]);

    for (final typeParam in memberTypeParams) {
      b.local_get(typeLocals[typeParam]!);
    }

    int memberParamIdx =
        1 + targetParamInfo.typeParamCount; // skip receiver and type args

    void pushArgument(w.Local listLocal, int listIdx, int wasmInputIdx) {
      b.local_get(listLocal);
      translator.indexList(b, (b) => b.i32_const(listIdx));
      translator.convertType(function, translator.topInfo.nullableType,
          memberWasmInputs[wasmInputIdx]);
    }

    for (int positionalParamIdx = 0;
        positionalParamIdx < targetParamInfo.positional.length;
        positionalParamIdx += 1) {
      pushArgument(positionalArgsLocal, positionalParamIdx, memberParamIdx);
      memberParamIdx += 1;
    }

    for (int namedParamIdx = 0;
        namedParamIdx < targetParamInfo.names.length;
        namedParamIdx += 1) {
      pushArgument(namedArgsLocal, namedParamIdx, memberParamIdx);
      memberParamIdx += 1;
    }

    call(member.reference);

    translator.convertType(
        function,
        translator.outputOrVoid(memberWasmFunction.type.outputs),
        translator.topInfo.nullableType);

    b.return_();
    b.end();
  }

  /// Generate code that checks type of an argument against an expected type
  /// and throws a `TypeError` on failure.
  ///
  /// Does not expect any values on stack and does not leave any values on
  /// stack.
  ///
  /// Locals [argLocal] and [argExpectedTypeLocal] are used to store values
  /// pushed by [pushArg] and [pushArgExpectedType] and reuse the values.
  ///
  /// [argName] is used in the type error as the name of the argument that
  /// doesn't match the expected type.
  void _generateArgumentTypeCheck(
    String argName,
    void Function() pushArg,
    void Function() pushArgExpectedType,
    w.Local argLocal,
    w.Local argExpectedTypeLocal,
  ) {
    // Argument
    pushArg();
    b.local_tee(argLocal);

    // Expected type
    pushArgExpectedType();
    b.local_tee(argExpectedTypeLocal);

    // Check that argument type is subtype of expected type
    b.call(translator.functions.getFunction(translator.isSubtype.reference));

    b.i32_eqz();
    b.if_();
    // Type check failed
    b.local_get(argLocal);
    b.local_get(argExpectedTypeLocal);
    _emitString(argName);
    call(translator.stackTraceCurrent.reference);
    call(translator.throwArgumentTypeCheckError.reference);
    b.unreachable();
    b.end();
  }

  void _emitString(String str) => wrap(StringLiteral(str),
      translator.translateType(translator.coreTypes.stringNonNullableRawType));
}

class TryBlockFinalizer {
  /// `br` target to run the finalizer
  final w.Label label;

  /// Whether the last finalizer in the chain should return. When this is
  /// `false` the block won't be used, as the block is for running finalizers
  /// when returning.
  bool mustHandleReturn = false;

  TryBlockFinalizer(this.label);
}

/// Holds information of a switch statement, to be used when doing a backward
/// jump to it
class SwitchBackwardJumpInfo {
  /// Wasm local for the value of the switched expression. For example, in a
  /// `switch` like:
  ///
  /// ```
  /// switch (expr) {
  ///   ...
  /// }
  /// ```
  ///
  /// This local holds the value of `expr`.
  ///
  /// This local is updated with a new value when doing backward jumps.
  final w.Local switchValueLocal;

  /// Label of the `loop` to use when doing backward jumps
  final w.Label loopLabel;

  /// When compiling a `default` case, label of the `loop` in the case body, to
  /// use when doing backward jumps to the same case.
  w.Label? defaultLoopLabel;

  SwitchBackwardJumpInfo(this.switchValueLocal, this.loopLabel)
      : defaultLoopLabel = null;
}

enum _VirtualCallKind {
  Get,
  Set,
  Call;

  String toString() {
    switch (this) {
      case _VirtualCallKind.Get:
        return "get";
      case _VirtualCallKind.Set:
        return "set";
      case _VirtualCallKind.Call:
        return "call";
    }
  }

  bool get isGetter => this == _VirtualCallKind.Get;

  bool get isSetter => this == _VirtualCallKind.Set;
}<|MERGE_RESOLUTION|>--- conflicted
+++ resolved
@@ -1601,14 +1601,6 @@
   @override
   w.ValueType visitDynamicInvocation(
       DynamicInvocation node, w.ValueType expectedType) {
-<<<<<<< HEAD
-    // Handle dynamic 'call' separately.
-    if (node.name.text == "call") {
-      return _functionCall(node.receiver, node.arguments);
-    }
-
-=======
->>>>>>> abae3062
     // Call dynamic invocation forwarder
     final receiver = node.receiver;
     final typeArguments = node.arguments.types;
