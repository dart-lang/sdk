--- conflicted
+++ resolved
@@ -14,10 +14,10 @@
   (type $_Type (sub $#Top (struct
     (field $field0 i32)
     (field $isDeclaredNullable i32))))
-  (func $"dart2wasm._167 (import)" (import "dart2wasm" "_167") (param externref) (result f64))
-  (func $"dart2wasm._168 (import)" (import "dart2wasm" "_168") (param f64) (result externref))
-  (func $"dart2wasm._294 (import)" (import "dart2wasm" "_294") (param externref) (result externref))
-  (func $"dart2wasm._295 (import)" (import "dart2wasm" "_295") (param externref) (result externref))
+  (func $"dart2wasm._165 (import)" (import "dart2wasm" "_165") (param externref) (result f64))
+  (func $"dart2wasm._166 (import)" (import "dart2wasm" "_166") (param f64) (result externref))
+  (func $"dart2wasm._292 (import)" (import "dart2wasm" "_292") (param externref) (result externref))
+  (func $"dart2wasm._293 (import)" (import "dart2wasm" "_293") (param externref) (result externref))
   (table $dtable0 745 funcref)
   (global $"C319 _TopType" (ref $_TopType) <...>)
   (global $"C66 WasmArray<WasmArray<_Type>>[729]" (ref $Array<WasmArray<_Type>>) <...>)
@@ -33,7 +33,7 @@
     (local $var0 externref)
     i64.const 1
     call $jsifyInt
-    call $"dart2wasm._294 (import)"
+    call $"dart2wasm._292 (import)"
     local.tee $var0
     call $isDartNull
     if (result f64)
@@ -41,15 +41,15 @@
       unreachable
     else
       local.get $var0
-      call $"dart2wasm._167 (import)"
+      call $"dart2wasm._165 (import)"
     end
     call $"sinkNum <noInline>"
   )
   (func $"testNumConstantDouble <noInline>"
     (local $var0 externref)
     f64.const 1.1
-    call $"dart2wasm._168 (import)"
-    call $"dart2wasm._294 (import)"
+    call $"dart2wasm._166 (import)"
+    call $"dart2wasm._292 (import)"
     local.tee $var0
     call $isDartNull
     if (result f64)
@@ -57,14 +57,14 @@
       unreachable
     else
       local.get $var0
-      call $"dart2wasm._167 (import)"
+      call $"dart2wasm._165 (import)"
     end
     call $"sinkNum <noInline>"
   )
   (func $"testNumConstantNullable <noInline>"
     (local $var0 externref)
     ref.null noextern
-    call $"dart2wasm._295 (import)"
+    call $"dart2wasm._293 (import)"
     local.tee $var0
     call $isDartNull
     if (result (ref null $BoxedDouble))
@@ -72,7 +72,7 @@
     else
       i32.const 84
       local.get $var0
-      call $"dart2wasm._167 (import)"
+      call $"dart2wasm._165 (import)"
       struct.new $BoxedDouble
     end
     call $"sinkNumNullable <noInline>"
@@ -81,7 +81,7 @@
     (local $var0 externref)
     call $"numValue implicit getter"
     call $jsifyNum
-    call $"dart2wasm._294 (import)"
+    call $"dart2wasm._292 (import)"
     local.tee $var0
     call $isDartNull
     if (result f64)
@@ -89,7 +89,7 @@
       unreachable
     else
       local.get $var0
-      call $"dart2wasm._167 (import)"
+      call $"dart2wasm._165 (import)"
     end
     call $"sinkNum <noInline>"
   )
@@ -253,25 +253,15 @@
         ref.null noextern
       end $label0
     end
-<<<<<<< HEAD
-    call $"dart2wasm._295 (import)"
-    local.tee $var4
-=======
-    call $"dart2wasm._275 (import)"
+    call $"dart2wasm._293 (import)"
     local.tee $var5
->>>>>>> 3fbd3ab0
     call $isDartNull
     if (result (ref null $BoxedDouble))
       ref.null none
     else
       i32.const 84
-<<<<<<< HEAD
-      local.get $var4
-      call $"dart2wasm._167 (import)"
-=======
       local.get $var5
-      call $"dart2wasm._147 (import)"
->>>>>>> 3fbd3ab0
+      call $"dart2wasm._165 (import)"
       struct.new $BoxedDouble
     end
     call $"sinkNumNullable <noInline>"
