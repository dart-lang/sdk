--- conflicted
+++ resolved
@@ -4,14 +4,8 @@
   (type $BoxedInt (sub final $#Top (struct
     (field $field0 i32)
     (field $value i64))))
-<<<<<<< HEAD
-  (func $"dart2wasm._294 (import)" (import "dart2wasm" "_294") (param externref) (result externref))
-  (func $"dart2wasm._295 (import)" (import "dart2wasm" "_295") (param externref) (result externref))
-  (global $"intValue initialized" (mut i32) <...>)
-=======
-  (func $"dart2wasm._274 (import)" (import "dart2wasm" "_274") (param externref) (result externref))
-  (func $"dart2wasm._275 (import)" (import "dart2wasm" "_275") (param externref) (result externref))
->>>>>>> 3fbd3ab0
+  (func $"dart2wasm._292 (import)" (import "dart2wasm" "_292") (param externref) (result externref))
+  (func $"dart2wasm._293 (import)" (import "dart2wasm" "_293") (param externref) (result externref))
   (global $"intValueNullable initialized" (mut i32) <...>)
   (global $intValueNullable (mut (ref null $BoxedInt)) <...>)
   (func $_throwArgumentNullError <noInline>  <...>)
@@ -23,7 +17,7 @@
     (local $var0 externref)
     i64.const 1
     call $jsifyInt
-    call $"dart2wasm._294 (import)"
+    call $"dart2wasm._292 (import)"
     local.tee $var0
     call $isDartNull
     if (result i64)
@@ -38,7 +32,7 @@
   (func $"testIntConstantNullable <noInline>"
     (local $var0 externref)
     ref.null noextern
-    call $"dart2wasm._295 (import)"
+    call $"dart2wasm._293 (import)"
     local.tee $var0
     call $isDartNull
     if (result (ref null $BoxedInt))
@@ -55,7 +49,7 @@
     (local $var0 externref)
     call $"intValue implicit getter"
     call $jsifyInt
-    call $"dart2wasm._294 (import)"
+    call $"dart2wasm._292 (import)"
     local.tee $var0
     call $isDartNull
     if (result i64)
@@ -94,7 +88,7 @@
       local.get $var0
       call $jsifyRaw
     end
-    call $"dart2wasm._295 (import)"
+    call $"dart2wasm._293 (import)"
     local.tee $var1
     call $isDartNull
     if (result (ref null $BoxedInt))
