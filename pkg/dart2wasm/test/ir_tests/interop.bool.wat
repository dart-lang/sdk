--- conflicted
+++ resolved
@@ -1,10 +1,10 @@
 (module $module0
   (type $#Top (struct
     (field $field0 i32)))
-  (func $"dart2wasm._169 (import)" (import "dart2wasm" "_169") (param externref) (result i32))
-  (func $"dart2wasm._170 (import)" (import "dart2wasm" "_170") (param i32) (result externref))
-  (func $"dart2wasm._294 (import)" (import "dart2wasm" "_294") (param externref) (result externref))
-  (func $"dart2wasm._295 (import)" (import "dart2wasm" "_295") (param externref) (result externref))
+  (func $"dart2wasm._167 (import)" (import "dart2wasm" "_167") (param externref) (result i32))
+  (func $"dart2wasm._168 (import)" (import "dart2wasm" "_168") (param i32) (result externref))
+  (func $"dart2wasm._292 (import)" (import "dart2wasm" "_292") (param externref) (result externref))
+  (func $"dart2wasm._293 (import)" (import "dart2wasm" "_293") (param externref) (result externref))
   (global $"C2 false" (ref $#Top) <...>)
   (global $"C40 true" (ref $#Top) <...>)
   (global $"boolValueNullable initialized" (mut i32) <...>)
@@ -17,8 +17,8 @@
   (func $"testBoolConstant <noInline>"
     (local $var0 externref)
     i32.const 1
-    call $"dart2wasm._170 (import)"
-    call $"dart2wasm._294 (import)"
+    call $"dart2wasm._168 (import)"
+    call $"dart2wasm._292 (import)"
     local.tee $var0
     call $isDartNull
     if (result i32)
@@ -26,14 +26,14 @@
       unreachable
     else
       local.get $var0
-      call $"dart2wasm._169 (import)"
+      call $"dart2wasm._167 (import)"
     end
     call $"sinkBool <noInline>"
   )
   (func $"testBoolConstantNullable <noInline>"
     (local $var0 externref)
     ref.null noextern
-    call $"dart2wasm._295 (import)"
+    call $"dart2wasm._293 (import)"
     local.tee $var0
     call $isDartNull
     if (result (ref null $#Top))
@@ -42,27 +42,16 @@
       global.get $"C40 true"
       global.get $"C2 false"
       local.get $var0
-      call $"dart2wasm._169 (import)"
+      call $"dart2wasm._167 (import)"
       select (ref $#Top)
     end
     call $"sinkBoolNullable <noInline>"
   )
   (func $"testBoolValue <noInline>"
     (local $var0 externref)
-<<<<<<< HEAD
-    global.get $"boolValue initialized"
-    if (result i32)
-      global.get $boolValue
-    else
-      call $"boolValue implicit getter"
-    end
-    call $"dart2wasm._170 (import)"
-    call $"dart2wasm._294 (import)"
-=======
     call $"boolValue implicit getter"
-    call $"dart2wasm._150 (import)"
-    call $"dart2wasm._274 (import)"
->>>>>>> 3fbd3ab0
+    call $"dart2wasm._168 (import)"
+    call $"dart2wasm._292 (import)"
     local.tee $var0
     call $isDartNull
     if (result i32)
@@ -70,7 +59,7 @@
       unreachable
     else
       local.get $var0
-      call $"dart2wasm._169 (import)"
+      call $"dart2wasm._167 (import)"
     end
     call $"sinkBool <noInline>"
   )
@@ -102,7 +91,7 @@
       local.get $var0
       call $jsifyRaw
     end
-    call $"dart2wasm._295 (import)"
+    call $"dart2wasm._293 (import)"
     local.tee $var1
     call $isDartNull
     if (result (ref null $#Top))
@@ -111,7 +100,7 @@
       global.get $"C40 true"
       global.get $"C2 false"
       local.get $var1
-      call $"dart2wasm._169 (import)"
+      call $"dart2wasm._167 (import)"
       select (ref $#Top)
     end
     call $"sinkBoolNullable <noInline>"
