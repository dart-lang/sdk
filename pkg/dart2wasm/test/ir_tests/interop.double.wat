(module $module0
  (type $#Top (struct
    (field $field0 i32)))
  (type $Array<WasmArray<_Type>> (array (field (mut (ref $Array<_Type>)))))
  (type $Array<_Type> (array (field (mut (ref $_Type)))))
  (type $BoxedDouble (sub final $#Top (struct
    (field $field0 i32)
    (field $value f64))))
<<<<<<< HEAD
  (func $"dart2wasm._167 (import)" (import "dart2wasm" "_167") (param externref) (result f64))
  (func $"dart2wasm._168 (import)" (import "dart2wasm" "_168") (param f64) (result externref))
  (func $"dart2wasm._294 (import)" (import "dart2wasm" "_294") (param f64) (result externref))
  (func $"dart2wasm._295 (import)" (import "dart2wasm" "_295") (param externref) (result externref))
  (global $"doubleValue initialized" (mut i32) <...>)
=======
  (type $_Environment (struct
    (field $depth i64)))
  (type $_TopType (sub final $_Type (struct
    (field $field0 i32)
    (field $isDeclaredNullable i32))))
  (type $_Type (sub $#Top (struct
    (field $field0 i32)
    (field $isDeclaredNullable i32))))
  (func $"dart2wasm._147 (import)" (import "dart2wasm" "_147") (param externref) (result f64))
  (func $"dart2wasm._148 (import)" (import "dart2wasm" "_148") (param f64) (result externref))
  (func $"dart2wasm._274 (import)" (import "dart2wasm" "_274") (param f64) (result externref))
  (func $"dart2wasm._275 (import)" (import "dart2wasm" "_275") (param externref) (result externref))
  (global $"C319 _TopType" (ref $_TopType) <...>)
  (global $"C66 WasmArray<WasmArray<_Type>>[729]" (ref $Array<WasmArray<_Type>>) <...>)
>>>>>>> 3fbd3ab0
  (global $"doubleValueNullable initialized" (mut i32) <...>)
  (global $doubleValueNullable (mut (ref null $BoxedDouble)) <...>)
  (func $_throwArgumentNullError <noInline>  <...>)
  (func $doubleValue implicit getter (result f64) <...>)
  (func $ktrue implicit getter (result i32) <...>)
  (func $sinkDouble <noInline> (param $var0 f64) <...>)
  (func $sinkDoubleNullable <noInline> (param $var0 (ref null $BoxedDouble)) <...>)
  (func $"testDoubleConstant <noInline>"
    (local $var0 externref)
    f64.const 1.1
    call $"dart2wasm._294 (import)"
    local.tee $var0
    call $isDartNull
    if (result f64)
      call $"_throwArgumentNullError <noInline>"
      unreachable
    else
      local.get $var0
      call $"dart2wasm._167 (import)"
    end
    call $"sinkDouble <noInline>"
  )
  (func $"testDoubleConstantNullable <noInline>"
    (local $var0 externref)
    ref.null noextern
    call $"dart2wasm._295 (import)"
    local.tee $var0
    call $isDartNull
    if (result (ref null $BoxedDouble))
      ref.null none
    else
      i32.const 84
      local.get $var0
      call $"dart2wasm._167 (import)"
      struct.new $BoxedDouble
    end
    call $"sinkDoubleNullable <noInline>"
  )
  (func $"testDoubleValue <noInline>"
    (local $var0 externref)
<<<<<<< HEAD
    global.get $"doubleValue initialized"
    if (result f64)
      global.get $doubleValue
    else
      call $"doubleValue implicit getter"
    end
    call $"dart2wasm._294 (import)"
=======
    call $"doubleValue implicit getter"
    call $"dart2wasm._274 (import)"
>>>>>>> 3fbd3ab0
    local.tee $var0
    call $isDartNull
    if (result f64)
      call $"_throwArgumentNullError <noInline>"
      unreachable
    else
      local.get $var0
      call $"dart2wasm._167 (import)"
    end
    call $"sinkDouble <noInline>"
  )
  (func $"testDoubleValueNullable <noInline>"
    (local $var0 i32)
    (local $var1 (ref null $BoxedDouble))
    (local $var2 (ref $BoxedDouble))
    (local $var3 (ref $_TopType))
    (local $var4 (ref $Array<_Type>))
    (local $var5 externref)
    global.get $"doubleValueNullable initialized"
    i32.eqz
    if
      call $"ktrue implicit getter"
      if (result (ref null $BoxedDouble))
        i32.const 84
        call $"doubleValue implicit getter"
        struct.new $BoxedDouble
      else
        ref.null none
      end
      global.set $doubleValueNullable
      i32.const 1
      global.set $"doubleValueNullable initialized"
    end
    global.get $doubleValueNullable
    local.tee $var1
    ref.is_null
    if (result externref)
      ref.null noextern
    else
      block $label0 (result externref)
        ref.null noextern
        local.get $var1
        ref.is_null
        br_if $label0
        drop
        block $label1 (result i32)
          i32.const 84
          local.set $var0
          i32.const 1
          local.get $var0
          i32.const 84
          i32.eq
          br_if $label1
          drop
          i32.const 0
        end $label1
        if
          local.get $var1
          struct.get $BoxedDouble $value
          call $"dart2wasm._148 (import)"
          br $label0
        end
        local.get $var1
        ref.as_non_null
        local.set $var2
        local.get $var0
<<<<<<< HEAD
        struct.get $BoxedDouble $value
        call $"dart2wasm._168 (import)"
      end
    end
    call $"dart2wasm._295 (import)"
    local.tee $var1
=======
        i32.const 180
        call $_TypeUniverse._checkSubclassRelationshipViaTable
        local.tee $var0
        i32.const -1
        i32.eq
        if (result i32)
          i32.const 0
        else
          global.get $"C319 _TopType"
          local.set $var3
          block $label2 (result i32)
            local.get $var2
            call $Object._typeArguments
            local.set $var4
            local.get $var0
            i32.eqz
            if
              local.get $var4
              i32.const 0
              array.get $Array<_Type>
              ref.null none
              local.get $var3
              ref.null none
              call $_TypeUniverse.isSubtype
              br $label2
            end
            global.get $"C66 WasmArray<WasmArray<_Type>>[729]"
            local.get $var0
            array.get $Array<WasmArray<_Type>>
            i32.const 0
            array.get $Array<_Type>
            local.get $var4
            call $_TypeUniverse.substituteTypeArgument
            ref.null none
            local.get $var3
            ref.null none
            call $_TypeUniverse.isSubtype
          end $label2
        end
        if
          unreachable
        else
          local.get $var2
          extern.externalize
          br $label0
        end
        unreachable
      end $label0
    end
    call $"dart2wasm._275 (import)"
    local.tee $var5
>>>>>>> 3fbd3ab0
    call $isDartNull
    if (result (ref null $BoxedDouble))
      ref.null none
    else
      i32.const 84
<<<<<<< HEAD
      local.get $var1
      call $"dart2wasm._167 (import)"
=======
      local.get $var5
      call $"dart2wasm._147 (import)"
>>>>>>> 3fbd3ab0
      struct.new $BoxedDouble
    end
    call $"sinkDoubleNullable <noInline>"
  )
  (func $Object._typeArguments (param $var0 (ref $#Top)) (result (ref $Array<_Type>)) <...>)
  (func $_TypeUniverse._checkSubclassRelationshipViaTable (param $var0 i32) (param $var1 i32) (result i32) <...>)
  (func $_TypeUniverse.isSubtype (param $var0 (ref $_Type)) (param $var1 (ref null $_Environment)) (param $var2 (ref $_Type)) (param $var3 (ref null $_Environment)) (result i32) <...>)
  (func $_TypeUniverse.substituteTypeArgument (param $var0 (ref $_Type)) (param $var1 (ref $Array<_Type>)) (result (ref $_Type)) <...>)
  (func $isDartNull (param $var0 externref) (result i32) <...>)
)<|MERGE_RESOLUTION|>--- conflicted
+++ resolved
@@ -6,13 +6,6 @@
   (type $BoxedDouble (sub final $#Top (struct
     (field $field0 i32)
     (field $value f64))))
-<<<<<<< HEAD
-  (func $"dart2wasm._167 (import)" (import "dart2wasm" "_167") (param externref) (result f64))
-  (func $"dart2wasm._168 (import)" (import "dart2wasm" "_168") (param f64) (result externref))
-  (func $"dart2wasm._294 (import)" (import "dart2wasm" "_294") (param f64) (result externref))
-  (func $"dart2wasm._295 (import)" (import "dart2wasm" "_295") (param externref) (result externref))
-  (global $"doubleValue initialized" (mut i32) <...>)
-=======
   (type $_Environment (struct
     (field $depth i64)))
   (type $_TopType (sub final $_Type (struct
@@ -21,13 +14,12 @@
   (type $_Type (sub $#Top (struct
     (field $field0 i32)
     (field $isDeclaredNullable i32))))
-  (func $"dart2wasm._147 (import)" (import "dart2wasm" "_147") (param externref) (result f64))
-  (func $"dart2wasm._148 (import)" (import "dart2wasm" "_148") (param f64) (result externref))
-  (func $"dart2wasm._274 (import)" (import "dart2wasm" "_274") (param f64) (result externref))
-  (func $"dart2wasm._275 (import)" (import "dart2wasm" "_275") (param externref) (result externref))
+  (func $"dart2wasm._165 (import)" (import "dart2wasm" "_165") (param externref) (result f64))
+  (func $"dart2wasm._166 (import)" (import "dart2wasm" "_166") (param f64) (result externref))
+  (func $"dart2wasm._292 (import)" (import "dart2wasm" "_292") (param f64) (result externref))
+  (func $"dart2wasm._293 (import)" (import "dart2wasm" "_293") (param externref) (result externref))
   (global $"C319 _TopType" (ref $_TopType) <...>)
   (global $"C66 WasmArray<WasmArray<_Type>>[729]" (ref $Array<WasmArray<_Type>>) <...>)
->>>>>>> 3fbd3ab0
   (global $"doubleValueNullable initialized" (mut i32) <...>)
   (global $doubleValueNullable (mut (ref null $BoxedDouble)) <...>)
   (func $_throwArgumentNullError <noInline>  <...>)
@@ -38,7 +30,7 @@
   (func $"testDoubleConstant <noInline>"
     (local $var0 externref)
     f64.const 1.1
-    call $"dart2wasm._294 (import)"
+    call $"dart2wasm._292 (import)"
     local.tee $var0
     call $isDartNull
     if (result f64)
@@ -46,14 +38,14 @@
       unreachable
     else
       local.get $var0
-      call $"dart2wasm._167 (import)"
+      call $"dart2wasm._165 (import)"
     end
     call $"sinkDouble <noInline>"
   )
   (func $"testDoubleConstantNullable <noInline>"
     (local $var0 externref)
     ref.null noextern
-    call $"dart2wasm._295 (import)"
+    call $"dart2wasm._293 (import)"
     local.tee $var0
     call $isDartNull
     if (result (ref null $BoxedDouble))
@@ -61,25 +53,15 @@
     else
       i32.const 84
       local.get $var0
-      call $"dart2wasm._167 (import)"
+      call $"dart2wasm._165 (import)"
       struct.new $BoxedDouble
     end
     call $"sinkDoubleNullable <noInline>"
   )
   (func $"testDoubleValue <noInline>"
     (local $var0 externref)
-<<<<<<< HEAD
-    global.get $"doubleValue initialized"
-    if (result f64)
-      global.get $doubleValue
-    else
-      call $"doubleValue implicit getter"
-    end
-    call $"dart2wasm._294 (import)"
-=======
     call $"doubleValue implicit getter"
-    call $"dart2wasm._274 (import)"
->>>>>>> 3fbd3ab0
+    call $"dart2wasm._292 (import)"
     local.tee $var0
     call $isDartNull
     if (result f64)
@@ -87,7 +69,7 @@
       unreachable
     else
       local.get $var0
-      call $"dart2wasm._167 (import)"
+      call $"dart2wasm._165 (import)"
     end
     call $"sinkDouble <noInline>"
   )
@@ -139,21 +121,13 @@
         if
           local.get $var1
           struct.get $BoxedDouble $value
-          call $"dart2wasm._148 (import)"
+          call $"dart2wasm._166 (import)"
           br $label0
         end
         local.get $var1
         ref.as_non_null
         local.set $var2
         local.get $var0
-<<<<<<< HEAD
-        struct.get $BoxedDouble $value
-        call $"dart2wasm._168 (import)"
-      end
-    end
-    call $"dart2wasm._295 (import)"
-    local.tee $var1
-=======
         i32.const 180
         call $_TypeUniverse._checkSubclassRelationshipViaTable
         local.tee $var0
@@ -203,21 +177,15 @@
         unreachable
       end $label0
     end
-    call $"dart2wasm._275 (import)"
+    call $"dart2wasm._293 (import)"
     local.tee $var5
->>>>>>> 3fbd3ab0
     call $isDartNull
     if (result (ref null $BoxedDouble))
       ref.null none
     else
       i32.const 84
-<<<<<<< HEAD
-      local.get $var1
-      call $"dart2wasm._167 (import)"
-=======
       local.get $var5
-      call $"dart2wasm._147 (import)"
->>>>>>> 3fbd3ab0
+      call $"dart2wasm._165 (import)"
       struct.new $BoxedDouble
     end
     call $"sinkDoubleNullable <noInline>"
