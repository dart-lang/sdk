// Copyright (c) 2022, the Dart project authors. Please see the AUTHORS file
// for details. All rights reserved. Use of this source code is governed by a
// BSD-style license that can be found in the LICENSE file.

import 'dart:convert';
import 'dart:io';
import 'dart:math';
import 'dart:typed_data';

import 'package:dart2native/macho.dart';
import 'package:dart2native/macho_parser.dart';

const String kSnapshotSegmentName = "__CUSTOM";
const String kSnapshotSectionName = "__dart_app_snap";
const int kMinimumSegmentSize = 0x4000;
// Since arm64 macOS has 16K pages, which is larger than the 4K pages on x64
// macOS, we use this larger page size to ensure the MachO file is aligned
// properly on all architectures.
const int kSegmentAlignment = 0x4000;

int align(int size, int base) {
  final int over = size % base;
  if (over != 0) {
    return size + (base - over);
  }
  return size;
}

// Utility for aligning parts of MachO headers to the defined sizes.
int vmSizeAlign(int size) {
  return align(max(size, kMinimumSegmentSize), kSegmentAlignment);
}

// Returns value + amount only if the original value is within the bounds
// defined by [withinStart, withinStart + withinSize).
Uint32 addIfWithin(
    Uint32 value, Uint64 amount, Uint64 withinStart, Uint64 withinSize) {
  final intWithinStart = withinStart.asInt();
  final intWithinSize = withinSize.asInt();

  if (value >= intWithinStart && value < (intWithinStart + intWithinSize)) {
    return (value.asUint64() + amount).asUint32();
  } else {
    return value;
  }
}

// Trims a bytestring that an arbitrary number of null characters on the end of
// it.
String trimmedBytestring(Uint8List bytestring) {
  return String.fromCharCodes(bytestring.takeWhile((value) => value != 0));
}

// Simplifies casting so we get null values back instead of exceptions.
T? cast<T>(x) => x is T ? x : null;

// Inserts a segment definition into a MachOFile. This does NOT insert the
// actual segment into the file. It only inserts the definition of that segment
// into the MachO header.
//
// In addition to simply specifying the definition for the segment, this
// function also moves the existing __LINKEDIT segment to the end of the header
// definition as is required by the MachO specification (or at least MacOS's
// implementation of it). In doing so there are several offsets in the original
// __LINKEDIT segment that must be updated to point to their new location
// because the __LINKEDIT segment and sections are now in a different
// place. This function takes care of those shifts as well.
//
// Returns the original, unmodified, __LINKEDIT segment.
Future<MachOSegmentCommand64> insertSegmentDefinition(MachOFile file,
    File segment, String segmentName, String sectionName) async {
  // Load in the data to be inserted.
  final segmentData = await segment.readAsBytes();

  // Find the existing __LINKEDIT segment
  final linkedit = cast<MachOSegmentCommand64>(file.commands
      .where((segment) =>
          segment.asType() is MachOSegmentCommand64 &&
          MachOConstants.SEG_LINKEDIT ==
              trimmedBytestring((segment as MachOSegmentCommand64).segname))
      .first);

  final linkeditIndex = file.commands.indexWhere((segment) =>
      segment.asType() is MachOSegmentCommand64 &&
      MachOConstants.SEG_LINKEDIT ==
          trimmedBytestring((segment as MachOSegmentCommand64).segname));

  if (linkedit == null) {
    throw FormatException(
        "Could not find a __LINKEDIT section in the specified binary.");
  } else {
    // Create the new segment.
    final Uint8List segname = Uint8List(16);
    segname.setRange(0, segmentName.length, ascii.encode(segmentName));
    segname.fillRange(segmentName.length, 16, 0);

    final Uint64 vmaddr = linkedit.vmaddr;
    final Uint64 vmsize = Uint64(vmSizeAlign(segmentData.length));
    final Uint64 fileoff = linkedit.fileoff;
    final Uint64 filesize = vmsize;
    final Int32 maxprot = MachOConstants.VM_PROT_READ;
    final Int32 initprot = maxprot;
    final Uint32 nsects = Uint32(1);

    final Uint8List sectname = Uint8List(16);
    sectname.setRange(0, sectionName.length, ascii.encode(sectionName));
    sectname.fillRange(sectionName.length, 16, 0);

    final Uint64 addr = vmaddr;
    final Uint64 size = Uint64(segmentData.length);
    final Uint32 offset = fileoff.asUint32();
    final Uint32 flags = MachOConstants.S_REGULAR;

    final Uint32 zero = Uint32(0);

    final loadCommandDefinitionSize = 4 * 2;
    final sectionDefinitionSize = 16 * 2 + 8 * 2 + 4 * 8;
    final segmentDefinitionSize = 16 + 8 * 4 + 4 * 4;
    final commandSize = loadCommandDefinitionSize +
        segmentDefinitionSize +
        sectionDefinitionSize;

    final loadCommand =
        MachOLoadCommand(MachOConstants.LC_SEGMENT_64, Uint32(commandSize));

    final section = MachOSection64(sectname, segname, addr, size, offset, zero,
        zero, zero, flags, zero, zero, zero);

    final segment = MachOSegmentCommand64(Uint32(commandSize), segname, vmaddr,
        vmsize, fileoff, filesize, maxprot, initprot, nsects, zero, [section]);

    // Setup the new linkedit command.
    final shiftedLinkeditVmaddr = linkedit.vmaddr + segment.vmsize;
    final shiftedLinkeditFileoff = linkedit.fileoff + segment.filesize;
    final shiftedLinkedit = MachOSegmentCommand64(
        linkedit.cmdsize,
        linkedit.segname,
        shiftedLinkeditVmaddr,
        linkedit.vmsize,
        shiftedLinkeditFileoff,
        linkedit.filesize,
        linkedit.maxprot,
        linkedit.initprot,
        linkedit.nsects,
        linkedit.flags,
        linkedit.sections);

    // Shift all of the related commands that need to reference the new file
    // position of the linkedit segment.
    for (var i = 0; i < file.commands.length; i++) {
      final command = file.commands[i];

      final offsetAmount = segment.filesize;
      final withinStart = linkedit.fileoff;
      final withinSize = linkedit.filesize;

      // For the specific command that we need to adjust, we need to move the
      // commands' various offsets forward by the new segment's size in the file
      // (segment.filesize). However, we need to ensure that when we move the
      // offset forward, we exclude cases where the offset was originally
      // outside of the linkedit segment (i.e. offset < linkedit.fileoff or
      // offset >= linkedit.fileoff + linkedit.filesize). The DRY-ing function
      // addIfWithin takes care of that repeated logic.
      if (command is MachODyldInfoCommand) {
        file.commands[i] = MachODyldInfoCommand(
            command.cmd,
            command.cmdsize,
            addIfWithin(
                command.rebase_off, offsetAmount, withinStart, withinSize),
            command.rebase_size,
            addIfWithin(
                command.bind_off, offsetAmount, withinStart, withinSize),
            command.bind_size,
            addIfWithin(
                command.weak_bind_off, offsetAmount, withinStart, withinSize),
            command.weak_bind_size,
            addIfWithin(
                command.lazy_bind_off, offsetAmount, withinStart, withinSize),
            command.lazy_bind_size,
            addIfWithin(
                command.export_off, offsetAmount, withinStart, withinSize),
            command.export_size);
      } else if (command is MachOSymtabCommand) {
        file.commands[i] = MachOSymtabCommand(
            command.cmdsize,
            addIfWithin(command.symoff, offsetAmount, withinStart, withinSize),
            command.nsyms,
            addIfWithin(command.stroff, offsetAmount, withinStart, withinSize),
            command.strsize);
      } else if (command is MachODysymtabCommand) {
        file.commands[i] = MachODysymtabCommand(
            command.cmdsize,
            command.ilocalsym,
            command.nlocalsym,
            command.iextdefsym,
            command.nextdefsym,
            command.iundefsym,
            command.nundefsym,
            addIfWithin(command.tocoff, offsetAmount, withinStart, withinSize),
            command.ntoc,
            addIfWithin(
                command.modtaboff, offsetAmount, withinStart, withinSize),
            command.nmodtab,
            addIfWithin(
                command.extrefsymoff, offsetAmount, withinStart, withinSize),
            command.nextrefsyms,
            addIfWithin(
                command.indirectsymoff, offsetAmount, withinStart, withinSize),
            command.nindirectsyms,
            addIfWithin(
                command.extreloff, offsetAmount, withinStart, withinSize),
            command.nextrel,
            addIfWithin(
                command.locreloff, offsetAmount, withinStart, withinSize),
            command.nlocrel);
      } else if (command is MachOLinkeditDataCommand) {
        file.commands[i] = MachOLinkeditDataCommand(
            command.cmd,
            command.cmdsize,
            addIfWithin(command.dataoff, offsetAmount, withinStart, withinSize),
            command.datasize);
      }
    }

    // Now we need to build the new header from these modified pieces.
    file.header = MachOHeader(
        file.header!.magic,
        file.header!.cputype,
        file.header!.cpusubtype,
        file.header!.filetype,
        file.header!.ncmds + Uint32(1),
        file.header!.sizeofcmds + loadCommand.cmdsize,
        file.header!.flags,
        file.header!.reserved);

    file.commands[linkeditIndex] = shiftedLinkedit;
    file.commands.insert(linkeditIndex, segment);
  }

  return linkedit;
}

// Pipe from one file stream into another. We do this in chunks to avoid
// excessive memory load.
Future<int> pipeStream(RandomAccessFile from, RandomAccessFile to,
    {int? numToWrite, int chunkSize = 1 << 30}) async {
  int numWritten = 0;
  final int fileLength = from.lengthSync();
  while (from.positionSync() != fileLength) {
    final int availableBytes = fileLength - from.positionSync();
    final int numToRead = numToWrite == null
        ? min(availableBytes, chunkSize)
        : min(numToWrite - numWritten, min(availableBytes, chunkSize));

    final buffer = await from.read(numToRead);
    await to.writeFrom(buffer);

    numWritten += numToRead;

    if (numToWrite != null && numWritten >= numToWrite) {
      break;
    }
  }

  return numWritten;
}

class _MacOSVersion {
  final int? _major;
  final int? _minor;

  static final _regexp = RegExp(r'Version (?<major>\d+).(?<minor>\d+)');
  static const _parseFailure = 'Could not determine macOS version';

  const _MacOSVersion._internal(this._major, this._minor);

  static const _unknown = _MacOSVersion._internal(null, null);

  factory _MacOSVersion() {
    if (!Platform.isMacOS) return _unknown;
    final match =
        _regexp.matchAsPrefix(Platform.operatingSystemVersion) as RegExpMatch?;
    if (match == null) return _unknown;
    final minor = int.tryParse(match.namedGroup('minor')!);
    final major = int.tryParse(match.namedGroup('major')!);
    return _MacOSVersion._internal(major, minor);
  }

  bool get isValid => _major != null;
  int get major => _major ?? (throw _parseFailure);
  int get minor => _minor ?? (throw _parseFailure);
}

// Writes an "appended" dart runtime + script snapshot file in a format
// compatible with MachO executables.
Future writeAppendedMachOExecutable(
    String dartaotruntimePath, String payloadPath, String outputPath) async {
  File originalExecutableFile = File(dartaotruntimePath);

  MachOFile machOFile = MachOFile();
  await machOFile.loadFromFile(originalExecutableFile);

  // Insert the new segment that contains our snapshot data.
  File newSegmentFile = File(payloadPath);

  // Note that these two values MUST match the ones in
  // runtime/bin/snapshot_utils.cc, which looks specifically for the snapshot in
  // this segment/section.
  final linkeditCommand = await insertSegmentDefinition(
      machOFile, newSegmentFile, kSnapshotSegmentName, kSnapshotSectionName);

  // Write out the new executable, with the same contents except the new header.
  File outputFile = File(outputPath);
  RandomAccessFile stream = await outputFile.open(mode: FileMode.write);

  // Write the MachO header.
  machOFile.writeSync(stream);
  final int headerBytesWritten = stream.positionSync();

  RandomAccessFile newSegmentFileStream = await newSegmentFile.open();
  RandomAccessFile originalFileStream = await originalExecutableFile.open();
  await originalFileStream.setPosition(headerBytesWritten);

  // Write the unchanged data from the original file.
  await pipeStream(originalFileStream, stream,
      numToWrite: linkeditCommand.fileoff.asInt() - headerBytesWritten);

  // Write the inserted section data, ensuring that the data is padded to the
  // segment size.
  await pipeStream(newSegmentFileStream, stream);
  final int newSegmentLength = newSegmentFileStream.lengthSync();
  final int alignedSegmentSize = vmSizeAlign(newSegmentLength);
  await stream.writeFrom(List.filled(alignedSegmentSize - newSegmentLength, 0));

  // Copy the rest of the file from the original to the new one.
  await pipeStream(originalFileStream, stream);

  await stream.close();

  if (machOFile.hasCodeSignature) {
    if (!Platform.isMacOS) {
      throw 'Cannot sign MachO binary on non-macOS platform';
    }

    // After writing the modified file, we perform ad-hoc signing (no identity)
    // to ensure that any LC_CODE_SIGNATURE block has the correct CD hashes.
    // This is necessary for platforms where signature verification is always on
    // (e.g., OS X on M1).
    //
    // We use the `-f` flag to force signature overwriting as the official
    // Dart binaries (including dartaotruntime) are fully signed.
    final args = ['-f', '-s', '-', outputPath];

    // If running on macOS >=11.0, then the linker-signed option flag can be
    // used to create a signature that does not need to be force overridden.
    final version = _MacOSVersion();
    if (version.isValid && version.major >= 11) {
      final signingProcess =
          await Process.run('codesign', ['-o', 'linker-signed', ...args]);
      if (signingProcess.exitCode == 0) {
        return;
      }
      print('Failed to add a linker signed signature, '
          'adding a regular signature instead.');
    }

    // If that fails or we're running on an older or undetermined version of
    // macOS, we fall back to signing without the linker-signed option flag.
    // Thus, to sign the binary, the developer must force signature overwriting.
    final signingProcess = await Process.run('codesign', args);
    if (signingProcess.exitCode != 0) {
<<<<<<< HEAD
      print('Failed to replace the dartaotruntime signature, ');
      print('subcommand terminated with exit code ${signingProcess.exitCode}.');
=======
      stderr
        ..write('Failed to replace the dartaotruntime signature, ')
        ..write('subcommand terminated with exit code ')
        ..write(signingProcess.exitCode)
        ..writeln('.');
>>>>>>> 15944496
      if (signingProcess.stdout.isNotEmpty) {
        stderr
          ..writeln('Subcommand stdout:')
          ..writeln(signingProcess.stdout);
      }
      if (signingProcess.stderr.isNotEmpty) {
        stderr
          ..writeln('Subcommand stderr:')
          ..writeln(signingProcess.stderr);
      }
      throw 'Could not sign the new executable';
    }
  }
}<|MERGE_RESOLUTION|>--- conflicted
+++ resolved
@@ -369,16 +369,11 @@
     // Thus, to sign the binary, the developer must force signature overwriting.
     final signingProcess = await Process.run('codesign', args);
     if (signingProcess.exitCode != 0) {
-<<<<<<< HEAD
-      print('Failed to replace the dartaotruntime signature, ');
-      print('subcommand terminated with exit code ${signingProcess.exitCode}.');
-=======
       stderr
         ..write('Failed to replace the dartaotruntime signature, ')
         ..write('subcommand terminated with exit code ')
         ..write(signingProcess.exitCode)
         ..writeln('.');
->>>>>>> 15944496
       if (signingProcess.stdout.isNotEmpty) {
         stderr
           ..writeln('Subcommand stdout:')
