// Copyright (c) 2017, the Dart project authors.  Please see the AUTHORS file
// for details. All rights reserved. Use of this source code is governed by a
// BSD-style license that can be found in the LICENSE file.

import 'dart:collection';
import 'dart:convert';
import 'dart:io' as io;
import 'dart:math' show max, min;

import 'package:_js_interop_checks/src/transformations/js_util_optimizer.dart'
    show ExtensionIndex;
import 'package:front_end/src/api_unstable/ddc.dart';
import 'package:js_shared/synced/embedded_names.dart' show JsGetName, JsBuiltin;
import 'package:kernel/class_hierarchy.dart';
import 'package:kernel/clone.dart';
import 'package:kernel/core_types.dart';
import 'package:kernel/kernel.dart';
import 'package:kernel/library_index.dart';
import 'package:kernel/src/dart_type_equivalence.dart';
import 'package:kernel/type_algebra.dart';
import 'package:kernel/type_environment.dart';
import 'package:source_span/source_span.dart' show SourceLocation;

import '../command/options.dart' show Options;
import '../compiler/js_names.dart' as js_ast;
import '../compiler/js_utils.dart' as js_ast;
import '../compiler/module_builder.dart'
    show
        isSdkInternalRuntimeUri,
        libraryUriToImportName,
        libraryUriToJsIdentifier;
import '../compiler/module_containers.dart' show ModuleItemContainer;
import '../compiler/rewrite_async.dart';
import '../js_ast/js_ast.dart' as js_ast;
import '../js_ast/js_ast.dart' show ModuleItem, js;
import '../js_ast/source_map_printer.dart'
    show NodeEnd, NodeSpan, HoverComment, continueSourceMap;
import 'constants.dart';
import 'future_or_normalizer.dart';
import 'js_interop.dart';
import 'js_typerep.dart';
import 'kernel_helpers.dart';
import 'native_types.dart';
import 'nullable_inference.dart';
import 'property_model.dart';
import 'target.dart' show allowedNativeTest;
import 'type_environment.dart';
import 'type_recipe_generator.dart';
import 'type_table.dart';

/// The groups of compiled invocation arguments ready to be flattened into a
/// single [js_ast.Array] for statically sound calls or into separate packets
/// for runtime checked calls.
typedef _ArgumentGroups = ({
  List<js_ast.Expression>? typeArguments,
  List<js_ast.Expression>? positionalArguments,
  List<js_ast.Property>? namedArguments,
});

/// Public API for DDC compilers.
abstract class Compiler {
  js_ast.Program emitModule(Component component);
  Map<Class, js_ast.Identifier> get classIdentifiers;
  Map<Member, String> get memberNames;
  Map<Procedure, js_ast.Identifier> get procedureIdentifiers;
  Map<VariableDeclaration, js_ast.Identifier> get variableIdentifiers;
  js_ast.Fun emitFunctionIncremental(
    List<ModuleItem> items,
    Library library,
    Class? cls,
    FunctionNode functionNode,
    String name,
  );
}

class ProgramCompiler extends ComputeOnceConstantVisitor<js_ast.Expression>
    with OnceConstantVisitorDefaultMixin<js_ast.Expression>
    implements
        StatementVisitor<js_ast.Statement>,
        ExpressionVisitor<js_ast.Expression>,
        Compiler {
  final Options _options;

  /// Maps each `Class` node compiled in the module to the `Identifier`s used to
  /// name the class in JavaScript.
  ///
  /// This mapping is used when generating the symbol information for the
  /// module.
  @override
  final classIdentifiers = <Class, js_ast.Identifier>{};

  /// Maps every mixin application to a unique identifier.
  ///
  /// A mixin application is represented as a (mixin, class) pair, where
  /// 'mixin' is being mixed into 'class'. Anonymous mixins are already
  /// unique per mixin application and so pass themselves in as both 'mixin'
  /// and 'class'.
  ///
  /// This mapping is used when generating super property getters in mixins.
  final Map<(Class, Class), js_ast.Identifier> _mixinCache = {};

  /// Records a reference to a mixin application's passed in superclass.
  /// (see [_emitMixinStatement]).
  final Map<Class, js_ast.Identifier> _mixinSuperclassCache = {};

  /// Maps each class `Member` node compiled in the module to the name used for
  /// the member in JavaScript.
  ///
  /// This mapping is used when generating the symbol information for the
  /// module.
  @override
  final memberNames = <Member, String>{};

  /// Maps each `Procedure` node compiled in the module to the `Identifier`s
  /// used to name the class in JavaScript.
  ///
  /// This mapping is used when generating the symbol information for the
  /// module.
  @override
  final procedureIdentifiers = <Procedure, js_ast.Identifier>{};

  /// Maps each `VariableDeclaration` node compiled in the module to the name
  /// used for the variable in JavaScript.
  ///
  /// This mapping is used when generating the symbol information for the
  /// module.
  @override
  final variableIdentifiers = <VariableDeclaration, js_ast.Identifier>{};

  /// Identifiers for kernel variables with an analogous identifier in JS.
  ///
  /// [VariableDeclaration.name] is not necessarily a safe identifier for JS
  /// transpiled code. The same name can be used in shadowing contexts. We map
  /// each kernel variable to a [js_ast.ScopedId] so that at code emission
  /// time, declarations that would be shadowed are given a unique name. If
  /// there is no risk of shadowing, the original name will be used.
  final Map<VariableDeclaration, js_ast.ScopedId> _variableTempIds = {};

  /// Maps a library URI import, that is not in [_libraries], to the
  /// corresponding Kernel summary module we imported it with.
  ///
  /// An entry must exist for every reachable component.
  final Map<Library, Component> _importToSummary;

  /// Maps a Kernel summary to the JS import name for the module.
  ///
  /// An entry must exist for every reachable component.
  final Map<Component, String> _summaryToModule;

  /// The variable for the current catch clause
  VariableDeclaration? _rethrowParameter;

  Set<Class>? _pendingClasses;

  /// Temporary variables mapped to their corresponding JavaScript variable.
  final _tempVariables = <VariableDeclaration, js_ast.ScopedId>{};

  /// Let variables collected for the given function.
  List<js_ast.ScopedId>? _letVariables;

  final _constTable = js_ast.Identifier('CT');

  /// Constant getters used to populate the constant table.
  final _constLazyAccessors = <js_ast.Method>[];

  /// Container for holding the results of lazily-evaluated constants.
  var _constTableCache = ModuleItemContainer<String>.asArray('C');

  /// Tracks the index in [_moduleItems] where the const table must be inserted.
  /// Required for SDK builds due to internal circular dependencies.
  /// E.g., dart.constList depends on JSArray.
  int _constTableInsertionIndex = 0;

  /// The class that is emitting its base class or mixin references, otherwise
  /// null.
  ///
  /// This is not used when inside the class method bodies, or for other type
  /// information such as `implements`.
  Class? _classEmittingExtends;

  /// The class that is emitting its signature information, otherwise null.
  Class? _classEmittingSignatures;

  /// True when a class is emitting a deferred class hierarchy.
  bool _emittingDeferredType = false;

  /// The current type environment of type parameters introduced to the scope
  /// via generic classes and functions.
  DDCTypeEnvironment _currentTypeEnvironment = const EmptyTypeEnvironment();

  final TypeRecipeGenerator _typeRecipeGenerator;

  /// Visitor used for testing static invocations in the dart:_rti library to
  /// determine if they are suitable for inlining at call sites.
  final BasicInlineTester _inlineTester;

  /// The current element being loaded.
  /// We can use this to determine if we're loading top-level code or not:
  ///
  ///     _currentClass == _classEmittingTopLevel
  ///
  Class? _currentClass;

  /// The current source file URI for emitting in the source map.
  Uri? _currentUri;

  late Component _component;

  /// The current library being compiled.
  Library? _currentLibrary;

  /// The current function being compiled, if any.
  FunctionNode? _currentFunction;

  /// Whether the current function needs to insert parameter checks.
  ///
  /// Used to avoid adding checks for formal parameters inside a synthetic
  /// function that is generated during expression compilation in the
  /// incremental compiler, since those checks would already be done in
  /// the original code.
  bool _checkParameters = true;

  /// Whether we are currently generating code for the body of a `JS()` call.
  bool _isInForeignJS = false;

  /// Table of named and possibly hoisted types.
  late TypeTable _typeTable;

  /// The global extension type table.
  // TODO(jmesserly): rename to `_nativeTypes`
  final NativeTypeSet _extensionTypes;

  final CoreTypes _coreTypes;

  final TypeEnvironment _types;

  final StatefulStaticTypeContext _staticTypeContext;

  final ClassHierarchy _hierarchy;

  /// Information about virtual and overridden fields/getters/setters in the
  /// class we're currently compiling, or `null` if we aren't compiling a class.
  ClassPropertyModel? _classProperties;

  /// Information about virtual fields for all libraries in the current build
  /// unit.
  final _virtualFields = VirtualFieldModel();

  final JSTypeRep _typeRep;

  bool _superAllowed = true;
  bool _optimizeNonVirtualFieldAccess = true;

  final _superHelpers = <String, js_ast.Method>{};

  /// Cache for the results of calling [_requiresRtiForInstantiation].
  final _requiresRtiForInstantiationCache = <Class, bool>{};

  /// Reserved parameter used to reference RTI objects passed to generic
  /// constructors/factories and generic method signatures.
  final _rtiParam = js_ast.ScopedId('_ti');

  // Compilation of Kernel's [BreakStatement].
  //
  // Kernel represents Dart's `break` and `continue` uniformly as
  // [BreakStatement], by representing a loop continue as a break from the
  // loop's body.  [BreakStatement] always targets an enclosing
  // [LabeledStatement] statement directly without naming it.  (Continue to
  // a labeled switch case is not represented by a [BreakStatement].)
  //
  // We prefer to compile to `continue` where possible and to avoid labeling
  // statements where it is not necessary.  We maintain some state to track
  // which statements can be targets of break or continue without a label, which
  // statements must be labeled to be targets, and the labels that have been
  // assigned.

  /// A list of statements that can be the target of break without a label.
  ///
  /// A [BreakStatement] targeting any [LabeledStatement] in this list can be
  /// compiled to a break without a label.  All the statements in the list have
  /// the same effective target which must compile to something that can be
  /// targeted by break in JS.  This list and [_currentContinueTargets] are
  /// disjoint.
  List<LabeledStatement> _currentBreakTargets = [];

  /// A list of statements that can be the target of a continue without a label.
  ///
  /// A [BreakStatement] targeting any [LabeledStatement] in this list can be
  /// compiled to a continue without a label.  All the statements in this list
  /// have the same effective target which must compile to something that can be
  /// targeted by continue in JS.  This list and [_currentBreakTargets] are
  /// disjoint.
  List<LabeledStatement> _currentContinueTargets = [];

  /// A map from labeled statements to their 'effective targets'.
  ///
  /// The effective target of a labeled loop body is the enclosing loop.  A
  /// [BreakStatement] targeting this statement can be compiled to `continue`
  /// either with or without a label.  The effective target of a labeled
  /// statement that is not a loop body is the outermost non-labeled statement
  /// that it encloses.  A [BreakStatement] targeting this statement can be
  /// compiled to `break` either with or without a label.
  final _effectiveTargets = HashMap<LabeledStatement, Statement>.identity();

  /// A map from effective targets to their label names.
  ///
  /// If the target needs to be labeled when compiled to JS, because it was
  /// targeted by a break or continue with a label, then this map contains the
  /// label name that was assigned to it.
  final _labelNames = HashMap<Statement, String>.identity();

  /// Indicates that the current context exists within a switch statement that
  /// uses at least one continue statement with a target label.
  ///
  /// JS forbids labels at case statement boundaries, so these switch
  /// statements must be generated less directly.
  /// Updated from the method 'visitSwitchStatement'.
  bool _inLabeledContinueSwitch = false;

  /// A map from switch statements to their state information.
  /// State information includes the names of the switch statement's implicit
  /// label name and implicit state variable name.
  ///
  /// Entries are only created for switch statements that contain labeled
  /// continue statements and are used to simulate "jumping" to case statements.
  /// State variables hold the next constant case expression, while labels act
  /// as targets for continue and break.
  final _switchLabelStates = HashMap<Statement, _SwitchLabelState>();

  /// Maps Kernel constants to their JS aliases.
  final _constAliasCache = HashMap<Constant, js_ast.Expression>();

  /// Maps uri strings in asserts and elsewhere to hoisted identifiers.
  var _uriContainer = ModuleItemContainer<String>.asArray('I');

  /// Index of extension and extension type members in order to filter static
  /// interop members.
  // TODO(srujzs): Is there some way to share this from the js_util_optimizer to
  // avoid having to recompute?
  final ExtensionIndex _extensionIndex;

  /// When inside a `[]=` operator, this will be a non-null value that should be
  /// returned by any `return;` statement.
  ///
  /// This lets DDC use the setter method's return value directly.
  final _operatorSetResultStack = <js_ast.Identifier?>[];

  /// Private member names in this module, organized by their library.
  final _privateNames = HashMap<Library, HashMap<String, js_ast.ScopedId>>();

  /// Holds all top-level JS symbols (used for caching or indexing fields).
  final _symbolContainer = ModuleItemContainer<js_ast.Identifier>.asObject(
    'S',
    keyToString: (js_ast.Identifier i) => i.name,
  );

  /// Extension member symbols for adding Dart members to JS types.
  ///
  /// These are added to the [_extensionSymbolsModule]; see that field for more
  /// information.
  final _extensionSymbols = <String, js_ast.ScopedId>{};

  /// The set of libraries we are currently compiling, and the temporaries used
  /// to refer to them.
  final _libraries = <Library, js_ast.Identifier>{};

  /// Imported libraries, and the temporaries used to refer to them.
  final _imports = <Library, js_ast.ScopedId>{};

  /// Incremental mode for expression compilation.
  ///
  /// If set to true, triggers emitting all used types, symbols, libraries,
  /// constants, urs inside the generated function.
  bool _incrementalMode = false;

  /// Modules and libraries accessed during compilation in incremental mode.
  final _incrementalModules = <String, Set<String>>{};

  /// The identifier used to reference DDC's core "dart:_runtime" library from
  /// generated JS code, typically called "dart" e.g. `dart.dcall`.
  late final js_ast.Identifier _runtimeModule;

  /// The identifier used to reference DDC's "extension method" symbols, used to
  /// safely add Dart-specific member names to JavaScript classes, such as
  /// primitive types (e.g. String) or DOM types in "dart:html".
  late final js_ast.Identifier _extensionSymbolsModule;

  /// The identifier used to reference DDC's core "dart:_rti" library from
  /// generated JS code.
  ///
  /// Must manually name the dart:_rti library because there are local variables
  /// within the library that inadvertently shadow the default name.
  final _rtiLibraryId = js_ast.ScopedId('dart_rti');

  /// The library referred to by [_rtiLibraryId].
  final Library _rtiLibrary;

  /// The `Rti` class defined in [_rtiLibrary].
  final Class _rtiClass;

  /// Whether we're currently building the SDK, which may require special
  /// bootstrapping logic.
  ///
  /// This is initialized by [emitModule], which must be called before
  /// accessing this field.
  bool _isBuildingSdk = false;

  /// Whether or not to move top level symbols into top-level containers.
  ///
  /// This is set in both [emitModule] and [_emitLibrary].
  /// Depends on [_isBuildingSdk].
  bool _containerizeSymbols = false;

  /// The temporary variable that stores named arguments (these are passed via a
  /// JS object literal, to match JS conventions).
  final _namedArgumentTemp = js_ast.ScopedId('opts');

  /// The list of output module items, in the order they need to be emitted in.
  final _moduleItems = <js_ast.ModuleItem>[];

  /// Like [_moduleItems] but for items that should be emitted after classes.
  ///
  /// This is used for deferred supertypes of mutually recursive non-generic
  /// classes.
  final _afterClassDefItems = <js_ast.ModuleItem>[];

  /// The entrypoint method of a dynamic module, if any.
  Procedure? _dynamicEntrypoint;

  final Class _jsArrayClass;
  final Class _privateSymbolClass;
  final Class _linkedHashMapImplClass;
  final Class _identityHashMapImplClass;
  final Class _linkedHashSetClass;
  final Class _linkedHashSetImplClass;
  final Class _identityHashSetImplClass;
  // Helpers for async function lowering
  final Member _asyncStartMember;
  final Member _asyncAwaitMember;
  final Member _asyncReturnMember;
  final Member _asyncRethrowMember;
  final Member _asyncMakeCompleterMember;
  final Member _asyncWrapJsFunctionMember;
  // Helpers for sync* function lowering
  final Member _syncStarMakeIterableMember;
  final Member _syncStarIteratorCurrentMember;
  final Member _syncStarIteratorDatumMember;
  final Member _syncStarIteratorYieldStarMember;
  // Helpers for async* function lowering
  final Member _asyncStarHelperMember;
  final Member _asyncStreamOfControllerMember;
  final Member _asyncMakeAsyncStarStreamControllerMember;
  final Member _asyncIterationMarkerYieldSingleMember;
  final Member _asyncIterationMarkerYieldStarMember;
  final Class _asyncStreamIteratorClass;

  final Procedure _assertInteropMethod;

  // The direct `_as` methods for primitive types.
  final Member _asBool;
  final Member _asDouble;
  final Member _asInt;
  final Member _asNum;
  final Member _asObject;
  final Member _asString;
  final Member _asBoolQ;
  final Member _asDoubleQ;
  final Member _asIntQ;
  final Member _asNumQ;
  final Member _asStringQ;

  final DevCompilerConstants _constants;

  final NullableInference _nullableInference;

  bool _moduleEmitted = false;

  /// Supports verbose logging with a timer.
  Ticker? _ticker;

  factory ProgramCompiler(
    Component component,
    ClassHierarchy hierarchy,
    Options options,
    Map<Library, Component> importToSummary,
    Map<Component, String> summaryToModule, {
    CoreTypes? coreTypes,
    Ticker? ticker,
  }) {
    coreTypes ??= CoreTypes(component);
    var types = TypeEnvironment(coreTypes, hierarchy);
    var constants = DevCompilerConstants();
    var nativeTypes = NativeTypeSet(coreTypes, constants, component);
    var jsTypeRep = JSTypeRep(types, hierarchy);
    var staticTypeContext = StatefulStaticTypeContext.stacked(types);
    return ProgramCompiler._(
      ticker,
      coreTypes,
      coreTypes.index,
      nativeTypes,
      constants,
      types,
      hierarchy,
      jsTypeRep,
      NullableInference(jsTypeRep, staticTypeContext, options: options),
      staticTypeContext,
      options,
      importToSummary,
      summaryToModule,
    );
  }

  ProgramCompiler._(
    this._ticker,
    this._coreTypes,
    LibraryIndex sdk,
    this._extensionTypes,
    this._constants,
    this._types,
    this._hierarchy,
    this._typeRep,
    this._nullableInference,
    this._staticTypeContext,
    this._options,
    this._importToSummary,
    this._summaryToModule,
  ) : _jsArrayClass = sdk.getClass('dart:_interceptors', 'JSArray'),
      _privateSymbolClass = sdk.getClass('dart:_js_helper', 'PrivateSymbol'),
      _linkedHashMapImplClass = sdk.getClass('dart:_js_helper', 'LinkedMap'),
      _identityHashMapImplClass = sdk.getClass(
        'dart:_js_helper',
        'IdentityMap',
      ),
      _linkedHashSetClass = sdk.getClass('dart:collection', 'LinkedHashSet'),
      _linkedHashSetImplClass = sdk.getClass('dart:_js_helper', 'LinkedSet'),
      _identityHashSetImplClass = sdk.getClass(
        'dart:_js_helper',
        'IdentitySet',
      ),
      _assertInteropMethod = sdk.getTopLevelProcedure(
        'dart:_runtime',
        'assertInterop',
      ),
      _asyncStartMember = sdk.getTopLevelMember(
        'dart:async',
        '_asyncStartSync',
      ),
      _asyncAwaitMember = sdk.getTopLevelMember('dart:async', '_asyncAwait'),
      _asyncReturnMember = sdk.getTopLevelMember('dart:async', '_asyncReturn'),
      _asyncRethrowMember = sdk.getTopLevelMember(
        'dart:async',
        '_asyncRethrow',
      ),
      _asyncMakeCompleterMember = sdk.getTopLevelMember(
        'dart:async',
        '_makeAsyncAwaitCompleter',
      ),
      _asyncWrapJsFunctionMember = sdk.getTopLevelMember(
        'dart:async',
        '_wrapJsFunctionForAsync',
      ),
      _syncStarMakeIterableMember = sdk.getTopLevelMember(
        'dart:async',
        '_makeSyncStarIterable',
      ),
      _syncStarIteratorCurrentMember = sdk.getMember(
        'dart:async',
        '_SyncStarIterator',
        '_current',
      ),
      _syncStarIteratorDatumMember = sdk.getMember(
        'dart:async',
        '_SyncStarIterator',
        '_datum',
      ),
      _syncStarIteratorYieldStarMember = sdk.getMember(
        'dart:async',
        '_SyncStarIterator',
        '_yieldStar',
      ),
      _asyncStarHelperMember = sdk.getTopLevelMember(
        'dart:async',
        '_asyncStarHelper',
      ),
      _asyncStreamOfControllerMember = sdk.getTopLevelMember(
        'dart:async',
        '_streamOfController',
      ),
      _asyncMakeAsyncStarStreamControllerMember = sdk.getTopLevelMember(
        'dart:async',
        '_makeAsyncStarStreamController',
      ),
      _asyncIterationMarkerYieldSingleMember = sdk.getMember(
        'dart:async',
        '_IterationMarker',
        'yieldSingle',
      ),
      _asyncIterationMarkerYieldStarMember = sdk.getMember(
        'dart:async',
        '_IterationMarker',
        'yieldStar',
      ),
      _asyncStreamIteratorClass = sdk.getClass('dart:async', 'StreamIterator'),
      _futureOrNormalizer = FutureOrNormalizer(_coreTypes),
      _typeRecipeGenerator = TypeRecipeGenerator(_coreTypes, _hierarchy),
      _extensionIndex = ExtensionIndex(
        _coreTypes,
        _staticTypeContext.typeEnvironment,
      ),
      _inlineTester = BasicInlineTester(_constants),
      _rtiLibrary = sdk.getLibrary('dart:_rti'),
      _rtiClass = sdk.getClass('dart:_rti', 'Rti'),
      _asBool = sdk.getTopLevelMember('dart:_rti', '_asBool'),
      _asDouble = sdk.getTopLevelMember('dart:_rti', '_asDouble'),
      _asInt = sdk.getTopLevelMember('dart:_rti', '_asInt'),
      _asNum = sdk.getTopLevelMember('dart:_rti', '_asNum'),
      _asObject = sdk.getTopLevelMember('dart:_rti', '_asObject'),
      _asString = sdk.getTopLevelMember('dart:_rti', '_asString'),
      _asBoolQ = sdk.getTopLevelMember('dart:_rti', '_asBoolQ'),
      _asDoubleQ = sdk.getTopLevelMember('dart:_rti', '_asDoubleQ'),
      _asIntQ = sdk.getTopLevelMember('dart:_rti', '_asIntQ'),
      _asNumQ = sdk.getTopLevelMember('dart:_rti', '_asNumQ'),
      _asStringQ = sdk.getTopLevelMember('dart:_rti', '_asStringQ');

  /// The library for dart:core in the SDK.
  Library get _coreLibrary => _coreTypes.coreLibrary;

  /// The type used for private Dart [Symbol]s.
  InterfaceType get _privateSymbolType =>
      _coreTypes.nonNullableRawType(_privateSymbolClass);

  /// The type used for public Dart [Symbol]s.
  InterfaceType get _internalSymbolType =>
      _coreTypes.nonNullableRawType(_coreTypes.internalSymbolClass);

  final FutureOrNormalizer _futureOrNormalizer;

  /// Module can be emitted only once, and the compiler can be reused after
  /// only in incremental mode, for expression compilation only.
  @override
  js_ast.Program emitModule(Component component) {
    assert(!_options.emitLibraryBundle);
    if (_moduleEmitted) {
      throw StateError('Can only call emitModule once.');
    }
    _ticker?.logMs('Emitting module');
    _component = component;

    var libraries = component.libraries;

    // Initialize library variables.
    _isBuildingSdk = libraries.any(_isSdkInternalRuntime);

    // For runtime performance reasons, we only containerize SDK symbols in web
    // libraries. Otherwise, we use a 600-member cutoff before a module is
    // containerized. This is somewhat arbitrary but works promisingly for the
    // SDK and Flutter Web.
    if (!_isBuildingSdk) {
      // The number of DDC top-level symbols scales with the number of
      // non-static class members across an entire module.
      var uniqueNames = HashSet<String>();
      libraries.forEach((Library l) {
        l.classes.forEach((Class c) {
          c.members.forEach((m) {
            var isStatic = m is Field
                ? m.isStatic
                : (m is Procedure ? m.isStatic : false);
            if (isStatic) return;
            var name = js_ast.toJSIdentifier(
              m.name.text.replaceAll(js_ast.invalidCharInIdentifier, '_'),
            );
            uniqueNames.add(name);
          });
        });
      });
      _containerizeSymbols = uniqueNames.length > 600;
    }

    var items = _startModule(libraries);
    // TODO(nshahan) Move into `startModule()` once `SharedCompiler` and
    // `ProgramCompiler` have been refactored together.
    if (!_isBuildingSdk) {
      _forceLibraryImport(_rtiLibrary, _rtiLibraryId);
    }

    _nullableInference.allowNotNullDeclarations = _isBuildingSdk;
    _typeTable = TypeTable('T', _runtimeCall);

    // Collect all class/type Element -> Node mappings
    // in case we need to forward declare any classes.
    var classes = HashSet<Class>.identity();
    for (var l in libraries) {
      classes.addAll(l.classes);
    }
    _pendingClasses = classes;

    // Insert a circular reference so neither the constant table or its cache
    // are optimized away by V8. Required for expression evaluation.
    var constTableDeclaration = js
        .statement('const # = Object.create({# : () => (#, #)});', [
          _constTable,
          js_ast.LiteralString('_'),
          _constTableCache.containerId,
          _constTable,
        ]);
    _moduleItems.add(constTableDeclaration);

    // Record a safe index after the declaration of type generators and
    // top-level symbols but before the declaration of any functions.
    // Various preliminary data structures must be inserted here prior before
    // referenced by the rest of the module.
    var safeDeclarationIndex = _moduleItems.length;
    _constTableInsertionIndex = safeDeclarationIndex;

    // Add implicit dart:core dependency so it is first.
    _emitLibraryName(_coreTypes.coreLibrary);
    _ticker?.logMs('Added table declarations');

    // Visit each library and emit its code.
    //
    // NOTE: classes are not necessarily emitted in this order.
    // Order will be changed as needed so the resulting code can execute.
    // This is done by forward declaring items.
    libraries.forEach(_emitLibrary);
    _ticker?.logMs('Emitted ${libraries.length} libraries');

    // Emit hoisted assert strings
    _moduleItems.insertAll(safeDeclarationIndex, _uriContainer.emit());

    _moduleItems.insertAll(safeDeclarationIndex, _constTableCache.emit());

    if (_constLazyAccessors.isNotEmpty) {
      var constTableBody = _runtimeStatement('defineLazy(#, { # })', [
        _constTable,
        _constLazyAccessors,
      ]);
      _moduleItems.insert(_constTableInsertionIndex, constTableBody);
      _constLazyAccessors.clear();
    }

    _moduleItems.addAll(_afterClassDefItems);
    _afterClassDefItems.clear();
    // Register the local const cache for this module so it can be cleared on a
    // hot restart.
    if (_constTableCache.isNotEmpty) {
      _moduleItems.add(
        _runtimeCall('moduleConstCaches.set(#, #)', [
          js_ast.string(_options.moduleName),
          _constTableCache.containerId,
        ]).toStatement(),
      );
    }
    _ticker?.logMs('Added table caches');
    // Add all type hierarchy rules for the interface types used in this module.
    // TODO(nshahan) This is likely more information than the application
    // really uses. It could be reduced to only the types of values that are
    // potentially "live" in the module which includes the types of all the
    // constructor invocations and the types of the constructors torn off
    // (potentially constructed) within the module. The current constructor
    // tearoff lowering does make this harder to know since all constructors
    // appeared to be invoked in the body of the method created by the
    // lowering. For now we over estimate and simply use all the interface
    // types introduced by all the classes defined in the module.
    for (var library in libraries) {
      for (var cls in library.classes) {
        var type = cls.getThisType(_coreTypes, Nullability.nonNullable);
        _typeRecipeGenerator.addLiveTypeAncestries(type);
      }
    }
    var universeClass = _rtiLibrary.classes.firstWhere(
      (cls) => cls.name == '_Universe',
    );
    var typeRules = _typeRecipeGenerator.liveInterfaceTypeRules;
    var legacyJavaScriptObjectRecipe = _typeRecipeGenerator.interfaceTypeRecipe(
      _coreTypes.index.getClass('dart:_interceptors', 'LegacyJavaScriptObject'),
    );
    var legacyJavaScriptObjectRules = typeRules.remove(
      legacyJavaScriptObjectRecipe,
    );
    if (typeRules.isNotEmpty) {
      var template = '#._Universe.#(#, JSON.parse(#))';
      var addRulesStatement = js.call(template, [
        _emitLibraryName(_rtiLibrary),
        _emitMemberName('addRules', memberClass: universeClass),
        _runtimeCall('typeUniverse'),
        js.string(jsonEncode(typeRules), "'"),
      ]).toStatement();
      _moduleItems.add(addRulesStatement);
    }
    if (legacyJavaScriptObjectRules != null) {
      var legacyJavaScriptObjectAddRules = {
        legacyJavaScriptObjectRecipe: legacyJavaScriptObjectRules,
      };
      // The recipe for 'LegacyJavaScriptObject' is updated during the lifetime
      // of the program and should be emitted with 'addOrUpdateRules' to avoid
      // clobbering its previous state.
      var updateRulesStatement = js
          .statement('#._Universe.#(#, JSON.parse(#))', [
            _emitLibraryName(_rtiLibrary),
            _emitMemberName('addOrUpdateRules', memberClass: universeClass),
            _runtimeCall('typeUniverse'),
            js.string(jsonEncode(legacyJavaScriptObjectAddRules), "'"),
          ]);
      _moduleItems.add(updateRulesStatement);
    }
    // Update type rules for `LegacyJavaScriptObject` to add all interop
    // types in this module as a supertype.
    var updateRules = _typeRecipeGenerator.updateLegacyJavaScriptObjectRules;
    if (updateRules.isNotEmpty) {
      // All JavaScript interop classes should be mutual subtypes with
      // `LegacyJavaScriptObject`. To achieve this the rules are manually
      // added here. There is special redirecting rule logic in the dart:_rti
      // library for interop types because otherwise they would duplicate
      // a lot of supertype information.
      var updateRulesStatement = js
          .statement('#._Universe.#(#, JSON.parse(#))', [
            _emitLibraryName(_rtiLibrary),
            _emitMemberName('addOrUpdateRules', memberClass: universeClass),
            _runtimeCall('typeUniverse'),
            js.string(jsonEncode(updateRules), "'"),
          ]);
      _moduleItems.add(updateRulesStatement);
    }
    var jsInteropTypeRecipes = _typeRecipeGenerator.visitedJsInteropTypeRecipes;
    if (jsInteropTypeRecipes.isNotEmpty) {
      // Update the `LegacyJavaScriptObject` class with the type tags for all
      // interop types in this module. This is the quick path for simple type
      // tests that matches the rules encoded above.
      var legacyJavaScriptObjectClass = _coreTypes.index.getClass(
        'dart:_interceptors',
        'LegacyJavaScriptObject',
      );
      var legacyJavaScriptObjectClassRef = _emitClassRef(
        legacyJavaScriptObjectClass.getThisType(
          _coreTypes,
          Nullability.nonNullable,
        ),
      );
      var interopRecipesArray = js_ast.stringArray([
        _typeRecipeGenerator.interfaceTypeRecipe(legacyJavaScriptObjectClass),
        ...jsInteropTypeRecipes,
      ]);
      var jsInteropRules = _runtimeStatement('addRtiResources(#, #)', [
        legacyJavaScriptObjectClassRef,
        interopRecipesArray,
      ]);
      _moduleItems.add(jsInteropRules);
    }

    // Annotates the type parameter variances for each interface.
    var typeVariances = _typeRecipeGenerator.variances;
    if (typeVariances.isNotEmpty) {
      var addTypeParameterVariancesTemplate = '#._Universe.#(#, JSON.parse(#))';
      var addTypeParameterVariancesStatement =
          js.call(addTypeParameterVariancesTemplate, [
            _emitLibraryName(_rtiLibrary),
            _emitMemberName(
              'addTypeParameterVariances',
              memberClass: universeClass,
            ),
            _runtimeCall('typeUniverse'),
            js.string(jsonEncode(typeVariances), "'"),
          ]).toStatement();
      _moduleItems.add(addTypeParameterVariancesStatement);
    }

    // Certain RTIs must be emitted during RTI normalization. We cache these
    // eagerly with 'findType' (without normalization) to avoid infinite loops.
    // See normalization functions in: sdk/lib/_internal/js_shared/lib/rti.dart
    if (_isBuildingSdk) {
      var prerequisiteRtiTypes = [_coreTypes.objectNullableRawType];
      prerequisiteRtiTypes.forEach((type) {
        var recipe = _typeRecipeGenerator
            .recipeInEnvironment(type, EmptyTypeEnvironment())
            .recipe;
        _moduleItems.add(
          js.call('#.findType("$recipe")', [
            _emitLibraryName(_rtiLibrary),
          ]).toStatement(),
        );
      });
    }

    // Visit directives (for exports)
    libraries.forEach(_emitExports);
    _ticker?.logMs('Emitted exports');

    // Declare imports and extension symbols
    _emitImportsAndExtensionSymbols(
      items,
      forceExtensionSymbols: libraries.any(
        (l) => allowedNativeTest(l.importUri),
      ),
    );
    _ticker?.logMs('Emitted imports and extension symbols');

    // Emit the hoisted type table cache variables
    items.addAll(_typeTable.dischargeBoundTypes());
    _ticker?.logMs('Emitted type table');

    var module = _finishModule(
      items,
      _options.moduleName,
      header: _generateCompilationHeader(),
    );
    _ticker?.logMs('Finished emitting module');

    // Mark as finished for incremental mode, so it is safe to
    // switch to the incremental mode for expression compilation.
    _moduleEmitted = true;
    return module;
  }

  /// Choose a module-unique name from the [library] element.
  ///
  /// Returns null if no alias exists or there are multiple output paths
  /// (e.g., when compiling the Dart SDK).
  ///
  /// This never uses the library's name (the identifier in the `library`
  /// declaration) as it doesn't have any meaningful rules enforced.
  String? _jsLibraryAlias(Library library) {
    var uri = library.importUri.normalizePath();
    if (uri.isScheme('dart')) return null;

    return libraryUriToImportName(uri);
  }

  /// Debugger friendly name for a Dart [library].
  String _jsLibraryDebuggerName(Library library) => '${library.importUri}';

  /// Debugger friendly names for all parts in a Dart [library].
  Iterable<String> _jsPartDebuggerNames(Library library) =>
      library.parts.map((part) => part.partUri);

  /// True when [library] is the sdk internal library 'dart:_internal'.
  bool _isDartInternal(Library library) => _isDartLibrary(library, '_internal');

  /// True when [library] is the sdk internal library 'dart:_js_helper'.
  bool _isDartJsHelper(Library library) =>
      _isDartLibrary(library, '_js_helper');

  /// True when [library] is the sdk internal library 'dart:_internal'.
  bool _isDartForeignHelper(Library library) =>
      _isDartLibrary(library, '_foreign_helper');

  /// True when [library] is the sdk library 'dart:js_util'.
  bool _isDartJsUtil(Library library) => _isDartLibrary(library, 'js_util');

  /// Returns true if [library] is identified by [name].
  bool _isDartLibrary(Library library, String name) {
    var importUri = library.importUri;
    return importUri.isScheme('dart') && importUri.path == name;
  }

  /// Returns true if the library [l] is "dart:_runtime".
  bool _isSdkInternalRuntime(Library l) {
    return isSdkInternalRuntimeUri(l.importUri);
  }

  /// Gets the module import URI that contains [library].
  String _libraryToModule(Library library, {bool throwIfNotFound = true}) {
    if (library.importUri.isScheme('dart')) {
      // TODO(jmesserly): we need to split out HTML.
      return js_ast.dartSdkModule;
    }
    var summary = _importToSummary[library];
    if (summary == null) {
      if (throwIfNotFound) {
        throw StateError('Could not find summary for library "$library".');
      }
      return '';
    }
    var moduleName = _summaryToModule[summary];
    if (moduleName == null) {
      if (throwIfNotFound) {
        throw StateError(
          'Could not find module name for library "$library" '
          'from component "$summary".',
        );
      }
      return '';
    }
    return moduleName;
  }

  void _emitLibrary(Library library) {
    // NOTE: this method isn't the right place to initialize per-library state.
    // Classes can be visited out of order, so this is only to catch things that
    // haven't been emitted yet.
    //
    // See _emitClass.
    assert(_currentLibrary == null);
    _currentLibrary = library;
    _staticTypeContext.enterLibrary(_currentLibrary!);

    if (_isBuildingSdk) {
      _containerizeSymbols = _isWebLibrary(library.importUri);
    }

    if (_isSdkInternalRuntime(library)) {
      // Add embedded globals.
      _moduleItems.add(
        _runtimeCall('typeUniverse = #', [
          js_ast.createRtiUniverse(),
        ]).toStatement(),
      );
      // `dart:_runtime` uses a different order for bootstrapping.
      //
      // Functions are first because we use them to associate type info
      // (such as `dart.fn`), then classes/typedefs, then fields
      // (which instantiate classes).
      //
      // For other libraries, we start with classes/types, because functions
      // often use classes/types from the library in their signature.
      //
      // TODO(jmesserly): we can merge these once we change signatures to be
      // lazily associated at the tear-off point for top-level functions.
      _emitLibraryProcedures(library);
      _emitTopLevelFields(library.fields);
      library.classes.forEach(_emitClass);
    } else {
      library.classes.forEach(_emitClass);
      _emitLibraryProcedures(library);
      _emitTopLevelFields(library.fields);
    }
    // Creating a function and setting the library object as the prototype
    // serves as a signal to V8 that the members of the library should get
    // optimized for fast lookup.
    // Do not remove without testing for performance regressions.
    _moduleItems.add(
      js.statement('(function() {}).prototype = #', [
        _libraries[_currentLibrary!],
      ]),
    );
    _staticTypeContext.leaveLibrary(_currentLibrary!);
    _currentLibrary = null;
  }

  void _emitExports(Library library) {
    assert(_currentLibrary == null);
    _currentLibrary = library;

    library.additionalExports.forEach(_emitExport);

    _currentLibrary = null;
  }

  void _emitExport(Reference export) {
    var library = _currentLibrary!;

    // We only need to export main as it is the only method part of the
    // publicly exposed JS API for a library.

    var node = export.node;
    if (node is Procedure && node.name.text == 'main') {
      // Don't allow redefining names from this library.
      var name = _emitTopLevelName(node);
      _moduleItems.add(
        js.statement('#.# = #;', [
          _emitLibraryName(library),
          name.selector,
          name,
        ]),
      );
    }
  }

  /// Called to emit class declarations.
  ///
  /// During the course of emitting one item, we may emit another. For example
  ///
  ///     class D extends B { C m() { ... } }
  ///
  /// Because D depends on B, we'll emit B first if needed. However C is not
  /// used by top-level JavaScript code, so we can ignore that dependency.
  void _emitClass(Class c) {
    if (!_pendingClasses!.remove(c)) return;

    var savedClass = _currentClass;
    var savedLibrary = _currentLibrary;
    var savedUri = _currentUri;
    _currentClass = c;
    _currentLibrary = c.enclosingLibrary;
    _currentUri = c.fileUri;
    var savedTypeEnvironment = _currentTypeEnvironment;
    // When compiling the type heritage of the class we can't reference an rti
    // object attached to an instance. Instead we construct a type environment
    // manually when needed. Later we use the rti attached to an instance for
    // a simpler representation within instance members of the class.
    _currentTypeEnvironment = ClassTypeEnvironment(c.typeParameters);

    // Store identifiers for a mixin application's passed in superclass.
    // (see [_emitMixinStatement]).
    if (c.isMixinDeclaration && !c.isMixinClass) {
      _mixinSuperclassCache.putIfAbsent(
        c,
        () => _emitScopedId(getLocalClassName(c.superclass!)),
      );
    }

    // Mixins are unrolled in _defineClass.
    if (!c.isAnonymousMixin) {
      // If this class is annotated with `@JS`, then we only need to emit the
      // non-external factories and static members.
      if (!hasJSInteropAnnotation(c)) {
        _moduleItems.add(_emitClassDeclaration(c));
      } else {
        var interopClassDef = _emitJSInteropClassNonExternalMembers(c);
        if (interopClassDef != null) _moduleItems.add(interopClassDef);
      }
    }

    // The const table depends on dart.defineLazy, so emit it after the SDK.
    if (_isSdkInternalRuntime(_currentLibrary!)) {
      _constTableInsertionIndex = _moduleItems.length;
    }

    _currentClass = savedClass;
    _currentLibrary = savedLibrary;
    _currentUri = savedUri;
    _currentTypeEnvironment = savedTypeEnvironment;
  }

  /// To emit top-level classes, we sometimes need to reorder them.
  ///
  /// This function takes care of that, and also detects cases where reordering
  /// failed, and we need to resort to lazy loading, by marking the element as
  /// lazy. All elements need to be aware of this possibility and generate code
  /// accordingly.
  ///
  /// If we are not emitting top-level code, this does nothing, because all
  /// declarations are assumed to be available before we start execution.
  /// See [startTopLevel].
  void _declareBeforeUse(Class? c) {
    if (c != null && _emittingClassExtends) {
      _emitClass(c);
    }
  }

  static js_ast.Identifier _emitIdentifier(String name) =>
      js_ast.Identifier(js_ast.toJSIdentifier(name));

  static js_ast.ScopedId _emitScopedId(
    String name, {
    bool needsCapture = false,
  }) =>
      js_ast.ScopedId(js_ast.toJSIdentifier(name), needsCapture: needsCapture);

  js_ast.Statement _emitClassDeclaration(Class c) {
    var className = _emitTopLevelNameNoExternalInterop(c);
    var savedClassProperties = _classProperties;
    _classProperties = ClassPropertyModel.build(
      _types,
      _extensionTypes,
      _virtualFields,
      c,
    );

    var body = <js_ast.Statement>[];

    // ClassPropertyModel.build introduces symbols for virtual field accessors.
    _classProperties!.virtualFields.forEach((field, virtualField) {
      // TODO(vsm): Clean up this logic.
      //
      // Typically, [emitClassPrivateNameSymbol] creates a new symbol.  If it
      // is called multiple times, that symbol is cached.  If the former,
      // assign directly to [virtualField].  If the latter, copy the old
      // variable to [virtualField].
      var symbol = _emitClassPrivateNameSymbol(
        c.enclosingLibrary,
        getLocalClassName(c),
        field,
        virtualField,
      );
      if (symbol != virtualField) {
        _addSymbol(virtualField, _getSymbolValue(symbol));
        if (!_containerizeSymbols) {
          body.add(js.statement('const # = #;', [virtualField, symbol]));
        }
      }
    });

    var jsCtors = _defineConstructors(c, className);
    var jsMethods = _emitClassMethods(c);
    var jsStaticMethodTypeTags = <js_ast.Statement>[];
    for (var member in c.procedures) {
      // TODO(#57049): We tag all static members because we don't know if
      // they've been changed after a hot reload. This won't be necessary if we
      // can tag them during the delta diff phase.
      if (member.isStatic && _reifyTearoff(member) && !member.isExternal) {
        var result = _emitStaticTarget(member);
        // We only need to tag static functions that are torn off at
        // compile-time. We attach these late so tearoffs have access to
        // their types.
        var reifiedType = member.function.computeThisFunctionType(
          member.enclosingLibrary.nonNullable,
        );
        jsStaticMethodTypeTags.add(
          _emitFunctionTagged(result, reifiedType, asLazy: true).toStatement(),
        );
      }
    }

    _emitSuperHelperSymbols(body);
    // Deferred supertypes must be evaluated lazily while emitting classes to
    // prevent evaluating a JS expression for a deferred type from influencing
    // class declaration order (such as when calling 'emitDeferredType').
    var deferredSupertypes = <js_ast.Statement Function()>[];

    // Emit the class, e.g. `core.Object = class Object { ... }`
    _defineClass(c, className, jsMethods, body, deferredSupertypes);
    body.addAll(jsCtors);
    body.addAll(jsStaticMethodTypeTags);

    // Emit things that come after the ES6 `class ... { ... }`.

    /// Collects all implemented types in the ancestry of [cls].
    Iterable<Supertype> transitiveImplementedTypes(Class cls) {
      var allImplementedTypes = <Supertype>{};
      var toVisit = ListQueue<Supertype>()..addAll(cls.implementedTypes);
      if (cls.isMixinApplication) {
        // Implemented types can come through the immediate mixin so we seed
        // the search with it as well.
        var mixedInType = cls.mixedInType;
        if (mixedInType != null) toVisit.add(mixedInType);
      }
      while (toVisit.isNotEmpty) {
        var supertype = toVisit.removeFirst();
        var superclass = supertype.classNode;
        if (allImplementedTypes.contains(supertype) ||
            superclass == _coreTypes.objectClass) {
          continue;
        }
        toVisit.addAll(superclass.supers);
        // Skip encoding the synthetic classes in the type rules because they
        // will never be instantiated or appear in type tests.
        if (superclass.isAnonymousMixin) continue;
        allImplementedTypes.add(supertype);
      }
      return allImplementedTypes;
    }

    // Tag all classes with the resources needed by the dart:_rti library.
    var name = _typeRecipeGenerator.interfaceTypeRecipe(c);
    var implementedRecipes = [
      name,
      for (var type in transitiveImplementedTypes(c))
        _typeRecipeGenerator.interfaceTypeRecipe(type.classNode),
    ];
    body.add(
      _runtimeStatement('addRtiResources(#, #)', [
        className,
        js_ast.stringArray(implementedRecipes),
      ]),
    );
    _emitClassSignature(c, className, body);
    _initExtensionSymbols(c);
    if (!c.isMixinDeclaration) {
      _defineExtensionMembers(className, body);
    }

    var typeFormals = c.typeParameters;
    var evaluatedDeferredSupertypes = deferredSupertypes
        .map<js_ast.Statement>((f) => f())
        .toList();
    if (typeFormals.isNotEmpty) {
      var genericClassStmts = _defineGenericClass(
        typeFormals,
        js_ast.Statement.from(body),
        evaluatedDeferredSupertypes,
      );
      body = [...genericClassStmts];
    } else {
      _afterClassDefItems.addAll(evaluatedDeferredSupertypes);
    }

    _emitStaticFieldsAndAccessors(c, body);
    if (c == _coreTypes.objectClass) {
      // Avoid polluting the native JavaScript Object prototype with the members
      // of the Dart Core Object class.
      // Instead, just assign the identity equals method.
      body.add(_runtimeStatement('_installIdentityEquals()'));
    } else {
      for (var peer in _extensionTypes.getNativePeers(c)) {
        _registerExtensionType(c, peer, body);
      }
    }
    _classProperties = savedClassProperties;
    return js_ast.Statement.from(body);
  }

  /// Emits a class declaration for the JS interop class [c] for any
  /// non-external factories or static members.
  ///
  /// If [c] is not an interop class or does not contain non-external factories
  /// or static members, returns null.
  js_ast.Statement? _emitJSInteropClassNonExternalMembers(Class c) {
    if (!hasJSInteropAnnotation(c)) return null;
    var className = _emitTopLevelNameNoExternalInterop(c);

    var nonExternalMethods = <js_ast.Method>[];
    for (var procedure in c.procedures) {
      if (procedure.isExternal) continue;
      // Don't emit tear-offs for @staticInterop members as they're disallowed.
      if (_isStaticInteropTearOff(procedure)) continue;
      if (procedure.isFactory && !procedure.isRedirectingFactory) {
        // Skip redirecting factories (they've already been resolved).
        var factory = _emitFactoryConstructor(procedure);
        if (factory != null) nonExternalMethods.add(factory);
      } else if (procedure.isStatic) {
        var staticMethod = _emitMethodDeclaration(procedure);
        if (staticMethod != null) nonExternalMethods.add(staticMethod);
      }
    }

    // Emit static fields, if there are any.
    var fieldInitialization = <js_ast.Statement>[];
    _emitStaticFieldsAndAccessors(c, fieldInitialization);

    // Avoid unnecessary code emission if there are no members we care about.
    if (nonExternalMethods.isNotEmpty || fieldInitialization.isNotEmpty) {
      // Note that this class has no heritage. This class should never be used
      // as a type. It's merely a placeholder for static members.
      var body = <js_ast.Statement>[
        _emitClassStatement(
          c,
          className,
          null,
          nonExternalMethods,
        ).toStatement(),
      ];
      var typeFormals = c.typeParameters;
      if (typeFormals.isNotEmpty) {
        var genericClassStmts = _defineGenericClass(
          typeFormals,
          js_ast.Statement.from(body),
          [],
        );
        body = [...genericClassStmts, ...fieldInitialization];
      } else {
        body = [...body, ...fieldInitialization];
      }
      return js_ast.Statement.from(body);
    }
    return null;
  }

  /// Emits a generic class with additional initialization logic.
  List<js_ast.Statement> _defineGenericClass(
    List<TypeParameter> formals,
    js_ast.Statement body,
    List<js_ast.Statement> deferredBaseClass,
  ) {
    assert(formals.isNotEmpty);
    return [
      ..._typeTable.dischargeFreeTypes(formals),
      body,
      ...deferredBaseClass,
    ];
  }

  js_ast.Statement _emitClassStatement(
    Class c,
    js_ast.Expression className,
    js_ast.Expression? heritage,
    List<js_ast.Method> methods,
  ) {
    var classIdentifier = _emitScopedId(getLocalClassName(c));
    if (_options.emitDebugSymbols) classIdentifiers[c] = classIdentifier;
    var classExpr = js_ast.ClassExpression(classIdentifier, heritage, methods);
    return js.statement('# = #;', [className, classExpr]);
  }

  /// Like [_emitClassStatement] but emits a Dart 2.1 mixin represented by
  /// [c].
  ///
  /// Mixins work similar to normal classes, but their instance methods close
  /// over the actual superclass. Given a Dart class like:
  ///
  ///     mixin M on C {
  ///       foo() => super.foo() + 42;
  ///     }
  ///
  /// We generate a JS class like this:
  ///
  ///     lib.M = class M extends core.Object {}
  ///     lib.M[dart.mixinOn] = (C) => class M extends C {
  ///       foo() {
  ///         return super.foo() + 42;
  ///       }
  ///     };
  ///
  /// The special `dart.mixinOn` symbolized property is used by the runtime
  /// helper `dart.applyMixin`. The helper calls the function with the actual
  /// base class, and then copies the resulting members to the destination
  /// class.
  ///
  /// In the long run we may be able to improve this so we do not have the
  /// unnecessary class, but for now, this lets us get the right semantics with
  /// minimal compiler and runtime changes.
  void _emitMixinStatement(
    Class c,
    js_ast.Expression className,
    js_ast.Expression heritage,
    List<js_ast.Method> methods,
    List<js_ast.Statement> body,
  ) {
    var staticMethods = methods.where((m) => m.isStatic).toList();
    var instanceMethods = methods.where((m) => !m.isStatic).toList();

    body.add(_emitClassStatement(c, className, heritage, staticMethods));
    var superclassId = _mixinSuperclassCache[c]!;
    var classId = className is js_ast.Identifier
        ? className
        : _emitScopedId(getLocalClassName(c));

    var mixinMemberClass = js_ast.ClassExpression(
      classId,
      superclassId,
      instanceMethods,
    );

    js_ast.Node arrowFnBody = mixinMemberClass;
    var extensionInit = <js_ast.Statement>[];
    _defineExtensionMembers(classId, extensionInit);
    if (extensionInit.isNotEmpty) {
      extensionInit.insert(0, mixinMemberClass.toStatement());
      extensionInit.add(classId.toReturn());
      arrowFnBody = js_ast.Block(extensionInit);
    }

    body.add(
      js.statement('#[#] = #', [
        className,
        _runtimeCall('mixinOn'),
        js_ast.ArrowFun([superclassId], arrowFnBody),
      ]),
    );
  }

  void _defineClass(
    Class c,
    js_ast.Expression className,
    List<js_ast.Method> methods,
    List<js_ast.Statement> body,
    List<js_ast.Statement Function()> deferredSupertypes,
  ) {
    if (c == _coreTypes.objectClass) {
      body.add(_emitClassStatement(c, className, null, methods));
      return;
    }

    js_ast.Expression emitDeferredClassRef(InterfaceType type) {
      var savedEmittingDeferredType = _emittingDeferredType;
      _emittingDeferredType = true;
      _declareBeforeUse(type.classNode);
      var deferredClassRef = _emitClassRef(type);
      _emittingDeferredType = savedEmittingDeferredType;
      return deferredClassRef;
    }

    bool shouldDefer(InterfaceType type) {
      var visited = <DartType>{};
      bool defer(InterfaceType t) {
        var tc = t.classNode;
        if (c == tc) return true;
        if (tc == _coreTypes.objectClass || !visited.add(t)) return false;
        var mixin = tc.mixedInType;
        return mixin != null && defer(mixin.asInterfaceType) ||
            defer(tc.supertype!.asInterfaceType);
      }

      return defer(type);
    }

    js_ast.Expression emitClassRef(InterfaceType t) {
      // TODO(jmesserly): investigate this. It seems like `lazyJSType` is
      // invalid for use in an `extends` clause, hence this workaround.
      return _emitJSInterop(t.classNode) ?? _emitClassRef(t);
    }

    // Find the real (user declared) superclass and the list of mixins.
    // We'll use this to unroll the intermediate classes.
    //
    // TODO(jmesserly): consider using Kernel's mixin unrolling.
    var superclass = _superClassAsWritten(c);
    var supertype = identical(c.superclass, superclass)
        ? c.supertype!.asInterfaceType
        : _hierarchy.getClassAsInstanceOf(c, superclass)!.asInterfaceType;
    // All mixins (real and anonymous) classes applied to c.
    var mixinApplications = [
      if (c.mixedInClass != null) c.mixedInClass,
      for (
        var sc = c.superclass!;
        sc.isAnonymousMixin && sc.mixedInClass != null;
        sc = sc.superclass!
      )
        sc,
    ].reversed.toList();

    var hasUnnamedSuper = _hasUnnamedInheritedConstructor(superclass);

    void emitMixinConstructors(
      js_ast.Expression className,
      Class mixinSuperclass,
      Class mixinClass,
      InterfaceType mixin,
    ) {
      for (var ctor in mixinSuperclass.constructors) {
        var savedUri = _currentUri;
        _currentUri = ctor.enclosingClass.fileUri;

        var sharedParams = _emitParameters(ctor.function, isForwarding: true);
        var mixinConstructorParams = [
          if (_requiresRtiForInstantiation(mixinSuperclass)) _rtiParam,
          ...sharedParams,
        ];
        var superConstructorArgs = [
          if (_requiresRtiForInstantiation(ctor.enclosingClass))
            js_ast.LiteralNull(),
          ...sharedParams,
        ];

        js_ast.Statement? mixinCtor;
        if (_hasUnnamedConstructor(mixin.classNode)) {
          var mixinRti = _requiresRtiForInstantiation(mixin.classNode)
              ? js_ast.LiteralNull()
              : null;
          mixinCtor = js.statement('#.#.call(this, #);', [
            emitClassRef(mixin),
            _usesMixinNew(mixin.classNode)
                ? _runtimeCall('mixinNew')
                : _constructorName(''),
            [if (mixinRti != null) mixinRti],
          ]);
        }

        var name = ctor.name.text;
        var ctorBody = [
          if (mixinCtor != null) mixinCtor,
          if (name != '' || hasUnnamedSuper)
            _emitSuperConstructorCall(
              ctor,
              className,
              name,
              superConstructorArgs,
            ),
        ];
        // TODO(nshahan) Record the name for this constructor in memberNames.
        body.add(
          _addConstructorToClass(
            c,
            className,
            _constructorName(name),
            js_ast.Fun(mixinConstructorParams, js_ast.Block(ctorBody)),
          ),
        );
        _currentUri = savedUri;
      }
    }

    var savedTopLevelClass = _classEmittingExtends;
    _classEmittingExtends = c;

    // Unroll mixins.
    var baseClass = shouldDefer(supertype)
        ? emitDeferredClassRef(supertype)
        : emitClassRef(supertype);

    // TODO(jmesserly): we need to unroll kernel mixins because the synthetic
    // classes lack required synthetic members, such as constructors.
    //
    // Also, we need to generate one extra level of nesting for alias classes.
    for (var i = 0; i < mixinApplications.length; i++) {
      var m = mixinApplications[i]!;
      var mixinClass = m.isAnonymousMixin ? m.mixedInClass! : m;
      _declareBeforeUse(mixinClass);
      var mixinType = _hierarchy
          .getClassAsInstanceOf(c, mixinClass)!
          .asInterfaceType;
      var mixinId = _emitMixinId(m, m.isAnonymousMixin ? m : c);
      // Collect all forwarding stub members from anonymous mixins classes.
      // These can contain covariant parameter checks that need to be applied.
      var savedClassProperties = _classProperties;
      _classProperties = ClassPropertyModel.build(
        _types,
        _extensionTypes,
        _virtualFields,
        m,
      );
      var forwardingMembers = {
        for (var procedure in m.procedures)
          if (procedure.isForwardingStub && !procedure.isAbstract)
            procedure.name.text: procedure,
      };
      // Mixin applications can introduce their own reference to the type
      // parameters from the class being mixed in and their use can appear in
      // the forwarding stubs.
      var savedTypeEnvironment = _currentTypeEnvironment;
      if (m.typeParameters.isNotEmpty) {
        assert(_currentTypeEnvironment is ClassTypeEnvironment);
        _currentTypeEnvironment = ClassTypeEnvironment(m.typeParameters);
      }
      var forwardingMethodStubs = <js_ast.Method>[];
      for (var s in forwardingMembers.values) {
        // Members are marked as "forwarding stubs" when they require a type
        // check of the arguments before calling super. It is assumed here that
        // no getters will be marked as a "forwarding stub".
        assert(!s.isGetter);
        var stub = _emitMethodDeclaration(s);
        if (stub != null) forwardingMethodStubs.add(stub);
        // If there are getters matching the setters somewhere above in the
        // class hierarchy we must also generate a forwarding getter due to the
        // representation used in the compiled JavaScript.
        if (s.isSetter) {
          var getterWrapper = _emitSuperAccessorWrapper(s, const {}, const {});
          if (getterWrapper != null) forwardingMethodStubs.add(getterWrapper);
        }
      }
      _currentTypeEnvironment = savedTypeEnvironment;
      _classProperties = savedClassProperties;

      // Mixins need to be exposed in this library in case they are
      // referenced in a super getter.
      // TODO(markzipan): We originally bound mixin classes to a temporary as a
      // workaround for a now-resolved Chrome issue. However, a side effect of
      // this operation is that mixin IDs are renamed by the local visitor. We
      // can remove this hoisting after we give mixins unique names.
      var enclosingLibrary = _emitLibraryName(_currentLibrary!);
      var mixinAccessor = js_ast.PropertyAccess(
        enclosingLibrary,
        js.string(mixinId.name),
      );
      body.addAll([
        js.statement('const # = #', [
          mixinId,
          js_ast.ClassExpression(
            _emitScopedId('${mixinId.name}\$'),
            baseClass,
            forwardingMethodStubs,
          ),
        ]),
        js.statement('# = #', [mixinAccessor, mixinId]),
      ]);

      emitMixinConstructors(mixinId, superclass, mixinClass, mixinType);
      hasUnnamedSuper = hasUnnamedSuper || _hasUnnamedConstructor(mixinClass);
      var mixinTargetLabel = js.string(fullyResolvedMixinClassLabel(m));
      if (shouldDefer(mixinType)) {
        deferredSupertypes.add(
          () => _runtimeStatement('applyMixin(#, #, #)', [
            mixinId,
            emitDeferredClassRef(mixinType),
            mixinTargetLabel,
          ]),
        );
      } else {
        body.add(
          _runtimeStatement('applyMixin(#, #, #)', [
            mixinId,
            emitClassRef(mixinType),
            baseClass,
          ]),
        );
      }

      baseClass = mixinId;
    }

    if (c.isMixinDeclaration && !c.isMixinClass) {
      _emitMixinStatement(c, className, baseClass, methods, body);
    } else {
      body.add(_emitClassStatement(c, className, baseClass, methods));
    }

    _classEmittingExtends = savedTopLevelClass;
  }

  /// Defines all constructors for this class as ES5 constructors.
  List<js_ast.Statement> _defineConstructors(
    Class c,
    js_ast.Expression className,
  ) {
    var body = <js_ast.Statement>[];
    if (c.isAnonymousMixin) {
      // We already handled this when we defined the class.
      return body;
    }

    void addConstructor(js_ast.LiteralString name, js_ast.Expression jsCtor) {
      body.add(_addConstructorToClass(c, className, name, jsCtor));
    }

    var fields = c.fields;
    for (var ctor in c.constructors) {
      if (ctor.isExternal) continue;
      var constructorName = _constructorName(ctor.name.text);
      memberNames[ctor] = constructorName.valueWithoutQuotes;
      addConstructor(
        constructorName,
        _emitConstructor(ctor, fields, className),
      );
    }

    // If classElement has only factory constructors, and it can be mixed in,
    // then we need to emit a special hidden default constructor for use by
    // mixins.
    if (_usesMixinNew(c)) {
      body.add(
        js.statement('(#[#] = function() { # }).prototype = #.prototype;', [
          className,
          _runtimeCall('mixinNew'),
          [_initializeFields(fields)],
          className,
        ]),
      );
    }

    return body;
  }

  void _emitDartSymbols(
    Iterable<js_ast.ScopedId> vars,
    List<js_ast.ModuleItem> body,
  ) {
    for (var id in vars) {
      body.add(js.statement('const # = Symbol(#)', [id, js.string(id.name)]));
    }
  }

  void _emitSuperHelperSymbols(List<js_ast.Statement> body) {
    _emitDartSymbols(
      _superHelpers.values.map((m) => m.name as js_ast.ScopedId),
      body,
    );
    _superHelpers.clear();
  }

  /// Emits non-external static fields for a class, and initialize them eagerly
  /// if possible, otherwise define them as lazy properties.
  void _emitStaticFieldsAndAccessors(Class c, List<js_ast.Statement> body) {
    var fields = c.fields.where((f) => f.isStatic && !f.isExternal).toList();
    var fieldNames = Set.of(fields.map((f) => f.name));
    var staticSetters = c.procedures.where(
      (p) => p.isStatic && p.isAccessor && fieldNames.contains(p.name),
    );
    var members = [...fields, ...staticSetters];
    if (fields.isNotEmpty) {
      body.add(
        _emitLazyMembers(
          _emitTopLevelNameNoExternalInterop(c),
          members,
          (n) => _emitStaticMemberName(n.name.text),
        ),
      );
    }
  }

  /// Ensure `dartx.` symbols we will use are present.
  void _initExtensionSymbols(Class c) {
    if (_extensionTypes.hasNativeSubtype(c) || c == _coreTypes.objectClass) {
      for (var m in c.procedures) {
        if (!m.isAbstract && !m.isStatic && !m.name.isPrivate) {
          _declareMemberName(m, useExtension: true);
        }
      }
    }
  }

  /// If a concrete class implements one of our extensions, we might need to
  /// add forwarders.
  void _defineExtensionMembers(
    js_ast.Expression className,
    List<js_ast.Statement> body,
  ) {
    void emitExtensions(String helperName, Iterable<String> extensions) {
      if (extensions.isEmpty) return;
      var names = extensions
          .map((e) => _propertyName(js_ast.memberNameForDartMember(e)))
          .toList();
      body.add(
        _runtimeStatement('#(#, #)', [
          helperName,
          className,
          js_ast.ArrayInitializer(names, multiline: names.length > 4),
        ]),
      );
    }

    var props = _classProperties!;
    emitExtensions('defineExtensionMethods', props.extensionMethods);
    emitExtensions('defineExtensionAccessors', props.extensionAccessors);
  }

  /// Emit the signature on the class recording the runtime type information
  void _emitClassSignature(
    Class c,
    js_ast.Expression className,
    List<js_ast.Statement> body,
  ) {
    var savedTypeEnvironment = _currentTypeEnvironment;
    _currentTypeEnvironment = RtiTypeEnvironment(
      _currentTypeEnvironment.classTypeParameters,
    );
    var savedClass = _classEmittingSignatures;
    _classEmittingSignatures = c;

    void emitSignature(String name, List<js_ast.Property> elements) {
      if (elements.isEmpty) return;

      js_ast.Statement setSignature;
      if (!name.startsWith('Static')) {
        var proto = c == _coreTypes.objectClass
            ? js.call('Object.create(null)')
            : _runtimeCall('get${name}s(#)', [
                _emitJSObjectGetPrototypeOf(
                  className,
                  fullyQualifiedName: true,
                ),
              ]);

        setSignature = _runtimeStatement('set${name}Signature(#, () => #)', [
          className,
          _emitJSObjectSetPrototypeOf(
            js_ast.ObjectInitializer(elements, multiline: elements.length > 1),
            proto,
            fullyQualifiedName: true,
          ),
        ]);
      } else {
        // TODO(40273) Only tagging with the names of static members until the
        // debugger consumes signature information from symbol files.
        setSignature = _runtimeStatement('set${name}Signature(#, () => #)', [
          className,
          js_ast.ArrayInitializer(elements.map((e) => e.name).toList()),
        ]);
      }

      body.add(setSignature);
    }

    js_ast.Expression emitClassFieldSignature(Field field, Class fromClass) {
      var fieldType = _typeFromClass(
        field.type,
        field.enclosingClass!,
        fromClass,
      ).extensionTypeErasure;
      var uri = fieldType is InterfaceType
          ? _cacheUri(
              _jsLibraryDebuggerName(fieldType.classNode.enclosingLibrary),
            )
          : null;
      var isConst = js.boolean(field.isConst);
      var isFinal = js.boolean(field.isFinal);
      var type = _emitType(fieldType);
      var typeResolver = js_ast.ArrowFun([_rtiParam], type);
      return uri == null
          ? js('{type: #, isConst: #, isFinal: #}', [
              typeResolver,
              isConst,
              isFinal,
            ])
          : js('{type: #, isConst: #, isFinal: #, libraryUri: #}', [
              typeResolver,
              isConst,
              isFinal,
              uri,
            ]);
    }

    var extMethods = _classProperties!.extensionMethods;
    var extAccessors = _classProperties!.extensionAccessors;
    var staticMethods = <js_ast.Property>[];
    var instanceMethods = <js_ast.Property>[];
    var instanceMethodsDefaultTypeArgs = <js_ast.Property>[];
    var methodsImmediateTarget = <js_ast.Property>[];
    var staticGetters = <js_ast.Property>[];
    var instanceGetters = <js_ast.Property>[];
    var staticSetters = <js_ast.Property>[];
    var instanceSetters = <js_ast.Property>[];
    List<js_ast.Property> getSignatureList(Procedure p) {
      // TODO(40273) Skip for all statics when the debugger consumes signature
      // information from symbol files.
      if (p.isStatic) {
        if (p.isGetter) {
          return staticGetters;
        } else if (p.isSetter) {
          return staticSetters;
        } else {
          return staticMethods;
        }
      } else {
        if (p.isGetter) {
          return instanceGetters;
        } else if (p.isSetter) {
          return instanceSetters;
        } else {
          return instanceMethods;
        }
      }
    }

    var classProcedures = c.procedures.where((p) => !p.isAbstract).toList();
    for (var member in classProcedures) {
      // Static getters/setters cannot be called with dynamic dispatch or torn
      // off. Static methods can't be called with dynamic dispatch and are
      // tagged with a type when torn off. Most are implicitly const and
      // canonicalized. Static signatures are only used by the debugger and are
      // not needed for runtime correctness.
      // TODO(40273) Skip for all statics when the debugger consumes signature
      // information from symbol files.
      if (isTearOffLowering(member)) continue;

      var name = member.name.text;
      var reifiedType = _memberRuntimeType(member, c) as FunctionType;

      // Don't add redundant signatures for inherited methods whose signature
      // did not change.  If we are not overriding, or if the thing we are
      // overriding has a different reified type from ourselves, we must
      // emit a signature on this class.  Otherwise we will inherit the
      // signature from the superclass.
      var memberOverride = c.superclass != null
          ? _hierarchy.getDispatchTarget(
              c.superclass!,
              member.name,
              setter: member.isSetter,
            )
          : null;

      var needsSignature =
          memberOverride == null ||
          reifiedType != _memberRuntimeType(memberOverride, c);

      var memberName = _declareMemberName(member);
      if (!member.isAccessor) {
        var immediateTarget = js.string(fullyResolvedTargetLabel(member));
        methodsImmediateTarget.add(
          js_ast.Property(memberName, immediateTarget),
        );
      }

      if (needsSignature) {
        js_ast.Expression type;
        if (member.isAccessor) {
          // These signatures are used for dynamic access and to inform the
          // debugger. The `arrayRti` accessor is only used by the dart:_rti
          // library internals and should not be included in the accessible
          // signatures.
          if (c == _jsArrayClass && name == 'arrayRti') continue;
          type = _emitType(
            member.isGetter
                ? reifiedType.returnType
                : reifiedType.positionalParameters[0],
          );
        } else {
          type = _emitType(reifiedType);
          if (!member.isStatic && reifiedType.typeParameters.isNotEmpty) {
            // Instance methods with generic type parameters require extra
            // information to support dynamic calls. The default values for the
            // type parameters are encoded into a separate storage object for
            // use at runtime.
            var defaultTypeArgs = js_ast.ArrayInitializer([
              for (var parameter in reifiedType.typeParameters)
                _emitType(parameter.defaultType),
            ]);
            var typeResolver = js_ast.ArrowFun([_rtiParam], defaultTypeArgs);
            var property = js_ast.Property(memberName, typeResolver);
            instanceMethodsDefaultTypeArgs.add(property);
            // As seen below, sometimes the member signatures are added again
            // using the extension symbol as the name. That logic is duplicated
            // here to ensure there are always default type arguments accessible
            // via the same name as the signature.
            // TODO(52867): Cleanup default type argument duplication.
            if (extMethods.contains(name) || extAccessors.contains(name)) {
              var property = js_ast.Property(
                _declareMemberName(member, useExtension: true),
                typeResolver,
              );
              instanceMethodsDefaultTypeArgs.add(property);
            }
          }
        }
        var typeResolver = js_ast.ArrowFun([_rtiParam], type);
        var property = js_ast.Property(memberName, typeResolver);
        var signatures = getSignatureList(member);
        signatures.add(property);
        if (!member.isStatic &&
            (extMethods.contains(name) || extAccessors.contains(name))) {
          // TODO(52867): Cleanup signature duplication.
          var typeResolver = js_ast.ArrowFun([_rtiParam], type);
          var property = js_ast.Property(
            _declareMemberName(member, useExtension: true),
            typeResolver,
          );
          signatures.add(property);
        }
      }
    }

    emitSignature('Method', instanceMethods);
    emitSignature('MethodsDefaultTypeArg', instanceMethodsDefaultTypeArgs);
    emitSignature('MethodsImmediateTarget', methodsImmediateTarget);
    // TODO(40273) Skip for all statics when the debugger consumes signature
    // information from symbol files.
    emitSignature('StaticMethod', staticMethods);
    emitSignature('Getter', instanceGetters);
    emitSignature('Setter', instanceSetters);
    emitSignature('StaticGetter', staticGetters);
    emitSignature('StaticSetter', staticSetters);
    body.add(
      _runtimeStatement('setLibraryUri(#, #)', [
        className,
        _cacheUri(_jsLibraryDebuggerName(c.enclosingLibrary)),
      ]),
    );

    var instanceFields = <js_ast.Property>[];
    var staticFields = <js_ast.Property>[];

    var classFields = c.fields.toList();
    for (var field in classFields) {
      // Static fields cannot be called with dynamic dispatch or torn off. The
      // signatures are only used by the debugger and are not needed for runtime
      // correctness.
      var memberName = _declareMemberName(field);
      var fieldSig = emitClassFieldSignature(field, c);
      var property = js_ast.Property(memberName, fieldSig);
      // TODO(40273) Skip static fields when the debugger consumes signature
      // information from symbol files.
      (field.isStatic ? staticFields : instanceFields).add(property);
    }
    emitSignature('Field', instanceFields);
    // TODO(40273) Skip for all statics when the debugger consumes signature
    // information from symbol files.
    emitSignature('StaticField', staticFields);
    _classEmittingSignatures = savedClass;
    _currentTypeEnvironment = savedTypeEnvironment;
  }

  DartType _memberRuntimeType(Member member, Class fromClass) {
    var f = member.function;
    if (f == null) {
      return (member as Field).type;
    }
    FunctionType result;
    if (!f.positionalParameters.any(isCovariantParameter) &&
        !f.namedParameters.any(isCovariantParameter)) {
      result = f.computeThisFunctionType(Nullability.nonNullable);
    } else {
      var fComputed = f.computeThisFunctionType(Nullability.nonNullable);
      var fComputedNamedByName = {
        for (NamedType namedParameter in fComputed.namedParameters)
          namedParameter.name: namedParameter,
      };
      DartType reifyParameter(
        VariableDeclaration parameter,
        DartType fComputedParameter,
      ) => isCovariantParameter(parameter)
          ? _coreTypes.objectNullableRawType
          : fComputedParameter;
      NamedType reifyNamedParameter(
        VariableDeclaration parameter,
        NamedType fComputedNamedParameter,
      ) {
        assert(parameter.name == fComputedNamedParameter.name);
        return NamedType(
          parameter.name!,
          reifyParameter(parameter, fComputedNamedParameter.type),
        );
      }

      // TODO(jmesserly): do covariant type parameter bounds also need to be
      // reified as `Object`?
      result = FunctionType(
        List<DartType>.generate(
          f.positionalParameters.length,
          (index) => reifyParameter(
            f.positionalParameters[index],
            fComputed.positionalParameters[index],
          ),
        ),
        f.returnType,
        Nullability.nonNullable,
        namedParameters: List<NamedType>.generate(
          f.namedParameters.length,
          (index) => reifyNamedParameter(
            f.namedParameters[index],
            fComputedNamedByName[f.namedParameters[index].name]!,
          ),
        )..sort(),
        typeParameters: fComputed.typeParameters,
        requiredParameterCount: f.requiredParameterCount,
      );
    }
    return _typeFromClass(result, member.enclosingClass!, fromClass)
        as FunctionType;
  }

  DartType _typeFromClass(DartType type, Class superclass, Class subclass) {
    if (identical(superclass, subclass)) return type;
    return Substitution.fromSupertype(
      _hierarchy.getClassAsInstanceOf(subclass, superclass)!,
    ).substituteType(type);
  }

  js_ast.Expression _emitConstructor(
    Constructor node,
    List<Field> fields,
    js_ast.Expression className,
  ) {
    var savedUri = _currentUri;
    _currentUri = node.fileUri;
    _staticTypeContext.enterMember(node);
    var savedTypeEnvironment = _currentTypeEnvironment;
    _currentTypeEnvironment = ClassTypeEnvironment(
      node.enclosingClass.typeParameters,
    );

    var params = <js_ast.Parameter>[];
    // Generic class constructors accept their RTI as their first argument.
    params.addAll(_emitParameters(node.function));
    var body = _withCurrentFunction(
      node.function,
      () =>
          _superDisallowed(() => _emitConstructorBody(node, fields, className)),
    );

    var end = _nodeEnd(node.fileEndOffset);
    _currentUri = savedUri;
    _staticTypeContext.leaveMember(node);
    end ??= _nodeEnd(node.enclosingClass.fileEndOffset);

    var constructor = js_ast.Fun([
      if (_requiresRtiForInstantiation(node.enclosingClass)) _rtiParam,
      ...params,
    ], js_ast.Block(body))..sourceInformation = end;

    _currentTypeEnvironment = savedTypeEnvironment;
    return constructor;
  }

  List<js_ast.Statement> _emitConstructorBody(
    Constructor node,
    List<Field> fields,
    js_ast.Expression className,
  ) {
    var cls = node.enclosingClass;

    // Generate optional/named argument value assignment. These can not have
    // side effects, and may be used by the constructor's initializers, so it's
    // nice to do them first.
    // Also for const constructors we need to ensure default values are
    // available for use by top-level constant initializers.
    var fn = node.function;
    var body = _emitArgumentInitializers(fn, node.name.text);

    // Class instances with type arguments are bound to their RTI on creation.
    // This must be bound early, as instantiated fields may reference this RTI.
    if (_requiresRtiForInstantiation(cls)) {
      // Only set the rti if there isn't one already. This avoids superclasses
      // overwriting the value already set by a subclass.
      var rtiProperty = _propertyName(js_ast.FixedNames.rtiName);
      body.add(
        js.statement('this.# = this.# || # || #', [
          rtiProperty,
          rtiProperty,
          _rtiParam,
          _runtimeCall('getReifiedType(this)'),
        ]),
      );
    }

    // Redirecting constructors are not allowed to have conventional
    // initializers but can have variable declarations in the form of
    // initializers to support named arguments appearing anywhere in the
    // arguments list.
    if (node.initializers.any((i) => i is RedirectingInitializer)) {
      body.add(_emitRedirectingConstructor(node.initializers, className));
      return body;
    }

    // Generate field initializers.
    // These are expanded into each non-redirecting constructor.
    // In the future we may want to create an initializer function if we have
    // multiple constructors, but it needs to be balanced against readability.
    body.add(_initializeFields(fields, node));

    // If no superinitializer is provided, an implicit superinitializer of the
    // form `super()` is added at the end of the initializer list, unless the
    // enclosing class is class Object.
    var superCall = node.initializers.whereType<SuperInitializer>().firstOrNull;
    var jsSuper = _emitSuperConstructorCallIfNeeded(cls, className, superCall);
    if (jsSuper != null) {
      // TODO(50465) Fix incorrect assumption there should always be a super
      // initializer here.
      if (superCall != null) jsSuper.sourceInformation = _nodeStart(superCall);
      body.add(jsSuper);
    }

    body.add(_emitFunctionScopedBody(fn));
    return body;
  }

  /// Returns the "actual" superclass of [c].
  ///
  /// Walks up the superclass chain looking for the first actual class
  /// skipping any synthetic classes inserted by the CFE.
  Class _superClassAsWritten(Class c) {
    var superclass = c.superclass!;
    while (superclass.isAnonymousMixin) {
      superclass = superclass.superclass!;
    }
    return superclass;
  }

  /// Returns `true` if [cls] requires/accepts an RTI during instantiation.
  ///
  /// We check [cls]'s transitive super classes for generic type parameters,
  /// but we do not consider anonymous mixins, implemented types or mixin on
  /// clauses - as their constructors are never invoked via super calls.
  /// Synthetic mixins are also skipped (despite sometimes having type
  /// parameters) since they can't be referenced during instantiation.
  ///
  /// Context: type arguments must be provided to a generic class during its
  /// instantiation. To avoid extraneous RTI evals, we pass the entire class's
  /// RTI instead of each type parameter's RTI individually. RTIs are attached
  /// to the instance on the hidden '$ti' field (see: FixedNames.rtiName). We
  /// attach RTIs eagerly (i.e., closer to the 'leaf' than the 'root') for
  /// simplicity. Setters on 'this' propagate up super calls since Dart super
  /// calls are synthetic. Ordinary JS super calls would require us to
  /// propagate the RTI all the way to the 'uppermost' generic class.
  bool _requiresRtiForInstantiation(Class? cls) {
    if (cls == null) return false;
    var cachedResult = _requiresRtiForInstantiationCache[cls];
    if (cachedResult != null) return cachedResult;
    // Skip synthetic mixins since their RTIs are never needed during
    // instantiation.
    if (cls.isAnonymousMixin) {
      cls = _superClassAsWritten(cls);
    }
    var hasTypeParameters =
        cls.typeParameters.isNotEmpty ||
        _requiresRtiForInstantiation(cls.superclass);
    _requiresRtiForInstantiationCache[cls] = hasTypeParameters;
    return hasTypeParameters;
  }

  js_ast.LiteralString _constructorName(String name) {
    if (name == '') {
      // Default constructors (factory or not) use `new` as their name.
      return _propertyName('new');
    }
    return _emitStaticMemberName(name);
  }

  js_ast.Statement _emitRedirectingConstructor(
    List<Initializer> initializers,
    js_ast.Expression className,
  ) {
    var jsInitializers = <js_ast.Statement>[];
    for (var init in initializers) {
      if (init is LocalInitializer) {
        // Temporary locals are created when named arguments don't appear at
        // the end of the arguments list.
        jsInitializers.add(visitVariableDeclaration(init.variable));
      } else if (init is RedirectingInitializer) {
        var rtiParam = _requiresRtiForInstantiation(init.target.enclosingClass)
            ? _rtiParam
            : null;
        // We can't dispatch to the constructor with `this.new` as that might
        // hit a derived class constructor with the same name.
        var initializer = js.statement('#.#.call(this, #);', [
          className,
          _constructorName(init.target.name.text),
          [
            if (rtiParam != null) rtiParam,
            ..._emitArgumentList(init.arguments, types: false),
          ],
        ]);
        jsInitializers.add(initializer);
      }
    }
    return js_ast.Block(jsInitializers);
  }

  js_ast.Statement? _emitSuperConstructorCallIfNeeded(
    Class c,
    js_ast.Expression className,
    SuperInitializer? superInit,
  ) {
    if (c == _coreTypes.objectClass) return null;

    Constructor ctor;
    List<js_ast.Expression> args;
    if (superInit == null) {
      ctor = unnamedConstructor(c.superclass!)!;
      args = [];
    } else {
      ctor = superInit.target;
      var savedTypeEnvironment = _currentTypeEnvironment;
      _currentTypeEnvironment = ClassTypeEnvironment(c.typeParameters);
      // An RTI will already have been set at the constructor call site, so
      // pass nothing if the superclass is expecting an RTI.
      var rti = _requiresRtiForInstantiation(ctor.enclosingClass)
          ? js_ast.LiteralNull()
          : null;
      args = [
        if (rti != null) rti,
        ..._emitArgumentList(superInit.arguments, types: true),
      ];

      _currentTypeEnvironment = savedTypeEnvironment;
    }
    // We can skip the super call if it's empty. Most commonly this happens for
    // things that extend Object, and don't have any field initializers or their
    // own default constructor.
    if (ctor.name.text == '' && !_hasUnnamedSuperConstructor(c)) {
      return null;
    }
    return _emitSuperConstructorCall(ctor, className, ctor.name.text, args);
  }

  js_ast.Statement _emitSuperConstructorCall(
    Constructor constructor,
    js_ast.Expression className,
    String name,
    List<js_ast.Expression> args,
  ) {
    return js.statement('#.#.call(this, #);', [
      _emitJSObjectGetPrototypeOf(className, fullyQualifiedName: true),
      _constructorName(name),
      args,
    ]);
  }

  bool _hasUnnamedInheritedConstructor(Class? c) {
    if (c == null) return false;
    return _hasUnnamedConstructor(c) || _hasUnnamedSuperConstructor(c);
  }

  bool _hasUnnamedSuperConstructor(Class c) {
    return _hasUnnamedConstructor(c.mixedInClass) ||
        _hasUnnamedInheritedConstructor(c.superclass);
  }

  bool _hasUnnamedConstructor(Class? c) {
    if (c == null || c == _coreTypes.objectClass) return false;
    var ctor = unnamedConstructor(c);
    if (ctor != null && !ctor.isSynthetic) return true;
    return c.fields.any((f) => !f.isStatic);
  }

  /// Initialize fields. They follow the sequence:
  ///
  ///   1. field declaration initializer if non-const,
  ///   2. field initializing parameters,
  ///   3. constructor field initializers,
  ///   4. initialize fields not covered in 1-3
  js_ast.Statement _initializeFields(List<Field> fields, [Constructor? ctor]) {
    // Run field initializers if they can have side-effects.
    var ctorFields = ctor?.initializers
        .whereType<FieldInitializer>()
        .map((c) => c.field)
        .toSet();

    var body = <js_ast.Statement>[];
    void emitFieldInit(Field f, Expression? initializer, TreeNode hoverInfo) {
      var virtualField = _classProperties!.virtualFields[f];

      // Avoid calling getSymbol on _declareMemberName since _declareMemberName
      // calls _emitMemberName downstream, which already invokes getSymbol.
      var access = virtualField == null
          ? _declareMemberName(f)
          : _getSymbol(virtualField);
      var jsInit = _visitInitializer(initializer, f.annotations);
      body.add(
        jsInit
            .toAssignExpression(
              js.call('this.#', [access])
                ..sourceInformation = _nodeStart(hoverInfo),
            )
            .toStatement(),
      );
    }

    for (var f in fields) {
      if (f.isStatic) continue;
      var init = f.initializer;
      if (ctorFields != null &&
          ctorFields.contains(f) &&
          (init == null || _constants.isConstant(init))) {
        continue;
      }
      _staticTypeContext.enterMember(f);
      emitFieldInit(f, init, f);
      _staticTypeContext.leaveMember(f);
    }

    // Run constructor field initializers such as `: foo = bar.baz`
    if (ctor != null) {
      for (var init in ctor.initializers) {
        if (init is FieldInitializer) {
          emitFieldInit(init.field, init.value, init);
        } else if (init is LocalInitializer) {
          body.add(visitVariableDeclaration(init.variable));
        } else if (init is AssertInitializer) {
          body.add(visitAssertStatement(init.statement));
        }
      }
    }

    return js_ast.Statement.from(body);
  }

  js_ast.Expression _visitInitializer(
    Expression? init,
    List<Expression> annotations,
  ) {
    // explicitly initialize to null, to avoid getting `undefined`.
    // TODO(jmesserly): do this only for vars that aren't definitely assigned.
    if (init == null) return js_ast.LiteralNull();
    return _annotatedNullCheck(annotations)
        ? _notNull(init)
        : _visitExpression(init);
  }

  js_ast.Expression _notNull(Expression expr) {
    var jsExpr = _visitExpression(expr);
    if (!_isNullable(expr)) return jsExpr;
    return _runtimeCall('notNull(#)', [jsExpr]);
  }

  /// If the class has only factory constructors, and it can be mixed in,
  /// then we need to emit a special hidden default constructor for use by
  /// mixins.
  bool _usesMixinNew(Class mixin) {
    // TODO(jmesserly): mixin declarations don't get implicit constructor nodes,
    // even if they have fields, so we need to ensure they're getting generated.
    return mixin.isMixinDeclaration && _hasUnnamedConstructor(mixin) ||
        mixin.superclass?.superclass == null &&
            mixin.constructors.every((c) => c.isExternal);
  }

  js_ast.Statement _addConstructorToClass(
    Class c,
    js_ast.Expression className,
    js_ast.LiteralString name,
    js_ast.Expression jsCtor,
  ) {
    jsCtor = _defineValueOnClass(c, className, name, jsCtor);
    return js.statement('#.prototype = #.prototype;', [jsCtor, className]);
  }

  /// Whether any superclass of [c] defines a static [name].
  bool _superclassHasStatic(Class c, String memberName) {
    // Note: because we're only considering statics, we can ignore mixins.
    // We're only trying to find conflicts due to JS inheriting statics.
    var superclass = c.superclass;
    var name = Name(memberName, c.enclosingLibrary);
    while (true) {
      if (superclass == null) return false;
      for (var m in superclass.members) {
        if (m.name == name &&
            (m is Procedure && m.isStatic || m is Field && m.isStatic)) {
          return true;
        }
      }
      superclass = superclass.superclass;
    }
  }

  List<js_ast.Method> _emitClassMethods(Class c) {
    var virtualFields = _classProperties!.virtualFields;

    var jsMethods = <js_ast.Method?>[];
    var hasJsPeer = _extensionTypes.isNativeClass(c);
    var hasIterator = false;

    if (c == _coreTypes.objectClass) {
      // Dart does not use ES6 constructors.
      // Add an error to catch any invalid usage.
      jsMethods.add(
        js_ast.Method(
          _propertyName('constructor'),
          js.fun(
            r'''function() {
                throw Error("use `new " + # +
                    ".new(...)` to create a Dart object");
              }''',
            [
              _runtimeCall('typeName(#)', [
                _runtimeCall('getReifiedType(this)'),
              ]),
            ],
          ),
        ),
      );
    } else if (c == _jsArrayClass) {
      // Provide access to the Array constructor property, so it works like
      // other native types (rather than calling the Dart Object "constructor"
      // above, which throws).
      //
      // This will become obsolete when
      // https://github.com/dart-lang/sdk/issues/31003 is addressed.
      jsMethods.add(
        js_ast.Method(
          _propertyName('constructor'),
          js.fun(r'function() { return []; }'),
        ),
      );
    }

    var staticFieldNames = <Name>{};
    for (var m in c.fields) {
      if (m.isStatic) {
        staticFieldNames.add(m.name);
      } else if (_extensionTypes.isNativeClass(c)) {
        jsMethods.addAll(_emitNativeFieldAccessors(m));
      } else if (virtualFields.containsKey(m)) {
        jsMethods.addAll(_emitVirtualFieldAccessor(m));
      }
    }

    var getters = <String, Procedure>{};
    var setters = <String, Procedure>{};
    for (var m in c.procedures) {
      if (m.isAbstract) continue;
      if (m.isGetter) {
        getters[m.name.text] = m;
      } else if (m.isSetter) {
        setters[m.name.text] = m;
      }
    }

    var savedUri = _currentUri;
    for (var m in c.procedures) {
      // Static accessors on static/lazy fields are emitted earlier in
      // `_emitStaticFieldsAndAccessors`.
      if (m.isStatic && m.isAccessor && staticFieldNames.contains(m.name)) {
        continue;
      }
      _staticTypeContext.enterMember(m);
      // For the Dart SDK, we use the member URI because it may be different
      // from the class (because of patch files). User code does not need this.
      //
      // TODO(jmesserly): CFE has a bug(?) where nSM forwarders sometimes have a
      // bogus file URI, that is mismatched compared to the offsets. This causes
      // a crash when we look up the location. So for those forwarders, we just
      // suppress source spans.
      _currentUri = m.isNoSuchMethodForwarder ? null : m.fileUri;
      if (_isForwardingStub(m)) {
        // TODO(jmesserly): is there any other kind of forwarding stub?
        jsMethods.addAll(_emitCovarianceCheckStub(m));
      } else if (m.isFactory) {
        if (m.isRedirectingFactory) {
          // Skip redirecting factories (they've already been resolved).
        } else {
          jsMethods.add(_emitFactoryConstructor(m));
        }
      } else if (m.isAccessor) {
        jsMethods.add(_emitMethodDeclaration(m));
        jsMethods.add(_emitSuperAccessorWrapper(m, getters, setters));
        if (!hasJsPeer && m.isGetter && m.name.text == 'iterator') {
          hasIterator = true;
          jsMethods.add(_emitIterable(c));
        }
      } else {
        jsMethods.add(_emitMethodDeclaration(m));
      }
      _staticTypeContext.leaveMember(m);
    }
    _currentUri = savedUri;

    // If the type doesn't have an `iterator`, but claims to implement Iterable,
    // we inject the adaptor method here, as it's less code size to put the
    // helper on a parent class. This pattern is common in the core libraries
    // (e.g. IterableMixin<E> and IterableBase<E>).
    //
    // (We could do this same optimization for any interface with an `iterator`
    // method, but that's more expensive to check for, so it doesn't seem worth
    // it. The above case for an explicit `iterator` method will catch those.)
    if (!hasJsPeer && !hasIterator) {
      jsMethods.add(_emitIterable(c));
    }

    // Add all of the super helper methods
    jsMethods.addAll(_superHelpers.values);

    return jsMethods.nonNulls.toList();
  }

  bool _isForwardingStub(Procedure member) {
    if (member.isForwardingStub || member.isForwardingSemiStub) {
      if (!_currentLibrary!.importUri.isScheme('dart')) return true;
      // TODO(jmesserly): external methods in the SDK seem to get incorrectly
      // tagged as forwarding stubs even if they are patched. Perhaps there is
      // an ordering issue in CFE. So for now we pattern match to see if it
      // looks like an actual forwarding stub.
      //
      // We may be able to work around this in a cleaner way by simply emitting
      // the code, and letting the normal covariance check logic handle things.
      // But currently we use _emitCovarianceCheckStub to work around some
      // issues in the stubs.
      var body = member.function.body;
      if (body is ReturnStatement) {
        var expr = body.expression;
        return expr is SuperMethodInvocation || expr is SuperPropertySet;
      }
    }
    return false;
  }

  /// Emits a method, getter, or setter.
  js_ast.Method? _emitMethodDeclaration(Procedure member) {
    if (member.isAbstract) {
      return null;
    }

    js_ast.Fun fn;
    if (member.isExternal && !member.isNoSuchMethodForwarder) {
      if (member.isStatic) {
        // TODO(vsm): Do we need to handle this case?
        return null;
      }
      fn = _emitNativeFunctionBody(member);
    } else {
      fn = _withMethodDeclarationContext(
        member,
        () => _emitFunction(
          member.function,
          member.name.text,
          functionBody: _toSourceLocation(member.fileOffset),
          functionEnd: _toSourceLocation(member.fileEndOffset),
        ),
      );
    }

    var method = js_ast.Method(
      _declareMemberName(member),
      fn,
      isGetter: member.isGetter,
      isSetter: member.isSetter,
      isStatic: member.isStatic,
    );

    if (isTearOffLowering(member)) {
      // Remove all source information from static methods introduced by the
      // constructor tearoff CFE lowering.
      method.accept(js_ast.SourceInformationClearer());
    } else {
      method.sourceInformation = _nodeEnd(member.fileEndOffset);
    }

    return method;
  }

  js_ast.Fun _emitNativeFunctionBody(Procedure node) {
    var name = _annotationName(node, isJSAnnotation) ?? node.name.text;
    if (node.isGetter) {
      var returnValue = js('this.#', [name]);
      if (_isNullCheckableNative(node)) {
        // Add a potential null-check on native getter if type is non-nullable.
        returnValue = _runtimeCall('checkNativeNonNull(#)', [returnValue]);
      }
      return js_ast.Fun([], js.block('{ return #; }', [returnValue]));
    } else if (node.isSetter) {
      var params = _emitParameters(node.function);
      return js_ast.Fun(
        params,
        js.block('{ this.# = #; }', [name, params.last]),
      );
    } else {
      var returnValue = js('this.#.apply(this, args)', [name]);
      if (_isNullCheckableNative(node)) {
        // Add a potential null-check on return value if type is non-nullable.
        returnValue = _runtimeCall('checkNativeNonNull(#)', [returnValue]);
      }
      return js.fun('function (...args) { return #; }', [returnValue]);
    }
  }

  List<js_ast.Method> _emitCovarianceCheckStub(Procedure member) {
    // TODO(jmesserly): kernel stubs have a few problems:
    // - they're generated even when there is no concrete super member
    // - the stub parameter types don't match the types we need to check to
    //   ensure soundness of the super member, so we must lookup the super
    //   member and determine checks ourselves.
    // - it generates getter stubs, but these are not used
    if (member.isGetter) return const [];

    var enclosingClass = member.enclosingClass;
    var superMember =
        member.concreteForwardingStubTarget ??
        member.abstractForwardingStubTarget;

    if (superMember == null) return const [];

    DartType substituteType(DartType t) {
      return _typeFromClass(t, superMember.enclosingClass!, enclosingClass!);
    }

    var superMemberFunction = superMember.function;
    var name = _declareMemberName(member);
    if (member.isSetter) {
      if (superMember is Field && isCovariantField(superMember) ||
          superMember is Procedure &&
              isCovariantParameter(
                superMemberFunction!.positionalParameters[0],
              )) {
        return const [];
      }
      var setterType = substituteType(
        superMember.superSetterType,
      ).extensionTypeErasure;
      if (_types.isTop(setterType)) return const [];
      return [
        js_ast.Method(
          name,
          js.fun('function(x) { return super.# = #; }', [
            name,
            _emitCast(_emitIdentifier('x'), setterType),
          ]),
          isSetter: true,
        ),
        js_ast.Method(
          name,
          js.fun('function() { return super.#; }', [name]),
          isGetter: true,
        ),
      ];
    }
    assert(!member.isAccessor);

    var superMethodType =
        substituteType(
              superMemberFunction!.computeThisFunctionType(
                Nullability.nonNullable,
              ),
            )
            as FunctionType;
    var function = member.function;

    var body = <js_ast.Statement>[];
    var typeParameters = superMethodType.typeParameters;
    _emitCovarianceBoundsCheck(typeParameters, body);

    var typeFormals = _emitTypeFormals(typeParameters);
    var jsParams = List<js_ast.Parameter>.from(typeFormals);
    var positionalParameters = function.positionalParameters;
    for (var i = 0, n = positionalParameters.length; i < n; i++) {
      var param = positionalParameters[i];
      var jsParam = _emitIdentifier(param.name!);
      jsParams.add(jsParam);

      if (isCovariantParameter(param) &&
          !isCovariantParameter(superMemberFunction.positionalParameters[i])) {
        var check = _emitCast(jsParam, superMethodType.positionalParameters[i]);
        if (i >= function.requiredParameterCount) {
          body.add(js.statement('if (# !== void 0) #;', [jsParam, check]));
        } else {
          body.add(check.toStatement());
        }
      }
    }
    var namedParameters = function.namedParameters;
    for (var param in namedParameters) {
      if (isCovariantParameter(param) &&
          !isCovariantParameter(
            superMemberFunction.namedParameters.firstWhere(
              (n) => n.name == param.name,
            ),
          )) {
        var name = _propertyName(param.name!);
        var paramType = superMethodType.namedParameters.firstWhere(
          (n) => n.name == param.name,
        );
        body.add(
          js.statement('if (#) #;', [
            _namedArgumentProbe(name),
            _emitCast(
              js_ast.PropertyAccess(_namedArgumentTemp, name),
              paramType.type,
            ),
          ]),
        );
      }
    }

    if (body.isEmpty) return const []; // No checks were needed.

    if (namedParameters.isNotEmpty) jsParams.add(_namedArgumentTemp);
    body.add(js.statement('return super.#(#);', [name, jsParams]));
    return [js_ast.Method(name, js_ast.Fun(jsParams, js_ast.Block(body)))];
  }

  /// Emits a Dart factory constructor to a JS static method.
  js_ast.Method? _emitFactoryConstructor(Procedure node) {
    if (node.isExternal || isUnsupportedFactoryConstructor(node)) return null;
    var function = node.function;

    /// Note: factory constructors can't use `sync*`/`async*`/`async` bodies
    /// because it would return the wrong type, so we can assume `sync` here.
    ///
    /// We can also skip the logic in [_emitFunction] related to operator
    /// methods like ==, as well as generic method parameters.
    ///
    /// If a future Dart version allows factory constructors to take their
    /// own type parameters, this will need to be changed to call
    /// [_emitFunction] instead.
    var name = node.name.text;
    final savedTypeEnvironment = _currentTypeEnvironment;
    _currentTypeEnvironment = RtiTypeEnvironment([
      ...function.typeParameters,
      ..._currentTypeEnvironment.classTypeParameters,
    ]);

    var jsBody = js_ast.Block(
      _withCurrentFunction(function, () {
        var block = _emitArgumentInitializers(function, name);
        block.add(_emitFunctionScopedBody(function));
        return block;
      }),
    );
    var jsName = _constructorName(name);
    memberNames[node] = jsName.valueWithoutQuotes;

    // Generic class constructors accept their RTI as their first argument.
    var method = js_ast.Method(
      jsName,
      js_ast.Fun([
        if (_requiresRtiForInstantiation(node.enclosingClass)) _rtiParam,
        ..._emitParameters(function),
      ], jsBody),
      isStatic: true,
    )..sourceInformation = _nodeEnd(node.fileEndOffset);
    _currentTypeEnvironment = savedTypeEnvironment;
    return method;
  }

  /// Emits the expression necessary to access a constructor of [type];
  js_ast.Expression _emitConstructorAccess(InterfaceType type) =>
      _emitJSInterop(type.classNode) ?? _emitClassRef(type);

  /// This is called whenever a derived class needs to introduce a new field,
  /// shadowing a field or getter/setter pair on its parent.
  ///
  /// This is important because otherwise, trying to read or write the field
  /// would end up calling the getter or setter, and one of those might not even
  /// exist, resulting in a runtime error. Even if they did exist, that's the
  /// wrong behavior if a new field was declared.
  List<js_ast.Method> _emitVirtualFieldAccessor(Field field) {
    var virtualField = _classProperties!.virtualFields[field]!;
    var virtualFieldSymbol = _getSymbol(virtualField);
    var name = _declareMemberName(field);

    var getter = js.fun('function() { return this[#]; }', [virtualFieldSymbol]);
    var jsGetter = js_ast.Method(name, getter, isGetter: true)
      ..sourceInformation = _nodeStart(field);

    var body = <js_ast.Statement>[];
    var value = _emitIdentifier('value');
    var args = field.isFinal
        ? [js_ast.Super(), name, value]
        : [
            js_ast.This(),
            virtualFieldSymbol,
            if (isCovariantField(field))
              _emitCast(value, field.type)
            else
              value,
          ];
    body.add(js.call('#[#] = #', args).toStatement());
    var jsSetter = js_ast.Method(
      name,
      js_ast.Fun([value], js_ast.Block(body)),
      isSetter: true,
    )..sourceInformation = _nodeStart(field);

    return [jsGetter, jsSetter];
  }

  /// Provide Dart getters and setters that forward to the underlying native
  /// field.  Note that the Dart names are always symbolized to avoid
  /// conflicts.  They will be installed as extension methods on the underlying
  /// native type.
  List<js_ast.Method> _emitNativeFieldAccessors(Field field) {
    // TODO(vsm): Can this by meta-programmed?
    // E.g., dart.nativeField(symbol, jsName)
    // Alternatively, perhaps it could be meta-programmed directly in
    // dart.registerExtensions?
    var jsMethods = <js_ast.Method>[];
    assert(!field.isStatic);

    var name = _annotationName(field, isJSName) ?? field.name.text;
    // Generate getter
    var fn = js_ast.Fun([], js.block('{ return this.#; }', [name]));
    var method = js_ast.Method(_declareMemberName(field), fn, isGetter: true);
    jsMethods.add(method);

    // Generate setter
    if (!field.isFinal) {
      var value = _emitScopedId('value');
      fn = js_ast.Fun([value], js.block('{ this.# = #; }', [name, value]));
      method = js_ast.Method(_declareMemberName(field), fn, isSetter: true);
      jsMethods.add(method);
    }

    return jsMethods;
  }

  /// Emit a getter (or setter) that simply forwards to the superclass getter
  /// (or setter).
  ///
  /// This is needed because in ES6, if you only override a getter
  /// (alternatively, a setter), then there is an implicit override of the
  /// setter (alternatively, the getter) that does nothing.
  js_ast.Method? _emitSuperAccessorWrapper(
    Procedure member,
    Map<String, Procedure> getters,
    Map<String, Procedure> setters,
  ) {
    if (member.isAbstract) return null;

    var name = member.name.text;
    var memberName = _declareMemberName(member);
    if (member.isGetter) {
      if (!setters.containsKey(name) &&
          _classProperties!.inheritedSetters.contains(name)) {
        // Generate a setter that forwards to super.
        var fn = js.fun('function(value) { super[#] = value; }', [memberName]);
        return js_ast.Method(memberName, fn, isSetter: true);
      }
    } else {
      assert(member.isSetter);
      if (!getters.containsKey(name) &&
          _classProperties!.inheritedGetters.contains(name)) {
        // Generate a getter that forwards to super.
        var fn = js.fun('function() { return super[#]; }', [memberName]);
        return js_ast.Method(memberName, fn, isGetter: true);
      }
    }
    return null;
  }

  /// Support for adapting dart:core Iterable to ES6 versions.
  ///
  /// This lets them use for-of loops transparently:
  /// <https://github.com/lukehoban/es6features#iterators--forof>
  ///
  /// This will return `null` if the adapter was already added on a super type,
  /// otherwise it returns the adapter code.
  // TODO(jmesserly): should we adapt `Iterator` too?
  js_ast.Method? _emitIterable(Class c) {
    var iterable = _hierarchy.getClassAsInstanceOf(c, _coreTypes.iterableClass);
    if (iterable == null) return null;
    var superclass = c.superclass!;
    // If a parent had an `iterator` (concrete or abstract) or implements
    // Iterable, we know the adapter is already there, so we can skip it as a
    // simple code size optimization.
    var parent = _hierarchy.getDispatchTarget(superclass, Name('iterator'));
    if (parent != null) return null;

    var parentIterable = _hierarchy.getClassAsInstanceOf(
      superclass,
      _coreTypes.iterableClass,
    );
    if (parentIterable != null) return null;

    if (c.enclosingLibrary.importUri.isScheme('dart') &&
        c.procedures.any((m) => _jsExportName(m) == 'Symbol.iterator')) {
      return null;
    }

    // Otherwise, emit the adapter method, which wraps the Dart iterator in
    // an ES6 iterator.
    return js_ast.Method(
      js.call('Symbol.iterator'),
      // TODO(nshahan) Don't access values in `runtimeModule` outside of
      // `runtimeCall`.
      js.call('function() { return new #.JsIterator(this.#); }', [
            _runtimeModule,
            _emitMemberName('iterator', memberClass: _coreTypes.iterableClass),
          ])
          as js_ast.Fun,
    );
  }

  void _registerExtensionType(
    Class c,
    String jsPeerName,
    List<js_ast.Statement> body,
  ) {
    var className = _emitTopLevelName(c);
    if (_typeRep.isPrimitive(_coreTypes.nonNullableRawType(c))) {
      body.add(
        _runtimeStatement('definePrimitiveHashCode(#.prototype)', [className]),
      );
    }
    body.add(
      _runtimeStatement('registerExtension(#, #)', [
        js.string(jsPeerName),
        className,
      ]),
    );
  }

  void _emitTopLevelFields(List<Field> fields) {
    if (_isSdkInternalRuntime(_currentLibrary!)) {
      /// Treat dart:_runtime fields as safe to eagerly evaluate.
      // TODO(jmesserly): it'd be nice to avoid this special case.
      var lazyFields = <Field>[];
      var savedUri = _currentUri;

      // Helper functions to test if a constructor invocation is internal and
      // should be eagerly evaluated.
      bool isInternalConstructor(ConstructorInvocation node) {
        var type = node.getStaticType(_staticTypeContext) as InterfaceType;
        var library = type.classNode.enclosingLibrary;
        return _isSdkInternalRuntime(library);
      }

      for (var field in fields) {
        _staticTypeContext.enterMember(field);
        var init = field.initializer;
        if (init == null ||
            init is BasicLiteral ||
            init is ConstructorInvocation && isInternalConstructor(init) ||
            init is StaticInvocation && isInlineJS(init.target)) {
          if (init is ConstructorInvocation) {
            // This is an eagerly executed constructor invocation.  We need to
            // ensure the class is emitted before this statement.
            var type = init.getStaticType(_staticTypeContext) as InterfaceType;
            _emitClass(type.classNode);
          }
          _currentUri = field.fileUri;
          _moduleItems.add(
            js.statement('# = #;', [
              _emitTopLevelName(field),
              _visitInitializer(init, field.annotations),
            ]),
          );
        } else {
          lazyFields.add(field);
        }
        _staticTypeContext.leaveMember(field);
      }

      _currentUri = savedUri;
      fields = lazyFields;
    }

    if (fields.isEmpty) return;
    _moduleItems.add(
      _emitLazyMembers(
        _emitLibraryName(_currentLibrary!),
        fields,
        _emitTopLevelMemberName,
      ),
    );
  }

  js_ast.Statement _emitLazyMembers(
    js_ast.Expression objExpr,
    Iterable<Member> members,
    js_ast.LiteralString Function(Member) emitMemberName,
  ) {
    var accessors = <js_ast.Method>[];
    var savedUri = _currentUri;

    for (var member in members) {
      _currentUri = member.fileUri;
      _staticTypeContext.enterMember(member);
      var access = emitMemberName(member);
      memberNames[member] = access.valueWithoutQuotes;

      if (member is Field) {
        accessors.add(
          js_ast.Method(
              access,
              _emitStaticFieldInitializer(member),
              isGetter: true,
            )
            ..sourceInformation = _hoverComment(
              js_ast.PropertyAccess(objExpr, access),
              member.fileOffset,
              member.name.text.length,
            ),
        );
        if (!member.isFinal && !member.isConst) {
          // A dummy setter is still required to indicate writeable.
          accessors.add(
            js_ast.Method(
              access,
              js_ast.Fun([_emitIdentifier('value')], js_ast.Block(const [])),
              isSetter: true,
            ),
          );
        }
      } else if (member is Procedure) {
        accessors.add(
          js_ast.Method(
              access,
              _emitFunction(member.function, member.name.text),
              isGetter: member.isGetter,
              isSetter: member.isSetter,
            )
            ..sourceInformation = _hoverComment(
              js_ast.PropertyAccess(objExpr, access),
              member.fileOffset,
              member.name.text.length,
            ),
        );
      } else {
        throw UnsupportedError(
          'Unsupported lazy member type ${member.runtimeType}: $member',
        );
      }
      _staticTypeContext.leaveMember(member);
    }
    _currentUri = savedUri;

    return _runtimeStatement('defineLazy(#, { # })', [objExpr, accessors]);
  }

  js_ast.Fun _emitStaticFieldInitializer(Field field) {
    return js_ast.Fun(
      [],
      js_ast.Block(
        _withLetScope(() {
          return [
            js_ast.Return(
              _visitInitializer(field.initializer, field.annotations),
            ),
          ];
        }),
      ),
    );
  }

  List<js_ast.Statement> _withLetScope(
    List<js_ast.Statement> Function() visitBody,
  ) {
    var savedLetVariables = _letVariables;
    _letVariables = [];

    var body = visitBody();
    var letVars = _initLetVariables();
    if (letVars != null) body.insert(0, letVars);

    _letVariables = savedLetVariables;
    return body;
  }

  js_ast.PropertyAccess _emitTopLevelName(NamedNode n, {String suffix = ''}) {
    return _emitJSInterop(n) ??
        _emitTopLevelNameNoExternalInterop(n, suffix: suffix);
  }

  /// Like [_emitMemberName], but for declaration sites.
  ///
  /// Unlike call sites, we always have an element available, so we can use it
  /// directly rather than computing the relevant options for [_emitMemberName].
  js_ast.Expression _declareMemberName(Member m, {bool useExtension = false}) {
    var c = m.enclosingClass;
    var actualUseExtension =
        useExtension || (c != null && _extensionTypes.isNativeClass(c));
    return _emitMemberName(
      m.name.text,
      isStatic: m is Field ? m.isStatic : (m as Procedure).isStatic,
      useExtension: actualUseExtension,
      member: m,
    );
  }

  /// This handles member renaming for private names and operators.
  ///
  /// Private names are generated using ES6 symbols:
  ///
  ///     // At the top of the module:
  ///     let _x = Symbol('_x');
  ///     let _y = Symbol('_y');
  ///     ...
  ///
  ///     class Point {
  ///       Point(x, y) {
  ///         this[_x] = x;
  ///         this[_y] = y;
  ///       }
  ///       get x() { return this[_x]; }
  ///       get y() { return this[_y]; }
  ///     }
  ///
  /// For user-defined operators the following names are allowed:
  ///
  ///     <, >, <=, >=, ==, -, +, /, ~/, *, %, |, ^, &, <<, >>, >>>, []=, [], ~
  ///
  /// They generate code like:
  ///
  ///     x['+'](y)
  ///
  /// There are three exceptions: [], []= and unary -.
  /// The indexing operators we use `get` and `set` instead:
  ///
  ///     x.get('hi')
  ///     x.set('hi', 123)
  ///
  /// This follows the same pattern as ECMAScript 6 Map:
  /// <https://developer.mozilla.org/en-US/docs/Web/JavaScript/Reference/Global_Objects/Map>
  ///
  /// Unary minus looks like: `x._negate()`.
  ///
  /// Equality is a bit special, it is generated via the Dart `equals` runtime
  /// helper, that checks for null. The user defined method is called '=='.
  ///
  js_ast.Expression _emitMemberName(
    String name, {
    bool isStatic = false,
    bool? useExtension,
    Member? member,
    Class? memberClass,
  }) {
    // Static members skip the rename steps and may require JS interop renames.
    if (isStatic) {
      var memberName = _emitStaticMemberName(name, member);
      if (member != null && !isTearOffLowering(member)) {
        // No need to track the names of methods that were created by the CFE
        // lowering and don't exist in the original source code.
        memberNames[member] = memberName.valueWithoutQuotes;
      }
      return memberName;
    }

    // We allow some (illegal in Dart) member names to be used in our private
    // SDK code. These renames need to be included at every declaration,
    // including overrides in subclasses.
    if (member != null) {
      var runtimeName = _jsExportName(member);
      if (runtimeName != null) {
        var parts = runtimeName.split('.');
        // TODO(nshahan) Record the name for this member in memberNames.
        if (parts.length < 2) return _propertyName(runtimeName);

        js_ast.Expression result = _emitIdentifier(parts[0]);
        for (var i = 1; i < parts.length; i++) {
          result = js_ast.PropertyAccess(result, _propertyName(parts[i]));
        }
        // TODO(nshahan) Record the name for this member in memberNames.
        return result;
      }
    }

    memberClass ??= member?.enclosingClass;
    if (name.startsWith('_')) {
      // Use the library that this private member's name is scoped to.
      var memberLibrary =
          member?.name.library ??
          memberClass?.enclosingLibrary ??
          _currentLibrary!;
      if (member != null) {
        // TODO(40273) Move this name collection to another location.
        // We really only want to collect member names when the member is
        // created, not called.
        // Wrap the name as a symbol here so it matches what you would find at
        // runtime when you get all properties and symbols from an instance.
        memberNames[member] = 'Symbol($name)';
      }
      return _getSymbol(_emitPrivateNameSymbol(memberLibrary, name));
    }

    useExtension ??= _isSymbolizedMember(memberClass, name);
    name = js_ast.memberNameForDartMember(name, _isExternal(member));
    if (useExtension) {
      // TODO(nshahan) Record the name for this member in memberNames.
      return _getSymbol(_getExtensionSymbolInternal(name));
    }
    var memberName = _propertyName(name);
    if (member != null) {
      // TODO(40273) Move this name collection to another location.
      // We really only want to collect member names when the member is created,
      // not called.
      memberNames[member] = memberName.valueWithoutQuotes;
    }
    return memberName;
  }

  /// Don't symbolize native members that just forward to the underlying
  /// native member.  We limit this to non-renamed members as the receiver
  /// may be a mock type.
  ///
  /// Note, this is an underlying assumption here that, if another native type
  /// subtypes this one, it also forwards this member to its underlying native
  /// one without renaming.
  bool _isSymbolizedMember(Class? c, String name) {
    if (c == null) {
      return _isObjectMember(name);
    }
    c = _typeRep.getImplementationClass(_coreTypes.nonNullableRawType(c)) ?? c;
    if (_extensionTypes.isNativeClass(c)) {
      var member = _lookupForwardedMember(c, name);

      // Fields on a native class are implicitly native.
      // Methods/getters/setters are marked external/native.
      if (member is Field || _isExternal(member)) {
        // If the native member needs to be null-checked and we're running in
        // sound null-safety, we require symbolizing it in order to access the
        // null-check at the member definition.
        if (_isNullCheckableNative(member!)) return true;
        var jsName = _annotationName(member, isJSName);
        return jsName != null && jsName != name;
      } else {
        // Non-external members must be symbolized.
        return true;
      }
    }
    // If the receiver *may* be a native type (i.e., an interface allowed to
    // be implemented by a native class), conservatively symbolize - we don't
    // know whether it'll be implemented via forwarding.
    // TODO(vsm): Consider CHA here to be less conservative.
    return _extensionTypes.isNativeInterface(c);
  }

  final _forwardingCache = HashMap<Class, Map<String, Member?>>();

  Member? _lookupForwardedMember(Class c, String name) {
    // We only care about public methods.
    if (name.startsWith('_')) return null;

    var map = _forwardingCache.putIfAbsent(c, () => {});

    return map.putIfAbsent(
      name,
      () =>
          _hierarchy.getDispatchTarget(c, Name(name)) ??
          _hierarchy.getDispatchTarget(c, Name(name), setter: true),
    );
  }

  js_ast.LiteralString _emitStaticMemberName(String name, [NamedNode? member]) {
    if (member != null) {
      var jsName = _emitJSInteropExternalStaticMemberName(member);
      if (jsName != null) return jsName;

      // Allow the Dart SDK to assign names to statics with the @JSExportName
      // annotation.
      var exportName = _jsExportName(member);
      if (exportName != null) return _propertyName(exportName);
    }
    if (member is Procedure && member.isFactory) {
      return _constructorName(member.name.text);
    }
    switch (name) {
      // Reserved for the compiler to do `x as T`.
      case 'as':
      // Reserved for the SDK to compute `Type.toString()`.
      case 'name':
      // Reserved by JS, not a valid static member name.
      case 'prototype':
        name += '_';
      default:
        // All trailing underscores static names are reserved for the compiler
        // or SDK libraries.
        //
        // If user code uses them, add an extra `_`.
        //
        // This also avoids collision with the renames above, e.g. `static as`
        // and `static as_` will become `as_` and `as__`.
        if (name.endsWith('_')) {
          name += '_';
        }
    }
    return _propertyName(name);
  }

  /// If [f] is a function passed to JS, make it throw at runtime when called if
  /// it isn't wrapped with `allowInterop`.
  ///
  /// Arguments which are _directly_ wrapped at the site they are passed are
  /// unmodified.
  Expression _assertInterop(Expression f) {
    // Erasing any extension types here for legacy JS interop support but if
    // using the new extension type interop the type system requires that
    // `.toJS` was called.
    var type = f.getStaticType(_staticTypeContext).extensionTypeErasure;
    if (type is FunctionType ||
        (type is InterfaceType && type.classNode == _coreTypes.functionClass)) {
      if (!isAllowInterop(f)) {
        return StaticInvocation(
          _assertInteropMethod,
          Arguments([f], types: [type]),
        );
      }
    }
    return f;
  }

  /// Emit the name associated with external static members of interop classes.
  js_ast.LiteralString? _emitJSInteropExternalStaticMemberName(NamedNode n) {
    if (!usesJSInterop(n)) return null;
    if (n is Member && !n.isExternal) return null;
    var name = _annotationName(n, isJSInteropAnnotation) ?? getTopLevelName(n);
    assert(
      !name.contains('.'),
      'JS interop checker rejects dotted names on static class members',
    );
    return js.escapedString(name, "'");
  }

  /// Emit the top-level name associated with [n], which should not be an
  /// external interop member.
  js_ast.PropertyAccess _emitTopLevelNameNoExternalInterop(
    NamedNode n, {
    String suffix = '',
  }) {
    // Some native tests use top-level native methods.
    var isTopLevelNative = n is Member && isNative(n);
    return js_ast.PropertyAccess(
      isTopLevelNative
          ? _runtimeCall('global.self')
          : _emitLibraryName(getLibrary(n)),
      _emitTopLevelMemberName(n, suffix: suffix),
    );
  }

  /// Emits the member name portion of a top-level member.
  ///
  /// NOTE: usually you should use [_emitTopLevelName] instead of this. This
  /// function does not handle JS interop.
  js_ast.LiteralString _emitTopLevelMemberName(
    NamedNode n, {
    String suffix = '',
  }) {
    var name = _jsExportName(n) ?? getTopLevelName(n);
    return _propertyName(name + suffix);
  }

  bool _isExternal(Member? m) {
    // Corresponds to the names in memberNameForDartMember in
    // compiler/js_names.dart.
    const renamedJsMembers = ['prototype', 'constructor'];
    if (m is Procedure) {
      if (m.isExternal) return true;
      if (m.isNoSuchMethodForwarder) {
        if (renamedJsMembers.contains(m.name.text)) {
          return _hasExternalProcedure(m.enclosingClass!, m.name.text);
        }
      }
    }
    return false;
  }

  /// Returns true if anything up the class hierarchy externally defines a
  /// procedure with name = [name].
  ///
  /// Used to determine when we should alias Dart-JS reserved members
  /// (e.g., 'prototype' and 'constructor').
  bool _hasExternalProcedure(Class c, String name) {
    var classes = Queue<Class>()..add(c);

    while (classes.isNotEmpty) {
      var c = classes.removeFirst();
      var classesToCheck = [
        if (c.supertype != null) c.supertype!.classNode,
        for (var t in c.implementedTypes) t.classNode,
      ];
      classes.addAll(classesToCheck);
      for (var procedure in c.procedures) {
        if (procedure.name.text == name && !procedure.isNoSuchMethodForwarder) {
          return procedure.isExternal;
        }
      }
    }

    return false;
  }

  String? _jsNameWithoutGlobal(NamedNode n) {
    if (!usesJSInterop(n)) return null;
    var libraryJSName = _annotationName(getLibrary(n), isJSInteropAnnotation);
    var jsName =
        _annotationName(n, isJSInteropAnnotation) ?? getTopLevelName(n);
    return libraryJSName != null ? '$libraryJSName.$jsName' : jsName;
  }

  String? _emitJsNameWithoutGlobal(NamedNode n) {
    if (!usesJSInterop(n)) return null;
    _setEmitIfIncrementalLibrary(getLibrary(n));
    return _jsNameWithoutGlobal(n);
  }

  js_ast.PropertyAccess? _emitJSInterop(NamedNode n) {
    var jsName = _emitJsNameWithoutGlobal(n);
    if (jsName == null) return null;
    return _emitJSInteropForGlobal(jsName);
  }

  js_ast.PropertyAccess _emitJSInteropForGlobal(String name) {
    var parts = name.split('.');
    if (parts.isEmpty) parts = [''];
    js_ast.PropertyAccess? access;
    for (var part in parts) {
      access = js_ast.PropertyAccess(
        access ?? _runtimeCall('global'),
        js.escapedString(part, "'"),
      );
    }
    return access!;
  }

  void _emitLibraryProcedures(Library library) {
    var procedures = library.procedures
        .where(
          (p) => !p.isExternal && !p.isAbstract && !_isStaticInteropTearOff(p),
        )
        .toList();
    for (var p in procedures) {
      if (!p.isAccessor) {
        _moduleItems.add(_emitLibraryFunction(p));
      }
      // TODO(#57049): We tag all static members because we don't know if
      // they've been changed after a hot reload. This won't be necessary if we
      // can tag them during the delta diff phase.
      if (p.isStatic && _reifyTearoff(p) && !p.isExternal) {
        var nameExpr = _emitTopLevelName(p);
        _moduleItems.add(
          _emitFunctionTagged(
            nameExpr,
            p.function.computeThisFunctionType(p.enclosingLibrary.nonNullable),
            asLazy: true,
          ).toStatement(),
        );
      }
    }
    _emitLibraryAccessors(procedures.where((p) => p.isAccessor).toList());
  }

  /// Check whether [p] is a tear-off for an external or synthetic static
  /// interop member.
  ///
  /// Users are disallowed from using these tear-offs, so we should avoid
  /// emitting them.
  bool _isStaticInteropTearOff(Procedure p) {
    final extensionMember = _extensionIndex.getExtensionMemberForTearOff(p);
    if (extensionMember != null && extensionMember.asProcedure.isExternal) {
      return true;
    }
    final extensionTypeMember = _extensionIndex
        .getExtensionTypeMemberForTearOff(p);
    if (extensionTypeMember != null &&
        extensionTypeMember.asProcedure.isExternal) {
      return true;
    }
    final enclosingClass = p.enclosingClass;
    if (enclosingClass != null && isStaticInteropType(enclosingClass)) {
      // @staticInterop types can't use generative constructors, so we only
      // check for tear-offs of factories. The one exception is a tear-off of a
      // default constructor, which is disallowed on @staticInterop classes.
      final factoryName = extractConstructorNameFromTearOff(p.name);
      if (factoryName != null) {
        if (factoryName.isEmpty &&
            enclosingClass.constructors.any(
              (constructor) =>
                  constructor.isSynthetic && constructor.name.text.isEmpty,
            )) {
          return true;
        }
        if (enclosingClass.procedures.any(
          (procedure) =>
              procedure.isFactory &&
              procedure.isExternal &&
              procedure.name.text == factoryName,
        )) {
          return true;
        }
      }
    }
    return false;
  }

  void _emitLibraryAccessors(Iterable<Procedure> accessors) {
    if (accessors.isEmpty) return;
    _moduleItems.add(
      _runtimeStatement('copyProperties(#, { # })', [
        _emitLibraryName(_currentLibrary!),
        accessors.map(_emitLibraryAccessor).toList(),
      ]),
    );
  }

  js_ast.Method _emitLibraryAccessor(Procedure node) {
    var savedUri = _currentUri;
    _staticTypeContext.enterMember(node);
    _currentUri = node.fileUri;

    var name = node.name.text;
    memberNames[node] = name;
    var result = js_ast.Method(
      _propertyName(name),
      _emitFunction(node.function, name),
      isGetter: node.isGetter,
      isSetter: node.isSetter,
    )..sourceInformation = _nodeEnd(node.fileEndOffset);

    _currentUri = savedUri;
    _staticTypeContext.leaveMember(node);
    return result;
  }

  js_ast.Statement _emitLibraryFunction(Procedure p) {
    var savedUri = _currentUri;
    _staticTypeContext.enterMember(p);
    _currentUri = p.fileUri;

    var body = <js_ast.Statement>[];
    var fn = _emitFunction(
      p.function,
      p.name.text,
      functionBody: _toSourceLocation(p.fileOffset),
      functionEnd: _toSourceLocation(p.fileEndOffset),
    )..sourceInformation = _nodeEnd(p.fileEndOffset);

    if (_currentLibrary!.importUri.isScheme('dart') &&
        _isInlineJSFunction(p.function.body)) {
      fn = js_ast.simplifyPassThroughArrowFunCallBody(fn);
    }

    var nameExpr = _emitTopLevelName(p);
    var jsName = _safeFunctionNameForSafari(p.name.text, fn);
    var functionName = _emitScopedId(jsName);
    procedureIdentifiers[p] = functionName;
    body.add(
      js.statement('# = #', [nameExpr, js_ast.NamedFunction(functionName, fn)]),
    );

    _currentUri = savedUri;
    _staticTypeContext.leaveMember(p);

    if (_options.dynamicModule &&
        p.annotations.any((a) => _isEntrypointPragma(a, _coreTypes))) {
      if (_dynamicEntrypoint == null) {
        if (p.function.requiredParameterCount > 0) {
          // TODO(sigmund): this error should be caught by a kernel checker that
          // runs prior to DDC.
          throw StateError(
            'Entrypoint ${p.name.text} must accept being called '
            'with 0 arguments.',
          );
        } else {
          _dynamicEntrypoint = p;
        }
      } else {
        // TODO(sigmund): this error should be caught by a kernel checker that
        // runs prior to DDC.
        throw StateError('A module should define a single entrypoint.');
      }
    }

    return js_ast.Statement.from(body);
  }

  /// Choose a safe name for [fn].
  ///
  /// Most of the time we use [candidateName], except if the name collides
  /// with a parameter name and the function contains default parameter values.
  ///
  /// In ES6, functions containing default parameter values, which DDC
  /// generates when Dart uses positional optional parameters, cannot have
  /// two parameters with the same name. Because we have a similar restriction
  /// in Dart, this is not normally an issue we need to pay attention to.
  /// However, a bug in Safari makes it a syntax error to have the function
  /// name overlap with the parameter names as well. This rename works around
  /// such bug (dartbug.com/43520).
  static String _safeFunctionNameForSafari(
    String candidateName,
    js_ast.Fun fn,
  ) {
    if (fn.params.any((p) => p is js_ast.DestructuredVariable)) {
      while (fn.params.any((a) => a.parameterName == candidateName)) {
        candidateName = '$candidateName\$';
      }
    }
    return candidateName;
  }

  js_ast.Expression _emitFunctionTagged(
    js_ast.Expression fn,
    FunctionType type, {
    bool asLazy = false,
  }) {
    var typeRep = _emitType(
      // Avoid tagging a closure as Function? or Function*
      type.withDeclaredNullability(Nullability.nonNullable),
    );
    if (type.typeParameters.isEmpty) {
      return asLazy
          ? _runtimeCall('lazyFn(#, () => #)', [fn, typeRep])
          : _runtimeCall('fn(#, #)', [fn, typeRep]);
    } else {
      var typeParameterDefaults = [
        for (var parameter in type.typeParameters)
          _emitType(parameter.defaultType),
      ];
      var defaultInstantiatedBounds = _emitConstList(
        const DynamicType(),
        typeParameterDefaults,
      );
      return asLazy
          ? _runtimeCall('lazyGFn(#, () => #, () => #)', [
              fn,
              typeRep,
              defaultInstantiatedBounds,
            ])
          : _runtimeCall('gFn(#, #, #)', [
              fn,
              typeRep,
              defaultInstantiatedBounds,
            ]);
    }
  }

  /// Returns an expression that evaluates to the rti object from the dart:_rti
  /// library that represents [type].
  ///
  /// [emitJSInteropGenericClassTypeParametersAsAny] indicates that we should
  /// emit the statically declared type as a JS interop generic class's type
  /// argument (rather than substituting Any). Any is required for correctness
  /// in most cases except for uses in non-external JS interop factories.
  /// Note: This only applies to the old style package:js interop and isn't
  /// necessary for any forms of static JS interop.
  js_ast.Expression _emitType(
    DartType type, {
    bool emitJSInteropGenericClassTypeParametersAsAny = true,
  }) {
    /// Returns an expression that evaluates a type [recipe] within the type
    /// [environment].
    ///
    /// At runtime the expression will evaluate to an rti object.
    js_ast.Expression emitRtiEval(
      js_ast.Expression environment,
      String recipe,
    ) => js.call('#.#("$recipe")', [
      environment,
      _emitMemberName('_eval', memberClass: _rtiClass),
    ]);

    /// Returns an expression that binds a type [parameter] within the type
    /// [environment].
    ///
    /// At runtime the expression will evaluate to an rti object that has been
    /// extended to include the provided [parameter].
    js_ast.Expression emitRtiBind(
      js_ast.Expression environment,
      TypeParameter parameter,
    ) {
      return js.call('#.#(#)', [
        environment,
        _emitMemberName('_bind', memberClass: _rtiClass),
        _emitTypeParameter(parameter),
      ]);
    }

    /// Returns an expression that evaluates a type [recipe] in a type
    /// [environment] resulting in an rti object.
    js_ast.Expression evalInEnvironment(
      DDCTypeEnvironment environment,
      String recipe,
    ) {
      switch (environment) {
        case EmptyTypeEnvironment():
          // Cache ground types in the type table for fast lookup. The table
          // will lazily lookup the RTI object on first access and then replace
          // the lazy getter with the initialized RTI object.
          return _typeTable.nameType(
            type,
            js.call('#._Universe.eval(#, "$recipe", true)', [
              _emitLibraryName(_rtiLibrary),
              _runtimeCall('typeUniverse'),
            ]),
          );
        case BindingTypeEnvironment():
          js_ast.Expression env;
          if (environment.isSingleTypeParameter) {
            // An environment with a single type parameter can be simplified to
            // just that parameter.
            env = _emitTypeParameter(environment.functionTypeParameters.single);
            // Skip a no-op evaluation and just return the parameter.
            if (recipe == '0') return env;
          } else {
            var environmentTypes = environment.functionTypeParameters;
            // By convention we create a binding environment with "dynamic" as
            // the base.
            env = _emitType(const DynamicType());
            // Bind all type arguments to it.
            for (var typeParameter in environmentTypes) {
              env = emitRtiBind(env, typeParameter);
            }
          }
          return emitRtiEval(env, recipe);
        case RtiTypeEnvironment():
          // RTI type environments take the form of a preconstructed RTI that
          // is accessible via a known parameter name.
          var env = _rtiParam;
          return emitRtiEval(env, recipe);
        case ClassTypeEnvironment():
          // Class type environments are already constructed and attached to the
          // instance of a generic class.
          var env = js.call('#.instanceType(this)', [
            _emitLibraryName(_rtiLibrary),
          ]);
          return emitRtiEval(env, recipe);
        case ExtendedTypeEnvironment():
          // Class type environments are already constructed and attached to the
          // instance of a generic class, but function type parameters need to
          // be bound.
          var env = js.call('#.instanceType(this)', [
            _emitLibraryName(_rtiLibrary),
          ]);
          // Bind extra type parameters.
          for (var parameter in environment.functionTypeParameters) {
            env = emitRtiBind(env, parameter);
          }
          return emitRtiEval(env, recipe);
      }
      _typeCompilationError(
        type,
        'Unexpected DDCTypeEnvironment type (${environment.runtimeType}).',
      );
    }

    var normalizedType = _futureOrNormalizer.normalize(
      type.extensionTypeErasure,
    );
    try {
      var result = _typeRecipeGenerator.recipeInEnvironment(
        normalizedType,
        _currentTypeEnvironment,
        emitJSInteropGenericClassTypeParametersAsAny:
            emitJSInteropGenericClassTypeParametersAsAny,
      );
      var typeRep = evalInEnvironment(
        result.requiredEnvironment,
        result.recipe,
      );
      return typeRep;
    } on UnsupportedError catch (e) {
      _typeCompilationError(normalizedType, e.message ?? 'Unknown Error');
    }
  }

  js_ast.Expression _emitInvalidNode(Node node, [String message = '']) {
    if (message.isNotEmpty) message += ' ';
    return _runtimeCall('throwUnimplementedError(#)', [
      js.escapedString('node <${node.runtimeType}> $message`$node`'),
    ]);
  }

  /// Emits a reference to the class described by [type].
  ///
  /// The nullability of [type] is not considered because it is meaningless when
  /// describing a reference to the class itself.
  ///
  /// For generic classes, type arguments are not needed since they are
  /// resolved late via an RTI lookup.
  ///
  /// Note that for `package:js` types, this will emit the class we emitted
  /// using `_emitJSInteropClassNonExternalMembers`, and not the runtime type
  /// that we synthesize for `package:js` types.
  js_ast.Expression _emitClassRef(InterfaceType type) {
    var cls = type.classNode;
    _declareBeforeUse(cls);
    if (!_emittingClassExtends && type.typeArguments.isNotEmpty) {
      var genericName = _emitTopLevelNameNoExternalInterop(type.classNode);
      return js.call('#', [genericName]);
    }
    return _emitTopLevelNameNoExternalInterop(type.classNode);
  }

  Never _typeCompilationError(DartType type, String description) =>
      throw UnsupportedError(
        '$description Encountered while compiling '
        '${_currentLibrary!.fileUri}, which contains the type: $type.',
      );

  bool get _emittingClassExtends =>
      _currentClass != null && identical(_currentClass, _classEmittingExtends);

  /// Emits an expression that lets you access statics on a [type] from code.
  js_ast.Expression _emitConstructorName(InterfaceType type, Member c) {
    var isSyntheticDefault =
        c is Constructor && c.isSynthetic && c.name.text.isEmpty;
    // If it's an external constructor or synthetic default, use the JS
    // constructor.
    var jsConstructor = _emitJSInterop(type.classNode);
    if (jsConstructor != null && (c.isExternal || isSyntheticDefault)) {
      return jsConstructor;
    }
    // If it's non-external but belongs to an interop class, we want the class
    // reference we defined in `_emitJSInteropClassNonExternalMembers`.
    return js_ast.PropertyAccess(
      _emitClassRef(type),
      _constructorName(c.name.text),
    );
  }

  /// Emits an expression that lets you access statics on [c] from code.
  ///
  /// If [isExternal] is false, emits the non-external name.
  js_ast.Expression _emitStaticClassName(Class c, bool isExternal) {
    _declareBeforeUse(c);
    return isExternal
        ? _emitTopLevelName(c)
        : _emitTopLevelNameNoExternalInterop(c);
  }

  js_ast.Identifier _emitTypeParameter(
    /* TypeParameter | StructuralParameter */ Object t,
  ) {
    assert(t is TypeParameter || t is StructuralParameter);
    return _emitIdentifier(getTypeParameterName(t));
  }

  /// Set incremental mode for expression compilation.
  ///
  /// Called for each expression compilation to set the incremental mode
  /// and clear referenced items.
  ///
  /// Sets all tables and internal structures to incremental mode so
  /// only referenced items will be emitted in a generated function.
  ///
  /// The compiler cannot revert to non-incremental mode, and requires the
  /// original module to be already emitted by the same compiler instance.
  void _setIncrementalMode() {
    if (!_moduleEmitted) {
      throw StateError(
        'Cannot run in incremental mode before module completion',
      );
    }
    _incrementalModules.clear();
    _privateNames.clear();
    _symbolContainer.setIncrementalMode();
    _incrementalMode = true;

    _constTableCache = ModuleItemContainer<String>.asArray('C');
    _constLazyAccessors.clear();
    _constAliasCache.clear();

    _uriContainer = ModuleItemContainer<String>.asArray('I');

    _typeTable.typeContainer.setIncrementalMode();
  }

  /// Emits function after initial compilation.
  ///
  /// Emits function from kernel [functionNode] with name [name] in the context
  /// of [library] and [cls], after the initial compilation of the module is
  /// finished. For example, this happens in expression compilation during
  /// expression evaluation initiated by the user from the IDE and coordinated
  /// by the debugger.
  /// Triggers incremental mode, which only emits symbols, types, constants,
  /// libraries, and uris referenced in the expression compilation result.
  @override
  js_ast.Fun emitFunctionIncremental(
    List<ModuleItem> items,
    Library library,
    Class? cls,
    FunctionNode functionNode,
    String name,
  ) {
    // Setup context.
    _currentLibrary = library;
    _staticTypeContext.enterLibrary(_currentLibrary!);
    _currentClass = cls;
    // Generic parameters should be evaluated in a class environment if
    // provided. Otherwise we default to an empty type environment.
    if (cls != null) {
      _currentTypeEnvironment = ClassTypeEnvironment(cls.typeParameters);
    }

    // Keep all symbols in containers.
    _containerizeSymbols = true;

    // Set all tables to incremental mode, so we can only emit elements that
    // were referenced the compiled code for the expression.
    _setIncrementalMode();

    // Do not add formal parameter checks for the top-level synthetic function
    // generated for expression evaluation, as those parameters are a set of
    // variables from the current scope, and should already be checked in the
    // original code.
    _checkParameters = false;

    // Emit function while recoding elements accessed from tables.
    var fun = _emitFunction(functionNode, name);

    var extensionSymbols = <js_ast.Statement>[];
    _emitExtensionSymbols(extensionSymbols);

    // Add all elements from tables accessed in the function
    var body = js_ast.Block([
      ...extensionSymbols,
      ..._typeTable.dischargeBoundTypes(),
      ..._symbolContainer.emit(),
      ..._emitConstTable(),
      ..._uriContainer.emit(),
      ...fun.body.statements,
    ]);

    // Import all necessary libraries, including libraries accessed from the
    // current module and libraries accessed from the type table.
    for (var library in _typeTable.incrementalLibraries()) {
      _setEmitIfIncrementalLibrary(library);
    }
    _emitImports(items);
    _emitExportsAsImports(items, _currentLibrary!);

    return js_ast.Fun(fun.params, body);
  }

  List<js_ast.Statement> _emitConstTable() {
    var constTable = <js_ast.Statement>[];
    if (_constLazyAccessors.isNotEmpty) {
      constTable.add(
        js.statement('const # = Object.create(null);', [_constTable]),
      );

      constTable.add(
        _runtimeStatement('defineLazy(#, { # })', [
          _constTable,
          _constLazyAccessors,
        ]),
      );

      constTable.addAll(_constTableCache.emit());
    }
    return constTable;
  }

  js_ast.Fun _emitFunction(
    FunctionNode f,
    String? name, {
    SourceLocation? functionEnd,
    SourceLocation? functionBody,
  }) {
    var savedTypeEnvironment = _currentTypeEnvironment;
    if (f.typeParameters.isNotEmpty) {
      _currentTypeEnvironment = _currentTypeEnvironment.extend(
        f.typeParameters,
      );
    }
    var formals = _emitParameters(f);
    var typeFormals = _emitTypeFormals(f.typeParameters);

    var parent = f.parent;
    if (_reifyGenericFunction(parent is Member ? parent : null)) {
      formals.insertAll(0, typeFormals);
    }

    // TODO(jmesserly): need a way of determining if parameters are
    // potentially mutated in Kernel. For now we assume all parameters are.
    _enterFunction(name, formals, () => true);

    var block = js_ast.Block(
      _withCurrentFunction(f, () {
        final bodyPrefix = _emitArgumentInitializers(f, name);

        // Do the async transformation before adding parameter initialization
        // logic. Any parameter initialization should be performed synchronously
        // before the async body is evaluated.
        final bodyFn = js_ast.Fun(
          formals,
          js_ast.Block([_emitFunctionScopedBody(f)]),
        );
        final rewrittenFunction = _rewriteAsyncFunction(
          bodyFn,
          f.asyncMarker,
          name,
          f.emittedValueType,
          functionEnd: functionEnd,
          functionBody: functionBody,
          bodyPrefix: bodyPrefix,
        );
        formals = rewrittenFunction.params;
        return rewrittenFunction.body.statements;
      }),
    );

    block = _exitFunction(formals, block);
    var fn = js_ast.Fun(formals, block);

    _currentTypeEnvironment = savedTypeEnvironment;
    return fn;
  }

  /// Transforms [fun]'s body to support async execution if the function is
  /// async, sync*, or async*.
  ///
  /// [bodyPrefix] will get prepended to the body of the rewritten function and
  /// any references to parameters within it will be replaced with the correct
  /// temporary ID for that parameter.
  js_ast.Fun _rewriteAsyncFunction(
    js_ast.Fun fun,
    AsyncMarker asyncMarker,
    String? name,
    DartType? asyncType, {
    SourceLocation? functionEnd,
    SourceLocation? functionBody,
    List<js_ast.Statement>? bodyPrefix,
  }) {
    AsyncRewriterBase? asyncRewriter;
    final bodyName = _emitScopedId('t\$async${name ?? 'Body'}');
    switch (asyncMarker) {
      case AsyncMarker.Sync:
        break;
      case AsyncMarker.Async:
        asyncRewriter = AsyncRewriter(
          asyncStart: _emitTopLevelNameNoExternalInterop(_asyncStartMember),
          asyncAwait: _emitTopLevelNameNoExternalInterop(_asyncAwaitMember),
          asyncReturn: _emitTopLevelNameNoExternalInterop(_asyncReturnMember),
          asyncRethrow: _emitTopLevelNameNoExternalInterop(_asyncRethrowMember),
          completerFactory: _emitTopLevelNameNoExternalInterop(
            _asyncMakeCompleterMember,
          ),
          completerFactoryTypeArguments: [_emitType(asyncType!)],
          wrapBody: _emitTopLevelNameNoExternalInterop(
            _asyncWrapJsFunctionMember,
          ),
          bodyName: bodyName,
        );
      case AsyncMarker.SyncStar:
        asyncRewriter = SyncStarRewriter(
          makeSyncStarIterable: _emitTopLevelNameNoExternalInterop(
            _syncStarMakeIterableMember,
          ),
          syncStarIterableTypeArgument: _emitType(asyncType!),
          iteratorCurrentValueProperty: _emitMemberName(
            '_current',
            member: _syncStarIteratorCurrentMember,
          ),
          iteratorDatumProperty: _emitMemberName(
            '_datum',
            member: _syncStarIteratorDatumMember,
          ),
          yieldStarSelector: _emitMemberName(
            '_yieldStar',
            member: _syncStarIteratorYieldStarMember,
          ),
          bodyName: bodyName,
        );
      case AsyncMarker.AsyncStar:
        asyncRewriter = AsyncStarRewriter(
          asyncStarHelper: _emitTopLevelNameNoExternalInterop(
            _asyncStarHelperMember,
          ),
          streamOfController: _emitTopLevelNameNoExternalInterop(
            _asyncStreamOfControllerMember,
          ),
          newController: _emitTopLevelNameNoExternalInterop(
            _asyncMakeAsyncStarStreamControllerMember,
          ),
          newControllerTypeArguments: [_emitType(asyncType!)],
          yieldExpression: _emitStaticGet(
            _asyncIterationMarkerYieldSingleMember,
          ),
          yieldStarExpression: _emitStaticGet(
            _asyncIterationMarkerYieldStarMember,
          ),
          wrapBody: _emitTopLevelNameNoExternalInterop(
            _asyncWrapJsFunctionMember,
          ),
          bodyName: bodyName,
        );
    }
    if (asyncRewriter != null) {
      return asyncRewriter.rewrite(
        fun,
        functionBody,
        functionEnd,
        bodyPrefix: bodyPrefix,
      );
    } else if (bodyPrefix != null) {
      fun.body.statements.insertAll(0, bodyPrefix);
    }
    return fun;
  }

  js_ast.Parameter _emitParameter(
    VariableDeclaration node, {
    bool withoutInitializer = false,
  }) {
    var initializer = node.initializer;
    var id = _emitVariableDef(node);
    if (initializer == null || withoutInitializer) return id;
    return js_ast.DestructuredVariable(
      name: id,
      defaultValue: _visitExpression(initializer),
    );
  }

  List<js_ast.Parameter> _emitParameters(
    FunctionNode f, {
    bool isForwarding = false,
  }) {
    // Destructure optional positional parameters in place.
    // Given:
    //  - (arg1, arg2, [opt1, opt2 = def2])
    // Emit:
    //  - (arg1, arg2, opt1 = null, opt2 = def2)
    // Note, if [isForwarding] is set, omit initializers as this actually a
    // forwarded call not a parameter list. E.g., the second in:
    //  - foo(arg1, opt1 = def1) => super(arg1, opt1).
    var positional = f.positionalParameters;
    var result = List<js_ast.Parameter>.of(
      positional.map(
        (p) => _emitParameter(p, withoutInitializer: isForwarding),
      ),
    );
    if (positional.isNotEmpty &&
        f.requiredParameterCount == positional.length &&
        positional.last.annotations.any(isJsRestAnnotation)) {
      result.last = js_ast.RestParameter(result.last as js_ast.Identifier);
    }
    if (f.namedParameters.isNotEmpty) result.add(_namedArgumentTemp);
    return result;
  }

  List<js_ast.Identifier> _emitTypeFormals(
    List</*TypeParameter | StructuralParameter */ Object> typeFormals,
  ) {
    assert(
      typeFormals is List<TypeParameter> ||
          typeFormals is List<StructuralParameter>,
    );
    return typeFormals
        .map((t) => _emitIdentifier(getTypeParameterName(t)))
        .toList();
  }

  List<js_ast.Statement> _withCurrentFunction(
    FunctionNode fn,
    List<js_ast.Statement> Function() action,
  ) {
    var savedFunction = _currentFunction;
    _currentFunction = fn;
    _nullableInference.enterFunction(fn);
    var result = _withLetScope(action);
    _nullableInference.exitFunction(fn);
    _currentFunction = savedFunction;
    return result;
  }

  T _superDisallowed<T>(T Function() action) {
    var savedSuperAllowed = _superAllowed;
    _superAllowed = false;
    var result = action();
    _superAllowed = savedSuperAllowed;
    return result;
  }

  /// Executes [action] in context of the current [member].
  ///
  /// Saves and restores important context information about the member
  /// that can be used to generate code inside the body of the member.
  T _withMethodDeclarationContext<T>(Procedure member, T Function() action) {
    // Mixin applications require using 'super' in calls to members of
    // the super class. Store this information to disable non-virtual
    // super field access optimization when compiling the member body.
    var savedOptimizeNonVirtualFieldAccess = _optimizeNonVirtualFieldAccess;
    _optimizeNonVirtualFieldAccess =
        member.stubKind != ProcedureStubKind.ConcreteMixinStub;
    var result = action();
    _optimizeNonVirtualFieldAccess = savedOptimizeNonVirtualFieldAccess;
    return result;
  }

  /// Returns true if the underlying type does not accept a null value.
  bool _mustBeNonNullable(DartType type) =>
      type.nullability == Nullability.nonNullable;

  /// Emits argument initializers, which handles optional/named args, as well
  /// as generic type checks needed due to our covariance.
  List<js_ast.Statement> _emitArgumentInitializers(
    FunctionNode f,
    String? name,
  ) {
    var body = <js_ast.Statement>[];

    _emitCovarianceBoundsCheck(f.typeParameters, body);

    void initParameter(
      VariableDeclaration p,
      js_ast.Identifier jsParam,
      bool isOptional,
    ) {
      // When the parameter is covariant, insert the null check before the
      // covariant cast to avoid a TypeError when testing equality with null.
      if (name == '==') {
        // In Dart `operator ==` methods are not called with a null argument.
        // This is handled before calling them. For performance reasons, we push
        // this check inside the method, to simplify our `equals` helper.
        //
        // TODO(jmesserly): in most cases this check is not necessary, because
        // the Dart code already handles it (typically by an `is` check).
        // Eliminate it when possible.
        body.add(js.statement('if (# == null) return false;', [jsParam]));
      }
      if (isCovariantParameter(p) ||
          // TODO(52582): This should be unreachable once the CFE ensures that
          // redirecting factories parameter types match the target constructor.
          // Matches dart2js check semantics for redirecting factory tearoffs.
          // If a non-nullable optional argument with a null initializer is
          // detected, we add an additional covariant check at runtime.
          (f.parent is Procedure &&
              isOptional &&
              isConstructorTearOffLowering(f.parent as Procedure) &&
              !p.type.isPotentiallyNullable &&
              !p.initializer!
                  .getStaticType(_staticTypeContext)
                  .isPotentiallyNonNullable)) {
        var castExpr = _emitCast(jsParam, p.type);
        if (!identical(castExpr, jsParam)) body.add(castExpr.toStatement());
      }

      if (name == '==') return;

      if (_annotatedNullCheck(p.annotations)) {
        body.add(_nullParameterCheck(jsParam));
      }
    }

    var counter = 0;
    for (var p in f.positionalParameters) {
      var jsParam = _emitVariableRef(p);
      if (_checkParameters) {
        initParameter(p, jsParam, counter >= f.requiredParameterCount);
      }
      counter++;
    }
    for (var p in f.namedParameters) {
      // Parameters will be passed using their real names, not the (possibly
      // renamed) local variable.
      var jsParam = _emitVariableDef(p);
      var paramName = _propertyName(p.name!);
      var defaultValue = _defaultParamValue(p);
      body.add(
        js.statement('let # = # && # ? #.# : #;', [
          jsParam,
          _namedArgumentTemp,
          _namedArgumentProbe(paramName),
          _namedArgumentTemp,
          paramName,
          defaultValue,
        ]),
      );

      if (_checkParameters) {
        initParameter(p, jsParam, !p.isRequired);
      }
    }

    // '_checkParameters = false' is only needed once, while processing formal
    // parameters of the synthetic function from expression evaluation - it
    // will be called from emitFunctionIncremental, which is a top-level API
    // for expression compilation.
    // Here we either are done with processing those formals, or compiling
    // something else (in which case _checkParameters is already true).
    _checkParameters = true;
    return body;
  }

  bool _annotatedNullCheck(List<Expression> annotations) =>
      annotations.any(_nullableInference.isNullCheckAnnotation);

  bool _reifyGenericFunction(Member? m) =>
      m == null ||
      // JS interop members should not pass type arguments.
      !isJsMember(m) &&
          !(m.enclosingLibrary.importUri.isScheme('dart') &&
              m.annotations.any(
                (a) => isBuiltinAnnotation(a, '_js_helper', 'NoReifyGeneric'),
              ));

  js_ast.Statement _nullParameterCheck(js_ast.Expression param) {
    var call = _runtimeCall('argumentError((#))', [param]);
    return js.statement('if (# == null) #;', [param, call]);
  }

  js_ast.Expression _defaultParamValue(VariableDeclaration p) {
    if (p.initializer != null) {
      return _visitExpression(p.initializer!);
    } else {
      return js_ast.LiteralNull();
    }
  }

  /// Returns a test for the existence of [propertyName] in the named argument
  /// package.
  js_ast.Expression _namedArgumentProbe(js_ast.LiteralString propertyName) =>
      // If the name collides with the names in the native JavaScript object
      // prototype then use a slower but more direct test to avoid
      // accidentally finding a value up the prototype chain.
      js_ast.objectProperties.contains(propertyName.valueWithoutQuotes)
      ? _runtimeCall('hOP.call(#, #)', [_namedArgumentTemp, propertyName])
      : js.call('# in #', [propertyName, _namedArgumentTemp]);

  void _emitCovarianceBoundsCheck(
    List</* TypeParameter | StructuralParameter */ Object> typeFormals,
    List<js_ast.Statement> body,
  ) {
    assert(
      typeFormals is List<TypeParameter> ||
          typeFormals is List<StructuralParameter>,
    );
    for (var t in typeFormals) {
      bool? isCovariantByClass;
      DartType bound;
      String name;
      DartType typeParameterType;
      if (t is TypeParameter) {
        isCovariantByClass = t.isCovariantByClass;
        bound = t.bound.extensionTypeErasure;
        name = t.name!;
        typeParameterType = TypeParameterType(t, Nullability.undetermined);
      } else {
        t as StructuralParameter;
        bound = t.bound.extensionTypeErasure;
        name = t.name!;
        typeParameterType = StructuralParameterType(
          t,
          Nullability.undetermined,
        );
      }

      if (isCovariantByClass != null &&
          isCovariantByClass &&
          !_types.isTop(bound)) {
        body.add(
          _runtimeStatement('checkTypeBound(#, #, #)', [
            _emitType(typeParameterType),
            _emitType(bound),
            _propertyName(name),
          ]),
        );
      }
    }
  }

  js_ast.Statement _visitStatement(Statement s) {
    var result = s.accept(this);

    // In most cases, a Dart expression statement with a child expression
    // compile to a JS expression statement with a child expression.
    //
    //   ExpressionStatement                         js_ast.ExpressionStatement
    //            |           --> compiles to -->                 |
    //        Expression                                  js_ast.Expression
    //
    // Both the expression statement and child expression nodes contain their
    // own source location information.
    //
    // In the case of a debugger() call, the code compiles to a single node.
    //
    //   ExpressionStatement                         js_ast.DebuggerStatement
    //            |           --> compiles to -->
    //        Expression
    //
    // The js_ast.DebuggerStatement already has the correct source information
    // attached so we avoid overwriting with the incorrect source location from
    // [s].
    // TODO(jmesserly): is the `is! Block` still necessary?
    if (!(s is Block || result is js_ast.DebuggerStatement)) {
      result.sourceInformation ??= _nodeStart(s);
    }

    // The statement might be the target of a break or continue with a label.
    var name = _labelNames[s];
    if (name != null) result = js_ast.LabeledStatement(name, result);
    return result;
  }

  js_ast.Statement _emitFunctionScopedBody(FunctionNode f) {
    var jsBody = _visitStatement(f.body!);
    return _emitScopedBody(f, jsBody);
  }

  js_ast.Statement _emitScopedBody(FunctionNode f, js_ast.Statement body) {
    if (f.positionalParameters.isNotEmpty || f.namedParameters.isNotEmpty) {
      // Handle shadowing of parameters by local variables, which is allowed in
      // Dart but not in JS.
      //
      // We need this for all function types, including generator-based ones
      // (sync*/async/async*). Our code generator assumes it can emit names for
      // named argument initialization, and sync* functions also emit locally
      // modified parameters into the function's scope.
      var parameterNames = {
        for (var p in f.positionalParameters) p.name!,
        for (var p in f.namedParameters) p.name!,
      };

      return body.toScopedBlock(parameterNames);
    }
    return body;
  }

  /// Visits [nodes] with [_visitExpression].
  List<js_ast.Expression> _visitExpressionList(Iterable<Expression> nodes) {
    return nodes.map(_visitExpression).toList();
  }

  /// Generates an expression for a boolean conversion context (if, while, &&,
  /// etc.), where conversions and null checks are implemented via `dart.test`
  /// to give a more helpful message.
  // TODO(sra): When nullablility is available earlier, it would be cleaner to
  // build an input AST where the boolean conversion is a single AST node.
  js_ast.Expression _visitTest(Expression node) {
    if (node is Not) {
      return visitNot(node);
    }
    if (node is LogicalExpression) {
      js_ast.Expression shortCircuit(String code) {
        return js.call(code, [_visitTest(node.left), _visitTest(node.right)]);
      }

      var op = node.operatorEnum;
      if (op == LogicalExpressionOperator.AND) return shortCircuit('# && #');
      if (op == LogicalExpressionOperator.OR) return shortCircuit('# || #');
    }

    if (node is AsExpression && node.isTypeError) {
      assert(
        node.getStaticType(_staticTypeContext) ==
            _types.coreTypes.boolNonNullableRawType,
      );
      return _runtimeCall('dtest(#)', [_visitExpression(node.operand)]);
    }

    var result = _visitExpression(node);
    if (_isNullable(node)) result = _runtimeCall('test(#)', [result]);
    return result;
  }

  js_ast.Expression _visitExpression(Expression e) {
    if (e is ConstantExpression) {
      return visitConstant(e.constant);
    }
    var result = e.accept(this);
    result.sourceInformation ??= _nodeStart(e);
    return result;
  }

  /// Gets the start position of [node] for use in source mapping.
  ///
  /// This is the most common kind of marking, and is used for most expressions
  /// and statements.
  SourceLocation? _nodeStart(TreeNode node) => node is StringConcatenation
      // Manually selecting the location of the first element to work around the
      // location on the StringConcatenation node that points to the end of
      // String. See https://github.com/dart-lang/sdk/issues/55690.
      ? _toSourceLocation(node.expressions.first.fileOffset)
      : _toSourceLocation(node.fileOffset);

  /// Gets the end position of [node] for use in source mapping.
  ///
  /// This is mainly used for things that compile to JS functions. JS wants a
  /// marking on the end of all functions for stepping purposes.
  ///
  /// This can be used to complete a hover span, when we know the start position
  /// has already been emitted. For example, `foo.bar` we only need to mark the
  /// end of `.bar` to ensure `foo.bar` has a hover tooltip.
  NodeEnd? _nodeEnd(int endOffset) {
    var loc = _toSourceLocation(endOffset);
    return loc != null ? NodeEnd(loc) : null;
  }

  /// Combines [_nodeStart] with the variable name length to produce a hoverable
  /// span for the variable.
  //
  // TODO(jmesserly): we need a lot more nodes to support hover.
  NodeSpan? _variableSpan(int offset, int nameLength) {
    var start = _toSourceLocation(offset);
    var end = _toSourceLocation(offset + nameLength);
    return start != null && end != null ? NodeSpan(start, end) : null;
  }

  SourceLocation? _toSourceLocation(int offset) {
    if (offset == -1) return null;
    var fileUri = _currentUri;
    if (fileUri == null) return null;
    try {
      var loc = _component.getLocation(fileUri, offset);
      if (loc == null || loc.line < 0) return null;
      return SourceLocation(
        offset,
        sourceUrl: fileUri,
        line: loc.line - 1,
        column: loc.column - 1,
      );
    } on StateError catch (_) {
      // TODO(jmesserly): figure out why this is throwing. Perhaps the file URI
      // and offset are mismatched and don't correspond to the same source?
      return null;
    } on RangeError catch (_) {
      return null;
    }
  }

  /// Adds a hover comment for Dart node using JS expression [expr], where
  /// that expression would not otherwise not be generated into source code.
  ///
  /// For example, top-level and static fields are defined as lazy properties,
  /// on the library/class, so their access expressions do not appear in the
  /// source code.
  HoverComment? _hoverComment(
    js_ast.Expression expr,
    int offset,
    int nameLength,
  ) {
    var start = _toSourceLocation(offset);
    var end = _toSourceLocation(offset + nameLength);
    return start != null && end != null ? HoverComment(expr, start, end) : null;
  }

  @override
  js_ast.Statement visitExpressionStatement(ExpressionStatement node) {
    var expr = node.expression;
    if (expr is StaticInvocation) {
      if (isInlineJS(expr.target)) {
        return _emitInlineJSCode(expr).toStatement();
      }
      if (_isDebuggerCall(expr.target)) {
        return _emitDebuggerCall(expr).toStatement();
      }
    }
    return _visitExpression(expr).toStatement();
  }

  @override
  js_ast.Statement visitBlock(Block node) {
    // If this is the block body of a function, don't mark it as a separate
    // scope, because the function is the scope. This avoids generating an
    // unnecessary nested block.
    //
    // NOTE: we do sometimes need to handle this because Dart and JS rules are
    // slightly different (in Dart, there is a nested scope), but that's handled
    // by _emitSyncFunctionBody.
    var isScope = !identical(node.parent, _currentFunction);
    return js_ast.Block(
      node.statements.map(_visitStatement).toList(),
      isScope: isScope,
    );
  }

  @override
  js_ast.Statement visitEmptyStatement(EmptyStatement node) =>
      js_ast.EmptyStatement();

  @override
  js_ast.Statement visitAssertBlock(AssertBlock node) {
    // AssertBlocks are introduced by the VM-specific async elimination
    // transformation.  We do not expect them to arise here.
    throw UnsupportedError('compilation of an assert block');
  }

  // Replace a string `uri` literal with a cached top-level variable containing
  // the value to reduce overall code size.
  js_ast.Expression _cacheUri(String uri) {
    if (!_uriContainer.contains(uri)) {
      _uriContainer[uri] = js_ast.LiteralString('"$uri"');
    }
    _uriContainer.setEmitIfIncremental(uri);
    return _uriContainer.access(uri);
  }

  @override
  js_ast.Statement visitAssertStatement(AssertStatement node) {
    if (!_options.enableAsserts) return js_ast.EmptyStatement();
    var condition = node.condition;
    var conditionType = condition
        .getStaticType(_staticTypeContext)
        .extensionTypeErasure;
    var jsCondition = _visitExpression(condition);

    if (conditionType != _coreTypes.boolNullableRawType &&
        conditionType != _coreTypes.boolNonNullableRawType) {
      jsCondition = _runtimeCall('dtest(#)', [jsCondition]);
    } else if (_isNullable(condition)) {
      // TODO(nshahan): Is this branch even reachable in null safe code?
      jsCondition = _runtimeCall('test(#)', [jsCondition]);
    }

    SourceLocation? location;
    late String conditionSource;
    var assertLocation = node.location;
    if (assertLocation != null) {
      var fileUri = assertLocation.file;
      var source = node.enclosingComponent!.uriToSource[fileUri]!.text;
      conditionSource = source.substring(
        node.conditionStartOffset,
        node.conditionEndOffset,
      );
      // Assertions that appear in debugger expressions have a synthetic Uri
      // that is different than the current library where the expression will
      // be evaluated.
      var savedUri = _currentUri;
      _currentUri = fileUri;
      location = _toSourceLocation(node.conditionStartOffset)!;
      _currentUri = savedUri;
    } else {
      // If the location is ever null, only show the error with the condition
      // AST instead of the source.
      conditionSource = node.condition.toString();
    }
    return js.statement(' if (!#) #;', [
      jsCondition,
      _runtimeCall('assertFailed(#, #, #, #, #)', [
        if (node.message == null)
          js_ast.LiteralNull()
        else
          _visitExpression(node.message!),
        if (location == null)
          _cacheUri('<unknown source>')
        else
          _cacheUri(location.sourceUrl.toString()),
        // Lines and columns are typically printed with 1 based indexing.
        js.number(location == null ? -1 : location.line + 1),
        js.number(location == null ? -1 : location.column + 1),
        js.escapedString(conditionSource),
      ]),
    ]);
  }

  bool _isBreakable(Statement stmt) {
    // These are conservatively the things that compile to things that can be
    // the target of a break without a label.
    return stmt is ForStatement ||
        stmt is WhileStatement ||
        stmt is DoStatement ||
        stmt is ForInStatement ||
        stmt is SwitchStatement;
  }

  @override
  js_ast.Statement visitLabeledStatement(LabeledStatement node) {
    List<LabeledStatement>? saved;
    // If the effective target is known then this statement is either contained
    // in a labeled statement or a loop.  It has already been processed when
    // the enclosing statement was visited.
    if (!_effectiveTargets.containsKey(node)) {
      // Find the effective target by bypassing and collecting labeled
      // statements.
      var statements = [node];
      var target = node.body;
      while (target is LabeledStatement) {
        var labeled = target;
        statements.add(labeled);
        target = labeled.body;
      }
      for (var statement in statements) {
        _effectiveTargets[statement] = target;
      }

      // If the effective target will compile to something that can have a
      // break from it without a label (e.g., a loop but not a block), then any
      // of the labeled statements can have a break from them by breaking from
      // the effective target.  Otherwise breaks will need a label and a break
      // without a label can still target an outer breakable so the list of
      // current break targets does not change.
      if (_isBreakable(target)) {
        saved = _currentBreakTargets;
        _currentBreakTargets = statements;
      }
    }

    var result = _visitStatement(node.body);
    if (saved != null) _currentBreakTargets = saved;
    return result;
  }

  @override
  js_ast.Statement visitBreakStatement(BreakStatement node) {
    // Switch statements with continue labels must explicitly break to their
    // implicit label due to their being wrapped in a loop.
    if (_inLabeledContinueSwitch &&
        _switchLabelStates.containsKey(node.target.body)) {
      return js_ast.Break(_switchLabelStates[node.target.body]!.label);
    }
    // Can it be compiled to a break without a label?
    if (_currentBreakTargets.contains(node.target)) {
      return js_ast.Break(null);
    }
    // Can it be compiled to a continue without a label?
    if (_currentContinueTargets.contains(node.target)) {
      return js_ast.Continue(null);
    }

    // Ensure the effective target is labeled.  Labels are named globally per
    // Kernel binary.
    //
    // TODO(markzipan): Retrieve the real label name with source offsets
    var target = _effectiveTargets[node.target];
    var name = _labelNames[target!];
    if (name == null) _labelNames[target] = name = 'L${_labelNames.length}';

    // It is a break if the target labeled statement encloses the effective
    // target.
    Statement current = node.target;
    while (current is LabeledStatement) {
      current = current.body;
    }
    if (identical(current, target)) {
      return js_ast.Break(name);
    }
    // Otherwise it is a continue.
    return js_ast.Continue(name);
  }

  // Labeled loop bodies can be the target of a continue without a label
  // (targeting the loop).  Find the outermost non-labeled statement starting
  // from body and record all the intermediate labeled statements as continue
  // targets.
  Statement _effectiveBodyOf(Statement loop, Statement body) {
    // In a loop whose body is not labeled, this list should be empty because
    // it is not possible to continue to an outer loop without a label.
    _currentContinueTargets = <LabeledStatement>[];
    while (body is LabeledStatement) {
      var labeled = body;
      _currentContinueTargets.add(labeled);
      _effectiveTargets[labeled] = loop;
      body = labeled.body;
    }
    return body;
  }

  T _translateLoop<T extends js_ast.Statement>(
    Statement node,
    T Function() action,
  ) {
    List<LabeledStatement>? savedBreakTargets;
    if (_currentBreakTargets.isNotEmpty &&
        _effectiveTargets[_currentBreakTargets.first] != node) {
      // If breaking without a label targets some other (outer) loop, then
      // this loop prevents breaking to that loop without a label.  This loop
      // was not labeled for a break in Kernel, otherwise it would be the
      // effective target of the current break targets, so it is not itself the
      // target of a break.
      savedBreakTargets = _currentBreakTargets;
      _currentBreakTargets = <LabeledStatement>[];
    }
    var savedContinueTargets = _currentContinueTargets;
    var result = action();
    if (savedBreakTargets != null) _currentBreakTargets = savedBreakTargets;
    _currentContinueTargets = savedContinueTargets;
    return result;
  }

  @override
  js_ast.While visitWhileStatement(WhileStatement node) {
    return _translateLoop(node, () {
      var condition = _visitTest(node.condition);
      var body = _visitScope(_effectiveBodyOf(node, node.body));
      return js_ast.While(condition, body);
    });
  }

  @override
  js_ast.Do visitDoStatement(DoStatement node) {
    return _translateLoop(node, () {
      var body = _visitScope(_effectiveBodyOf(node, node.body));
      var condition = _visitTest(node.condition);
      return js_ast.Do(body, condition);
    });
  }

  @override
  js_ast.Statement visitForStatement(ForStatement node) {
    return _translateLoop(node, () {
      js_ast.VariableInitialization emitForInitializer(VariableDeclaration v) =>
          js_ast.VariableInitialization(
            _emitVariableDef(v),
            _visitInitializer(v.initializer, v.annotations),
          );

      if (node.variables.any(containsFunctionExpression)) {
        return _rewriteAsWhile(node);
      }
      var init = node.variables.map(emitForInitializer).toList();
      var initList = init.isEmpty
          ? null
          : js_ast.VariableDeclarationList('let', init);
      var updates = node.updates;
      js_ast.Expression? update;
      if (updates.isNotEmpty) {
        update = js_ast.Expression.binary(
          updates.map(_visitExpression).toList(),
          ',',
        ).toVoidExpression();
      }
      var condition = node.condition != null
          ? _visitTest(node.condition!)
          : null;
      var body = _visitScope(_effectiveBodyOf(node, node.body));

      return js_ast.For(initList, condition, update, body);
    });
  }

  /// Rewrites a `for(;;)` style loop as a while loop to produce the correct
  /// semantics when loop variable initializers contain function expressions
  /// that close over other loop variables.
  ///
  /// The Dart semantics expect that every loop iteration gets fresh loop
  /// variables that can be closed over. The initialization is only executed
  /// for the first iteration. In later iterations, the fresh loop variables are
  /// initialized to the values from the end of the previous iteration.
  ///
  /// These semantics differ from JavaScript when there are closures capturing
  /// loop variables so the simple lowering doesn't work as expected.
  ///
  /// A for loop like:
  ///
  /// ```
  /// for(var v1 = init1, v2 = init2; condition; updates) { body }
  /// ```
  ///
  /// Produces a rewrite like:
  ///
  /// ```
  /// var initFlag = true;
  /// var prev_v1, prev_v2;
  /// while (true) {
  ///   var v1, v2;
  ///   if (initFlag) {
  ///     initFlag = false;
  ///     v1 = inti1;
  ///     v2 = init2;
  ///   } else {
  ///     v1 = prev_v1;
  ///     v2 = prev_v2;
  ///     updates;
  ///   }
  ///   if (!condition) break;
  ///   body;
  ///   prev_v1 = v1;
  ///   prev_v2 = v2;
  /// }
  /// ```
  js_ast.Statement _rewriteAsWhile(ForStatement node) {
    var initFlagTempId = _emitScopedId('t#_init');
    var loopVariableIds = {
      for (var variable in node.variables) variable: _emitVariableDef(variable),
    };
    var prevVariableTempIds = {
      for (var variable in node.variables)
        variable: _emitScopedId('t#_prev_${variable.name!}'),
    };
    var inits = js_ast.Block([
      // Set init flag to false so the initialization only happens on the first
      // iteration of the while loop.
      js.statement('# = false;', [initFlagTempId]),
      // Initialize fresh loop variables to initial values.
      for (var variable in node.variables)
        js.statement('# = #;', [
          loopVariableIds[variable]!,
          _visitInitializer(variable.initializer, variable.annotations),
        ]),
    ]);
    var prevInits = js_ast.Block([
      // Initialize fresh loop variables with the value from the previous
      // iteration.
      for (var variable in node.variables)
        js.statement('# = #;', [
          loopVariableIds[variable],
          prevVariableTempIds[variable],
        ]),
      // Original update expressions.
      for (var update in node.updates) _visitExpression(update).toStatement(),
    ]);
    return js_ast.Block([
        // Create temporary variables for the initialization flag and previous
        // loop variables.
        js_ast.VariableDeclarationList('let', [
          js_ast.VariableInitialization(
            initFlagTempId,
            js_ast.LiteralBool(true),
          ),
          for (var variable in node.variables)
            js_ast.VariableInitialization(prevVariableTempIds[variable]!, null),
        ]).toStatement(),
        // The for loop transformed into a while loop.
        js_ast.While(
            js_ast.LiteralBool(true),
            js_ast.Block([
              // Create fresh loop variables every iteration.
              if (node.variables.isNotEmpty)
                js_ast.VariableDeclarationList('let', [
                  for (var variable in node.variables)
                    js_ast.VariableInitialization(
                      loopVariableIds[variable]!,
                      null,
                    ),
                ]).toStatement(),
              // Initialize loop variables.
              js_ast.If(initFlagTempId, inits, prevInits),
              // Loop condition guard.
              if (node.condition != null)
                js.statement('if (!#) break;', [_visitTest(node.condition!)])
                  ..sourceInformation = _nodeStart(node.condition!),
              // Original loop body.
              _visitScope(_effectiveBodyOf(node, node.body)),
              // Save previous loop variables
              for (var variable in node.variables)
                js.statement('# = #;', [
                    prevVariableTempIds[variable]!,
                    _emitVariableRef(variable),
                  ])
                  // Map these locations to the variable declaration so stepping
                  // in the Dart debugger doesn't jump to the previous line when
                  // stepping.
                  ..sourceInformation = _nodeStart(variable),
            ]),
          )
          // The while loop gets mapped to the original for loop location.
          ..sourceInformation = _nodeStart(node),
      ])
      // Clear the source mapping on the outer block so it doesn't automatically
      // get mapped to the for loop node in _visitStatement.
      ..sourceInformation = continueSourceMap;
  }

  @override
  js_ast.Statement visitForInStatement(ForInStatement node) {
    return _translateLoop(node, () {
      if (node.isAsync) {
        return _emitAwaitFor(node);
      }
      var iterable = _visitExpression(node.iterable);
      var body = _visitScope(_effectiveBodyOf(node, node.body));

      var init = js.call('let #', _emitVariableDef(node.variable));
      if (_annotatedNullCheck(node.variable.annotations)) {
        body = js_ast.Block([
          _nullParameterCheck(_emitVariableRef(node.variable)),
          body,
        ]);
      }

      if (node.variable.name != null &&
          js_ast.variableIsReferenced(node.variable.name!, iterable)) {
        var temp = _emitScopedId('iter');
        return js_ast.Block([
          iterable.toVariableDeclaration(temp),
          js_ast.ForOf(init, temp, body),
        ]);
      }
      return js_ast.ForOf(init, iterable, body);
    });
  }

  js_ast.Statement _emitAwaitFor(ForInStatement node) {
    // Emits `await for (var value in stream) ...`, which desugars as:
    //
    // var iter = new StreamIterator(stream);
    // try {
    //   while (await iter.moveNext()) {
    //     var value = iter.current;
    //     ...
    //   }
    // } finally {
    //   await iter.cancel();
    // }
    //
    // Like the Dart VM, we call cancel() always, as it's safe to call if the
    // stream has already been cancelled.
    //
    // TODO(jmesserly): we may want a helper if these become common. For now the
    // full desugaring seems okay.
    var streamIterator = _coreTypes.nonNullableRawType(
      _asyncStreamIteratorClass,
    );
    var streamIteratorRti = _emitType(streamIterator);
    var createStreamIter = js_ast.Call(
      _emitConstructorName(
        streamIterator,
        _asyncStreamIteratorClass.procedures.firstWhere(
          (p) => p.isFactory && p.name.text == '',
        ),
      ),
      [streamIteratorRti, _visitExpression(node.iterable)],
    );

    var iter = _emitScopedId('iter');

    var savedContinueTargets = _currentContinueTargets;
    var savedBreakTargets = _currentBreakTargets;
    _currentContinueTargets = <LabeledStatement>[];
    _currentBreakTargets = <LabeledStatement>[];
    var loopStmt = js.statement('while (#) { let # = #.current; #; }', [
      js_ast.Await(js.call('#.moveNext()', iter))
        ..sourceInformation = _nodeStart(node.variable),
      _emitVariableDef(node.variable),
      iter,
      _visitStatement(node.body),
    ]);

    // Any label on the Dart loop statement should target the inner loop rather
    // than the try-block we will wrap it in.
    final loopLabelName = _labelNames.remove(node);
    if (loopLabelName != null) {
      loopStmt = js_ast.LabeledStatement(loopLabelName, loopStmt);
    }

    var awaitForStmt = js_ast.Block([
      js_ast.ExpressionStatement(
        js_ast.VariableDeclarationList('let', [
          js_ast.VariableInitialization(iter, createStreamIter),
        ])..sourceInformation = _nodeStart(node.iterable),
      ),
      js.statement('try { # } finally { #; }', [
        loopStmt,
        js_ast.Await(js.call('#.cancel()', iter))
          ..sourceInformation = _nodeStart(node.variable),
      ]),
    ], isScope: true);

    _currentContinueTargets = savedContinueTargets;
    _currentBreakTargets = savedBreakTargets;
    return awaitForStmt;
  }

  @override
  js_ast.Statement visitSwitchStatement(SwitchStatement node) {
    // Switches with labeled continues are generated as an infinite loop with
    // an explicit variable for holding the switch's next case state and an
    // explicit label. Any implicit breaks are made explicit (e.g., when break
    // is omitted for the final case statement).
    var previous = _inLabeledContinueSwitch;
    _inLabeledContinueSwitch = hasLabeledContinue(node);

    var cases = <js_ast.SwitchClause>[];

    if (_inLabeledContinueSwitch) {
      var labelState = _emitScopedId('labelState');
      // TODO(markzipan): Retrieve the real label name with source offsets
      var labelName = 'SL${_switchLabelStates.length}';
      _switchLabelStates[node] = _SwitchLabelState(labelName, labelState);

      // Since we wrap the switch in a 'while (true)' loop the continue targets
      // within the switch will no longer target the correct loop so we need
      // explicit breaks.
      final savedCurrentContinueTargets = _currentContinueTargets;
      _currentContinueTargets = [];

      for (var c in node.cases) {
        var subcases = _visitSwitchCase(
          c,
          lastSwitchCase: c == node.cases.last,
        );
        if (subcases.isNotEmpty) cases.addAll(subcases);
      }
      _currentContinueTargets = savedCurrentContinueTargets;

      var switchExpr = _visitExpression(node.expression);
      var switchStmt = js_ast.Switch(labelState, cases);
      var loopBody = js_ast.Block([switchStmt, js_ast.Break(null)]);
      var loopStmt = js_ast.While(js.boolean(true), loopBody);
      // Note: Cannot use _labelNames, as the label must be on the loop.
      // not the block surrounding the switch statement.
      var labeledStmt = js_ast.LabeledStatement(labelName, loopStmt);
      var block = js_ast.Block([
        js.statement('let # = #', [labelState, switchExpr]),
        labeledStmt,
      ]);
      _inLabeledContinueSwitch = previous;
      return block;
    }

    for (var c in node.cases) {
      var subcases = _visitSwitchCase(c);
      if (subcases.isNotEmpty) cases.addAll(subcases);
    }

    var stmt = js_ast.Switch(_visitExpression(node.expression), cases);
    _inLabeledContinueSwitch = previous;
    return stmt;
  }

  /// Helper for visiting a SwitchCase statement.
  ///
  /// [lastSwitchCase] is only used when the current switch statement contains
  /// labeled continues. Dart permits the final case to implicitly break, but
  /// switch statements with labeled continues must explicitly break/continue
  /// to escape the surrounding infinite loop.
  List<js_ast.SwitchClause> _visitSwitchCase(
    SwitchCase node, {
    bool lastSwitchCase = false,
  }) {
    var cases = <js_ast.SwitchClause>[];
    var emptyBlock = js_ast.Block.empty();
    // TODO(jmesserly): make sure we are statically checking fall through
    var body = _visitStatement(node.body).toBlock();
    var expressions = node.expressions;
    var lastExpr = expressions.isNotEmpty && !node.isDefault
        ? expressions.last
        : null;
    for (var e in expressions) {
      var jsExpr = _visitExpression(e);
      if (e is ConstantExpression && e.constant is NullConstant) {
        // Coerce null and undefined by adding an extra case.
        cases.add(js_ast.Case(js_ast.Prefix('void', js.number(0)), emptyBlock));
      }
      cases.add(js_ast.Case(jsExpr, e == lastExpr ? body : emptyBlock));
    }
    if (node.isDefault) {
      cases.add(js_ast.Default(body));
    }
    // Switch statements with continue labels must explicitly break from their
    // last case to escape the additional loop around the switch.
    if (lastSwitchCase && _inLabeledContinueSwitch && cases.isNotEmpty) {
      // TODO(markzipan): avoid generating unreachable breaks
      var switchStmt = node.parent as SwitchStatement;
      assert(_switchLabelStates.containsKey(node.parent));
      var breakStmt = js_ast.Break(_switchLabelStates[switchStmt]!.label);
      var switchBody = js_ast.Block(cases.last.body.statements..add(breakStmt));
      var lastCase = cases.last;
      var updatedSwitch = lastCase is js_ast.Case
          ? js_ast.Case(lastCase.expression, switchBody)
          : js_ast.Default(switchBody);
      cases.removeLast();
      cases.add(updatedSwitch);
    }
    return cases;
  }

  @override
  js_ast.Statement visitContinueSwitchStatement(ContinueSwitchStatement node) {
    var switchStmt = node.target.parent as SwitchStatement;
    if (_inLabeledContinueSwitch &&
        _switchLabelStates.containsKey(switchStmt)) {
      var switchState = _switchLabelStates[switchStmt]!;
      // Use the first constant expression that can match the collated switch
      // case. Use an unused symbol otherwise to force the default case.
      var jsExpr = node.target.expressions.isEmpty
          ? js.call("Symbol('_default')", [])
          : _visitExpression(node.target.expressions[0]);
      var setStateStmt = js.statement('# = #', [switchState.variable, jsExpr]);
      var continueStmt = js_ast.Continue(switchState.label);
      return js_ast.Block([setStateStmt, continueStmt]);
    }
    return _emitInvalidNode(
      node,
      'see https://github.com/dart-lang/sdk/issues/29352',
    ).toStatement();
  }

  @override
  js_ast.Statement visitIfStatement(IfStatement node) {
    bool isTriviallyTrue(condition) =>
        condition is js_ast.LiteralBool && condition.value;

    bool isTriviallyFalse(condition) =>
        condition is js_ast.LiteralBool && !condition.value;

    var condition = _visitTest(node.condition);
    if (isTriviallyTrue(condition)) return _visitScope(node.then);
    var otherwise = node.otherwise;
    var hasElse = otherwise != null;
    if (isTriviallyFalse(condition)) {
      return hasElse ? _visitScope(otherwise) : js_ast.EmptyStatement();
    }
    return hasElse
        ? js_ast.If(condition, _visitScope(node.then), _visitScope(otherwise))
        : js_ast.If.noElse(condition, _visitScope(node.then));
  }

  /// Visits a statement, and ensures the resulting AST handles block scope
  /// correctly. Essentially, we need to promote a variable declaration
  /// statement into a block in some cases, e.g.
  ///
  ///     do var x = 5; while (false); // Dart
  ///     do { let x = 5; } while (false); // JS
  js_ast.Statement _visitScope(Statement stmt) {
    var result = _visitStatement(stmt);
    if (result is js_ast.ExpressionStatement &&
        result.expression is js_ast.VariableDeclarationList) {
      return js_ast.Block([result]);
    }
    return result;
  }

  @override
  js_ast.Statement visitReturnStatement(ReturnStatement node) {
    var expression = node.expression;
    var value = expression == null ? null : _visitExpression(expression);
    return _emitReturnStatement(value);
  }

  @override
  js_ast.Statement visitTryCatch(TryCatch node) {
    return js_ast.Try(
      _visitStatement(node.body).toBlock(),
      _visitCatch(node.catches),
      null,
    );
  }

  js_ast.Catch? _visitCatch(List<Catch> clauses) {
    if (clauses.isEmpty) return null;

    var caughtError = VariableDeclaration('#e', isSynthesized: true);
    var savedRethrow = _rethrowParameter;
    _rethrowParameter = caughtError;

    // If we have more than one catch clause, always create a temporary so we
    // don't shadow any names.
    var exceptionParameter =
        (clauses.length == 1 ? clauses[0].exception : null) ??
        VariableDeclaration('#ex', isSynthesized: true);

    var stackTraceParameter =
        (clauses.length == 1 ? clauses[0].stackTrace : null) ??
        (clauses.any((c) => c.stackTrace != null)
            ? VariableDeclaration('#st', isSynthesized: true)
            : null);

    js_ast.Statement catchBody = js_ast.Throw(_emitVariableRef(caughtError));
    for (var clause in clauses.reversed) {
      catchBody = _catchClauseGuard(
        clause,
        catchBody,
        exceptionParameter,
        stackTraceParameter,
      );
    }
    var catchStatements = [
      js.statement('let # = #', [
        _emitVariableDef(exceptionParameter),
        _runtimeCall('getThrown(#)', [_emitVariableRef(caughtError)]),
      ]),
      if (stackTraceParameter != null)
        js.statement('let # = #', [
          _emitVariableDef(stackTraceParameter),
          _runtimeCall('stackTrace(#)', [_emitVariableRef(caughtError)]),
        ]),
      catchBody,
    ];
    _rethrowParameter = savedRethrow;
    return js_ast.Catch(
      _emitVariableDef(caughtError),
      js_ast.Block(catchStatements, isScope: true),
    );
  }

  js_ast.Statement _catchClauseGuard(
    Catch node,
    js_ast.Statement otherwise,
    VariableDeclaration exceptionParameter,
    VariableDeclaration? stackTraceParameter,
  ) {
    var body = <js_ast.Statement>[];
    var vars = HashSet<String>();

    void declareVariable(
      VariableDeclaration? variable,
      VariableDeclaration? value,
    ) {
      if (variable == null || value == null) return;
      vars.add(variable.name!);
      if (variable.name != value.name) {
        body.add(
          js.statement('let # = #', [
            _emitVariableDef(variable),
            _emitVariableRef(value),
          ]),
        );
      }
    }

    declareVariable(node.exception, exceptionParameter);
    declareVariable(node.stackTrace, stackTraceParameter);

    body.add(_visitStatement(node.body).toScopedBlock(vars));
    // Each catch clause defines its own scope.
    var then = js_ast.Block(body, isScope: true);
    var guardType = node.guard.extensionTypeErasure;
    // Discard following clauses, if any, as they are unreachable.
    if (_types.isTop(guardType)) return then;

    var condition = _emitIsExpression(
      VariableGet(exceptionParameter),
      guardType,
    );
    return js_ast.If(condition, then, otherwise)
      ..sourceInformation = _nodeStart(node);
  }

  @override
  js_ast.Statement visitTryFinally(TryFinally node) {
    var body = _visitStatement(node.body);
    var finallyBlock = _superDisallowed(
      () => _visitStatement(node.finalizer).toBlock(),
    );

    if (body is js_ast.Try && body.finallyPart == null) {
      // Kernel represents Dart try/catch/finally as try/catch nested inside of
      // try/finally.  Flatten that pattern in the output into JS try/catch/
      // finally.
      return js_ast.Try(body.body, body.catchPart, finallyBlock);
    }
    return js_ast.Try(body.toBlock(), null, finallyBlock);
  }

  @override
  js_ast.Statement visitYieldStatement(YieldStatement node) {
    return js_ast.DartYield(
      _visitExpression(node.expression),
      node.isYieldStar,
    );
  }

  @override
  js_ast.Statement visitVariableDeclaration(VariableDeclaration node) {
    // TODO(jmesserly): casts are sometimes required here.
    // Kernel does not represent these explicitly.
    var v = _emitVariableDef(node);
    return js.statement('let # = #;', [
      v,
      _visitInitializer(node.initializer, node.annotations),
    ]);
  }

  @override
  js_ast.Statement visitFunctionDeclaration(FunctionDeclaration node) {
    var func = node.function;
    var fn = _emitFunction(func, node.variable.name);

    var name = _emitVariableDef(node.variable);
    js_ast.Statement declareFn;
    declareFn = js_ast.toBoundFunctionStatement(fn, name);
    if (_reifyFunctionType(func)) {
      declareFn = js_ast.Block([
        declareFn,
        _emitFunctionTagged(
          _emitVariableRef(node.variable),
          func.computeThisFunctionType(Nullability.nonNullable),
        ).toStatement(),
      ]);
    }
    return declareFn;
  }

  @override
  js_ast.Expression visitInvalidExpression(InvalidExpression node) =>
      _emitInvalidNode(node);

  @override
  js_ast.Expression visitConstantExpression(ConstantExpression node) =>
      visitConstant(node.constant);

  @override
  js_ast.Expression visitVariableGet(VariableGet node) {
    var v = node.variable;
    var id = _emitVariableRef(v);
    if (id.name == v.name) {
      id = id.withSourceInformation(
        _variableSpan(node.fileOffset, v.name!.length),
      );
    }
    return id;
  }

  /// Detects temporary variables so we can avoid displaying
  /// them in the debugger if needed.
  bool _isTemporaryVariable(VariableDeclaration v) {
    // Late local variables are be exposed to the debugger for inspection and
    // evaluation by treating the backing store local variable as a regular
    // non-temporary variable.
    // See https://github.com/dart-lang/sdk/issues/55918
    if (isLateLoweredLocal(v)) return false;
    return v.isLowered ||
        v.isSynthesized ||
        v.name == null ||
        v.name!.startsWith('#');
  }

  /// Creates a temporary name recognized by the debugger.
  /// Assumes `_isTemporaryVariable(v)`  is true.
  String? _debuggerFriendlyTemporaryVariableName(VariableDeclaration v) {
    assert(_isTemporaryVariable(v));

    // Show extension 'this' in the debugger.
    // Do not show the rest of temporary variables.
    if (isExtensionThis(v)) {
      return extractLocalNameFromVariable(v);
    } else if (v.name != null) {
      return 't\$${v.name}';
    }
    return null;
  }

  js_ast.ScopedId _emitVariableRef(VariableDeclaration v) {
    if (_isTemporaryVariable(v)) {
      var name = _debuggerFriendlyTemporaryVariableName(v);
      name ??= 't\$${_tempVariables.length}';
      return _tempVariables.putIfAbsent(
<<<<<<< HEAD
          v, () => _emitScopedId(name!, needsCapture: true));
=======
        v,
        () => _emitScopedId(name!, needsCapture: true),
      );
>>>>>>> 2572f062
    }
    var name = v.name!;
    if (isLateLoweredLocal(v)) {
      // Late local variables are be exposed to the debugger for inspection and
      // evaluation by treating the backing store local variable as a regular
      // non-temporary variable.
      // See https://github.com/dart-lang/sdk/issues/55918
      name = extractLocalNameFromLateLoweredLocal(name);
    }
    return js_ast.ScopedId.from(
      _variableTempIds[v] ??= _emitScopedId(name, needsCapture: true),
    );
  }

  /// Emits the declaration of a variable.
  ///
  /// This is similar to [_emitVariableRef] but it also attaches source
  /// location information, so hover will work as expected.
  js_ast.Identifier _emitVariableDef(VariableDeclaration v) {
    var identifier = _emitVariableRef(v)..sourceInformation = _nodeStart(v);
    variableIdentifiers[v] = identifier;
    return identifier;
  }

  js_ast.Statement? _initLetVariables() {
    var letVars = _letVariables!;
    if (letVars.isEmpty) return null;
    var result = js_ast.VariableDeclarationList(
      'let',
      letVars.map((v) => js_ast.VariableInitialization(v, null)).toList(),
    ).toStatement();
    letVars.clear();
    return result;
  }

  // TODO(jmesserly): resugar operators for kernel, such as ++x, x++, x+=.
  @override
  js_ast.Expression visitVariableSet(VariableSet node) {
    // Make the source information of the assignment use the start of the right
    // hand side, to help normalize the inconsistent locations of the CFE
    // lowerings for ++x, x++, x+=, etc.
    // See https://github.com/dart-lang/sdk/issues/55691.
    return _visitExpression(node.value).toAssignExpression(
      _emitVariableRef(node.variable),
    )..sourceInformation = _nodeStart(node.value);
  }

  @override
  js_ast.Expression visitDynamicGet(DynamicGet node) {
    var jsReceiver = _visitExpression(node.receiver);
    var jsMemberName = _emitMemberName(node.name.text);
    return _runtimeCall('dload$_replSuffix(#, #)', [jsReceiver, jsMemberName]);
  }

  @override
  js_ast.Expression visitInstanceGet(InstanceGet node) {
    // TODO(nshahan): Marking an end span for property accessors would improve
    // source maps and hovering in the debugger. Unfortunately this is not
    // possible as Kernel does not store this data.
    var member = node.interfaceTarget;
    var receiver = node.receiver;
    var jsReceiver = _visitExpression(receiver);
    if (_isNonStaticJsInteropCallMember(member)) {
      // Historically DDC has treated this as a "callable class" and the access
      // of `.call` as a no-op.
      //
      // This is here to preserve the existing behavior for the non-static
      // JavaScript interop (including some failing cases) but could potentially
      // be cleaned up as a breaking change.
      return jsReceiver;
    }
    var memberName = node.name.text;
    if (_isObjectGetter(memberName) &&
        _shouldCallObjectMemberHelper(receiver)) {
      // The names of the static helper methods in the runtime must match the
      // names of the Object instance getters.
      return _runtimeCall('#(#)', [memberName, jsReceiver]);
    }
    // Otherwise generate this as a normal typed property get.
    var jsMemberName = _emitMemberName(
      memberName,
      member: node.interfaceTarget,
    );
    var instanceGet = js_ast.PropertyAccess(jsReceiver, jsMemberName);
    return _isNullCheckableJsInterop(node.interfaceTarget)
        ? _wrapWithJsInteropNullCheck(instanceGet)
        : instanceGet;
  }

  @override
  js_ast.Expression visitRecordIndexGet(RecordIndexGet node) =>
      _emitRecordElementGet(node.receiver, '\$${node.index + 1}');

  @override
  js_ast.Expression visitRecordNameGet(RecordNameGet node) =>
      _emitRecordElementGet(node.receiver, node.name);

  js_ast.Expression _emitRecordElementGet(
    Expression receiver,
    String elementName,
  ) => js_ast.PropertyAccess(
    _visitExpression(receiver),
    _emitMemberName(elementName),
  );

  @override
  js_ast.Expression visitInstanceTearOff(InstanceTearOff node) {
    var member = node.interfaceTarget;
    var receiver = node.receiver;
    var jsReceiver = _visitExpression(receiver);
    if (_isNonStaticJsInteropCallMember(member)) {
      // Historically DDC has treated this as a "callable class" and the tearoff
      // of `.call` as a no-op.
      //
      // This is here to preserve the existing behavior for the non-static
      // JavaScript interop (including some failing cases) but could potentially
      // be cleaned up as a breaking change.
      return jsReceiver;
    }
    var memberName = node.name.text;
    if (_isObjectMethodTearoff(memberName) &&
        _shouldCallObjectMemberHelper(receiver)) {
      // The names of the static helper methods in the runtime must start with
      // the names of the Object instance methods.
      var tearOffName = '${memberName}Tearoff';
      return _runtimeCall('#(#)', [tearOffName, jsReceiver]);
    }
    var jsMemberName = _emitMemberName(memberName, member: member);
    if (_reifyTearoff(member)) {
      return _runtimeCall('tearoff(#, null, #)', [jsReceiver, jsMemberName]);
    }
    var jsPropertyAccess = js_ast.PropertyAccess(jsReceiver, jsMemberName);
    return isJsMember(member)
        ? _runtimeCall('tearoffInterop(#, #)', [
            jsPropertyAccess,
            js.boolean(_isNullCheckableJsInterop(member)),
          ])
        : jsPropertyAccess;
  }

  /// Returns `true` when [member] is a `.call` member (field, getter or method)
  /// of a non-static JavaScript interop class.
  bool _isNonStaticJsInteropCallMember(Member member) =>
      member.name.text == 'call' && isNonStaticJsInterop(member);

  @override
  js_ast.Expression visitDynamicSet(DynamicSet node) {
    return _runtimeCall('dput$_replSuffix(#, #, #)', [
      _visitExpression(node.receiver),
      _emitMemberName(node.name.text),
      _visitExpression(node.value),
    ]);
  }

  @override
  js_ast.Expression visitInstanceSet(InstanceSet node) {
    var target = node.interfaceTarget;
    var value = isJsMember(target) ? _assertInterop(node.value) : node.value;
    return js.call('#.# = #', [
      _visitExpression(node.receiver),
      _emitMemberName(node.name.text, member: target),
      _visitExpression(value),
    ]);
  }

  /// True when the result of evaluating [e] is not known to have the Object
  /// members installed so a helper method should be called instead of a direct
  /// instance invocation.
  ///
  /// This is a best effort approach determined by the static type information
  /// and may return `true` when the evaluation result does in fact have the
  /// members at runtime.
  bool _shouldCallObjectMemberHelper(Expression e) {
    if (_isNullable(e)) return true;
    var type = e.getStaticType(_staticTypeContext).extensionTypeErasure;
    if (type is RecordType || type is FunctionType) return false;
    if (type is InterfaceType) {
      // TODO(nshahan): This could be expanded to any classes where we know all
      // implementations at compile time and none of them are JS interop.
      var cls = type.classNode;
      // NOTE: This is not guaranteed to always be true. Currently in the SDK
      // none of the final classes or their subtypes use JavaScript interop.
      // If that was to ever change, this check will need to be updated.
      // For now, this is a shortcut since all subclasses of a class are not
      // immediately accessible.
      if (cls.isFinal && cls.enclosingLibrary.importUri.isScheme('dart')) {
        return false;
      }
    }
    // Constants have a static type known at compile time that will not be a
    // subtype at runtime.
    return !_triviallyConstNoInterop(e);
  }

  /// True when [e] is known to evaluate to a constant that has an interface
  /// type that is not a JavaScript interop type.
  ///
  /// This is a simple approach and not an exhaustive search.
  bool _triviallyConstNoInterop(Expression? e) {
    if (e is ConstantExpression) {
      var type = e.constant.getType(_staticTypeContext).extensionTypeErasure;
      if (type is InterfaceType) return !usesJSInterop(type.classNode);
    } else if (e is StaticGet && e.target.isConst) {
      var target = e.target;
      if (target is Field) {
        return _triviallyConstNoInterop(target.initializer);
      }
    } else if (e is VariableGet && e.variable.isConst) {
      return _triviallyConstNoInterop(e.variable.initializer);
    }
    return false;
  }

  /// Returns [expression] wrapped in an optional null check.
  ///
  /// The null check is enabled by setting a flag during the application
  /// bootstrap via `jsInteropNonNullAsserts(true)` in the SDK runtime library.
  js_ast.Expression _wrapWithJsInteropNullCheck(js_ast.Expression expression) =>
      _runtimeCall('jsInteropNullCheck(#)', [expression]);

  /// Returns `true` when [member] is a JavaScript interop API that should be
  /// checked to be not null when the runtime flag `--interop-null-assertions`
  /// is enabled.
  ///
  /// These APIs are defined using the non-static package:js interop library and
  /// are typed to be non-nullable.
  bool _isNullCheckableJsInterop(Member member) {
    var type = member is Procedure
        ? member.function.returnType
        : member.getterType;
    return type.nullability == Nullability.nonNullable &&
        isNonStaticJsInterop(member);
  }

  /// Return whether [member] returns a native object whose type needs to be
  /// null-checked in sound null-safety.
  ///
  /// This is true for non-nullable native return types.
  bool _isNullCheckableNative(Member member) {
    var c = member.enclosingClass;
    return member.isExternal &&
        c != null &&
        _extensionTypes.isNativeClass(c) &&
        member is Procedure &&
        member.function.returnType.isPotentiallyNonNullable &&
        _isWebLibrary(member.enclosingLibrary.importUri);
  }

  // TODO(jmesserly): can we encapsulate REPL name lookups and remove this?
  // _emitMemberName would be a nice place to handle it, but we don't have
  // access to the target expression there (needed for `dart.replNameLookup`).
  String get _replSuffix => _options.replCompile ? 'Repl' : '';

  @override
  js_ast.Expression visitAbstractSuperPropertyGet(
    AbstractSuperPropertyGet node,
  ) {
    return _emitSuperPropertyGet(node.interfaceTarget);
  }

  @override
  js_ast.Expression visitSuperPropertyGet(SuperPropertyGet node) {
    return _emitSuperPropertyGet(node.interfaceTarget);
  }

  /// Emits a reference to a distinct mixin application, represented by
  /// a [mixedInClass] being mixed into [baseClass].
  ///
  /// Anonymous mixins should pass themselves as [baseClass] since they are
  /// already uniquely generated per distinct mixin application
  js_ast.Identifier _emitMixinId(Class mixedInClass, Class baseClass) {
    var mixinName = mixedInClass.name;
    if (!mixedInClass.isAnonymousMixin) {
      mixinName += '#${baseClass.name}';
    }
    return _mixinCache.putIfAbsent((
      mixedInClass,
      baseClass,
    ), () => _emitScopedId(mixinName));
  }

  js_ast.Expression _emitSuperPropertyGet(Member target) {
    if (_reifyTearoff(target)) {
      if (_superAllowed) {
        var jsName = _declareMemberName(target);
        var enclosingClass = target.enclosingClass!;
        js_ast.Expression? supertypeReference =
            _mixinSuperclassCache[_currentClass!];
        if (supertypeReference == null) {
          if (enclosingClass.isAnonymousMixin) {
            var mixinId = _emitMixinId(enclosingClass, enclosingClass);
            var enclosingLibrary = _emitLibraryName(getLibrary(enclosingClass));
            supertypeReference = js_ast.PropertyAccess(
              enclosingLibrary,
              js.string(mixinId.name),
            );
          } else {
            supertypeReference = _emitTopLevelNameNoExternalInterop(
              enclosingClass,
            );
          }
        }
        return _runtimeCall('superTearoff(this, #, #)', [
          supertypeReference,
          jsName,
        ]);
      } else {
        return _emitSuperTearoffFromDisallowedContext(target);
      }
    }
    return _emitSuperTarget(target);
  }

  @override
  js_ast.Expression visitAbstractSuperPropertySet(
    AbstractSuperPropertySet node,
  ) {
    return _emitSuperPropertySet(node.interfaceTarget, node.value);
  }

  @override
  js_ast.Expression visitSuperPropertySet(SuperPropertySet node) {
    return _emitSuperPropertySet(node.interfaceTarget, node.value);
  }

  js_ast.Expression _emitSuperPropertySet(Member target, Expression value) {
    var jsTarget = _emitSuperTarget(target, setter: true);
    return _visitExpression(value).toAssignExpression(jsTarget);
  }

  @override
  js_ast.Expression visitStaticGet(StaticGet node) {
    final target = node.target;
    if (_isDartJsHelper(target.enclosingLibrary)) {
      final name = target.name.text;
      if (name == 'staticInteropGlobalContext') {
        return _runtimeCall('global');
      }
    }
    var staticGet = _emitStaticGet(target);
    return _isNullCheckableJsInterop(target)
        ? _wrapWithJsInteropNullCheck(staticGet)
        : staticGet;
  }

  @override
  js_ast.Expression visitStaticTearOff(StaticTearOff node) =>
      _emitStaticGet(node.target);

  js_ast.Expression _emitStaticGet(Member target) {
    var propertyAccessor = _emitStaticTarget(target);
    var context = propertyAccessor.receiver;
    var property = propertyAccessor.selector;
    var result = js.call('#.#', [context, property]);
    if (_reifyTearoff(target)) {
      var enclosingMemberTargetName = js.string(
        fullyResolvedTargetLabel(target),
      );
      return _runtimeCall('staticTearoff(#, #, #)', [
        context,
        enclosingMemberTargetName,
        property,
      ]);
    }
    return result;
  }

  @override
  js_ast.Expression visitStaticSet(StaticSet node) {
    var target = node.target;
    var result = _emitStaticTarget(target);
    var value = isJsMember(target) ? _assertInterop(node.value) : node.value;
    return _visitExpression(value).toAssignExpression(result);
  }

  @override
  js_ast.Expression visitDynamicInvocation(DynamicInvocation node) {
    return _emitDynamicInvocation(
      node.receiver,
      node.name.text,
      node.arguments,
    );
  }

  @override
  js_ast.Expression visitFunctionInvocation(FunctionInvocation node) {
    var name = node.name.text;
    assert(name == 'call');
    if (node.functionType == null) {
      // A `null` here implies the receiver is typed as `Function`. There isn't
      // any more type information available at compile time to know this
      // invocation is sound so a dynamic call will handle the checks at
      // runtime.
      return _emitDynamicInvocation(node.receiver, name, node.arguments);
    }
    return js_ast.Call(
      _visitExpression(node.receiver),
      _emitArgumentList(node.arguments),
    );
  }

  @override
  js_ast.Expression visitInstanceInvocation(InstanceInvocation node) {
    var invocation = _emitInstanceInvocation(node);
    return _isNullCheckableJsInterop(node.interfaceTarget)
        ? _wrapWithJsInteropNullCheck(invocation)
        : invocation;
  }

  @override
  js_ast.Expression visitInstanceGetterInvocation(
    InstanceGetterInvocation node,
  ) {
    if (node.functionType == null) {
      // A `null` here implies the receiver must be typed as `dynamic` or
      // `Function`. There isn't any more type information available at compile
      // time to know this invocation is sound so a dynamic call will handle the
      // checks at runtime.
      return _emitDynamicInvocation(
        node.receiver,
        node.name.text,
        node.arguments,
      );
    }
    var getterInvocation = _emitInstanceGetterInvocation(node);
    return _isNullCheckableJsInterop(node.interfaceTarget)
        ? _wrapWithJsInteropNullCheck(getterInvocation)
        : getterInvocation;
  }

  js_ast.Expression _emitInstanceGetterInvocation(
    InstanceGetterInvocation node,
  ) {
    var receiver = _visitExpression(node.receiver);
    var arguments = _emitArgumentList(
      node.arguments,
      target: node.interfaceTarget,
    );
    if (node.name.text == 'call') {
      // Erasing the extension types here to support existing callable behavior
      // on the old style JS interop types that are callable. This should be
      // safe as it is a compile time error to try to dynamically invoke a call
      // method that is inherited from an extension type.
      var receiverType = node.receiver
          .getStaticType(_staticTypeContext)
          .extensionTypeErasure;
      if (_isDirectCallable(receiverType)) {
        // Call methods on function types should be handled as function calls.
        return js_ast.Call(receiver, arguments);
      }
    }
    var memberName = _emitMemberName(
      node.name.text,
      member: node.interfaceTarget,
    );
    // We must erase the extension type to potentially find the `call` method.
    // If the extension type has a runtime representation with a `call`:
    //
    // ```
    // extension type Ext(C c) implements C {...}
    // class C {
    //   call() {...}
    // }
    // ```
    //
    // We can always erase eagerly because:
    //  - Extension types that do not implement an interface that exposes a
    //    `call` method will result in a static error at the call site.
    //  - Calls to extension types that implement their own call method are
    //    lowered by the CFE to top level static method calls.
    var erasedGetterType = node.interfaceTarget.getterType.extensionTypeErasure;
    if (erasedGetterType is InterfaceType) {
      var callName = _implicitCallTarget(erasedGetterType);
      if (callName != null) {
        return js.call('#.#.#(#)', [receiver, memberName, callName, arguments]);
      }
    }
    return js.call('#.#(#)', [receiver, memberName, arguments]);
  }

  @override
  js_ast.Expression visitLocalFunctionInvocation(LocalFunctionInvocation node) {
    assert(node.name.text == 'call');
    final localName = VariableGet(node.variable)..fileOffset = node.fileOffset;
    return js_ast.Call(
      _visitExpression(localName),
      _emitArgumentList(node.arguments),
    );
  }

  @override
  js_ast.Expression visitEqualsCall(EqualsCall node) {
    return _emitEqualityOperator(
      node.left,
      node.interfaceTarget,
      node.right,
      negated: false,
    );
  }

  @override
  js_ast.Expression visitEqualsNull(EqualsNull node) {
    return _emitCoreIdenticalCall([
      node.expression,
      NullLiteral(),
    ], negated: false);
  }

  js_ast.Expression _emitInstanceInvocation(InstanceInvocation node) {
    /// Returns `true` when [node] represents an invocation of `List.add()` that
    /// can be optimized.
    ///
    /// The optimized add operation can skip checks for a growable or modifiable
    /// list and the element type is known to be invariant so it can skip the
    /// type check.
    bool isNativeListInvariantAdd(InstanceInvocation node) {
      if (node.isInvariant && node.name.text == 'add') {
        // The call to add is marked as invariant, so the type check on the
        // parameter to add is not needed.
        var receiver = node.receiver;
        if (receiver is VariableGet &&
            receiver.variable.isFinal &&
            !receiver.variable.isLate) {
          // The receiver is a final variable, so it only contains the
          // initializer value. Also, avoid late variables in case the CFE
          // lowering of late variables is changed in the future.
          var initializer = receiver.variable.initializer;
          if (initializer is ListLiteral) {
            // The initializer is a list literal, so we know the list can be
            // grown, modified, and is represented by a JavaScript Array.
            return true;
          }
          if (initializer is StaticInvocation &&
              initializer.target.enclosingClass == _coreTypes.listClass &&
              initializer.target.name.text == 'of' &&
              initializer.arguments.named.isEmpty) {
            // The initializer is a `List.of()` call from the dart:core library
            // and the growable named argument has not been passed (it defaults
            // to true).
            return true;
          }
        }
      }
      return false;
    }

    var name = node.name.text;
    var receiver = node.receiver;
    var arguments = node.arguments;
    var target = node.interfaceTarget;
    if (isOperatorMethodName(name) && arguments.named.isEmpty) {
      var argLength = arguments.positional.length;
      if (argLength == 0) {
        return _emitUnaryOperator(receiver, target, node);
      } else if (argLength == 1) {
        return _emitBinaryOperator(
          receiver,
          target,
          arguments.positional[0],
          node,
        );
      }
    }
    var jsReceiver = _visitExpression(receiver);
    var args = _emitArgumentList(arguments, target: target);
    if (isNativeListInvariantAdd(node)) {
      return js.call('#.push(#)', [jsReceiver, args]);
    }
    if (name == 'call') {
      // Erasing the extension types here to support existing callable behavior
      // on the old style JS interop types that are callable. This should be
      // safe as it is a compile time error to try to dynamically invoke a call
      // method that is inherited from an extension type.
      var receiverType = receiver
          .getStaticType(_staticTypeContext)
          .extensionTypeErasure;
      if (_isDirectCallable(receiverType)) {
        // Handle call methods on function types as function calls.
        return js_ast.Call(jsReceiver, args);
      }
    }
    if (_isObjectMethodCall(name, arguments) &&
        _shouldCallObjectMemberHelper(receiver)) {
      // Handle Object methods that are supported by `null` and possibly
      // JavaScript interop values with static helper methods.
      // The names of the static helper methods in the runtime must match the
      // names of the Object instance members.
      return _runtimeCall('#(#, #)', [name, jsReceiver, args]);
    }
    // Otherwise generate this as a normal typed method call.
    var jsName = _emitMemberName(name, member: target);
    return js.call('#.#(#)', [jsReceiver, jsName, args]);
  }

  /// Returns an invocation of the runtime helpers `dcall`, `dgcall`, `dsend`,
  /// or `dgsend` to perform dynamic checks before invoking [memberName] on
  /// [receiver] and passing [arguments].
  js_ast.Expression _emitDynamicInvocation(
    Expression receiver,
    String memberName,
    Arguments arguments,
  ) {
    var jsArgs = [_visitExpression(receiver)];
    String jsCode;
    var (:typeArguments, :positionalArguments, :namedArguments) =
        _emitArgumentGroups(arguments, isJSInterop: false);
    if (memberName == 'call') {
      if (typeArguments != null) {
        jsCode = 'dgcall(#, #';
        jsArgs.add(js_ast.ArrayInitializer(typeArguments));
      } else {
        jsCode = 'dcall(#';
      }
    } else {
      if (typeArguments != null) {
        jsCode = 'dgsend$_replSuffix(#, #, #';
        jsArgs.add(js_ast.ArrayInitializer(typeArguments));
      } else {
        jsCode = 'dsend$_replSuffix(#, #';
      }
      jsArgs.add(_emitMemberName(memberName));
    }
    if (positionalArguments != null) {
      jsCode += ', #';
      jsArgs.add(js_ast.ArrayInitializer(positionalArguments));
    } else {
      jsCode += ', []';
    }
    if (namedArguments != null) {
      jsCode += ', #';
      jsArgs.add(js_ast.ObjectInitializer(namedArguments));
    }
    jsCode += ')';
    return _runtimeCall(jsCode, jsArgs);
  }

  bool _isDirectCallable(DartType t) =>
      t is FunctionType || (t is InterfaceType && usesJSInterop(t.classNode));

  js_ast.Expression? _implicitCallTarget(InterfaceType from) {
    var c = from.classNode;
    var member = _hierarchy.getInterfaceMember(c, Name('call'));
    if (member is Procedure && !member.isAccessor && !usesJSInterop(c)) {
      return _emitMemberName('call', member: member);
    }
    return null;
  }

  js_ast.Expression _emitUnaryOperator(
    Expression expr,
    Member? target,
    InvocationExpression node,
  ) {
    var op = node.name.text;
    if (target != null) {
      var dispatchType = _coreTypes.nonNullableRawType(target.enclosingClass!);
      if (_typeRep.unaryOperationIsPrimitive(dispatchType)) {
        if (op == '~') {
          if (_typeRep.isNumber(dispatchType)) {
            return _coerceBitOperationResultToUnsigned(
              node,
              js.call('~#', _notNull(expr)),
            );
          }
          return _emitOperatorCall(expr, target, op, []);
        }
        if (op == 'unary-') op = '-';
        return js.call('$op#', _notNull(expr));
      }
    }
    return _emitOperatorCall(expr, target, op, []);
  }

  /// Bit operations are coerced to values on [0, 2^32). The coercion changes
  /// the interpretation of the 32-bit value from signed to unsigned.  Most
  /// JavaScript operations interpret their operands as signed and generate
  /// signed results.
  js_ast.Expression _coerceBitOperationResultToUnsigned(
    Expression node,
    js_ast.Expression uncoerced,
  ) {
    // Don't coerce if the parent will coerce.
    var parent = node.parent;
    if (parent is InvocationExpression && _nodeIsBitwiseOperation(parent)) {
      return uncoerced;
    }

    // Don't do a no-op coerce if the most significant bit is zero.
    if (_is31BitUnsigned(node)) return uncoerced;

    // If the consumer of the expression is '==' or '!=' with a constant that
    // fits in 31 bits, adding a coercion does not change the result of the
    // comparison, e.g.  `a & ~b == 0`.
    Expression? left;
    late Expression right;
    late String op;
    if (parent is InvocationExpression &&
        parent.arguments.positional.length == 1) {
      op = parent.name.text;
      left = getInvocationReceiver(parent);
      right = parent.arguments.positional[0];
    } else if (parent is EqualsCall) {
      left = parent.left;
      right = parent.right;
      op = '==';
    } else if (parent is EqualsNull) {
      left = parent.expression;
      right = NullLiteral();
      op = '==';
    }
    if (left != null) {
      if (op == '==') {
        const MAX = 0x7fffffff;
        if (_asIntInRange(right, 0, MAX) != null) return uncoerced;
        if (_asIntInRange(left, 0, MAX) != null) return uncoerced;
      } else if (op == '>>') {
        if (_isDefinitelyNonNegative(left) &&
            _asIntInRange(right, 0, 31) != null) {
          // Parent will generate `# >>> n`.
          return uncoerced;
        }
      }
    }
    return js.call('# >>> 0', uncoerced);
  }

  bool _nodeIsBitwiseOperation(InvocationExpression node) {
    switch (node.name.text) {
      case '&':
      case '|':
      case '^':
      case '~':
        return true;
    }
    return false;
  }

  int? _asIntInRange(Expression expr, int low, int high) {
    if (expr is IntLiteral) {
      if (expr.value >= low && expr.value <= high) return expr.value;
      return null;
    }
    if (_constants.isConstant(expr)) {
      var c = _constants.evaluate(expr);
      if (c is IntConstant && c.value >= low && c.value <= high) return c.value;
    }
    return null;
  }

  bool _isDefinitelyNonNegative(Expression expr) {
    if (expr is IntLiteral) return expr.value >= 0;

    // TODO(sra): Lengths of known list types etc.
    return expr is InvocationExpression && _nodeIsBitwiseOperation(expr);
  }

  /// Does the parent of [node] mask the result to [width] bits or fewer?
  bool _parentMasksToWidth(Expression node, int width) {
    var parent = node.parent;
    if (parent == null) return false;
    if (parent is InvocationExpression && _nodeIsBitwiseOperation(parent)) {
      if (parent.name.text == '&' && parent.arguments.positional.length == 1) {
        var left = getInvocationReceiver(parent);
        var right = parent.arguments.positional[0];
        final max = (1 << width) - 1;
        if (left != null) {
          if (_asIntInRange(right, 0, max) != null) return true;
          if (_asIntInRange(left, 0, max) != null) return true;
        }
      }
      return _parentMasksToWidth(parent, width);
    }
    return false;
  }

  /// Determines if the result of evaluating [expr] will be an non-negative
  /// value that fits in 31 bits.
  bool _is31BitUnsigned(Expression expr) {
    const MAX = 32; // Includes larger and negative values.
    /// Determines how many bits are required to hold result of evaluation
    /// [expr].  [depth] is used to bound exploration of huge expressions.
    int bitWidth(Expression expr, int depth) {
      if (expr is IntLiteral) {
        return expr.value >= 0 ? expr.value.bitLength : MAX;
      }
      if (++depth > 5) return MAX;
      if (expr is InvocationExpression &&
          expr.arguments.positional.length == 1) {
        var left = getInvocationReceiver(expr);
        var right = expr.arguments.positional[0];
        if (left != null) {
          switch (expr.name.text) {
            case '&':
              return min(bitWidth(left, depth), bitWidth(right, depth));

            case '|':
            case '^':
              return max(bitWidth(left, depth), bitWidth(right, depth));

            case '>>':
              var shiftValue = _asIntInRange(right, 0, 31);
              if (shiftValue != null) {
                var leftWidth = bitWidth(left, depth);
                return leftWidth == MAX ? MAX : max(0, leftWidth - shiftValue);
              }
              return MAX;

            case '<<':
              var leftWidth = bitWidth(left, depth);
              var shiftValue = _asIntInRange(right, 0, 31);
              if (shiftValue != null) {
                return min(MAX, leftWidth + shiftValue);
              }
              var rightWidth = bitWidth(right, depth);
              if (rightWidth <= 5) {
                // e.g.  `1 << (x & 7)` has a rightWidth of 3, so shifts by up to
                // (1 << 3) - 1 == 7 bits.
                return min(MAX, leftWidth + ((1 << rightWidth) - 1));
              }
              return MAX;
            default:
              return MAX;
          }
        }
      }
      var value = _asIntInRange(expr, 0, 0x7fffffff);
      if (value != null) return value.bitLength;
      return MAX;
    }

    return bitWidth(expr, 0) < 32;
  }

  js_ast.Expression _emitBinaryOperator(
    Expression left,
    Member? target,
    Expression right,
    InvocationExpression node,
  ) {
    var op = node.name.text;
    if (op == '==') return _emitEqualityOperator(left, target, right);

    // TODO(jmesserly): using the target type here to work around:
    // https://github.com/dart-lang/sdk/issues/33293
    if (target != null) {
      var targetClass = target.enclosingClass!;
      var leftType = _coreTypes.nonNullableRawType(targetClass);
      var rightType = right.getStaticType(_staticTypeContext);

      if (_typeRep.binaryOperationIsPrimitive(leftType, rightType) ||
          targetClass == _coreTypes.stringClass && op == '+') {
        // Inline operations on primitive types where possible.
        // TODO(jmesserly): inline these from dart:core instead of hardcoding
        // the implementation details here.

        /// Emits an inlined binary operation using the JS [code], adding null
        /// checks if needed to ensure we throw the appropriate error.
        js_ast.Expression binary(String code) {
          return js.call(code, [_notNull(left), _notNull(right)])
            ..sourceInformation = continueSourceMap;
        }

        js_ast.Expression bitwise(String code) {
          return _coerceBitOperationResultToUnsigned(node, binary(code));
        }

        /// Similar to [binary] but applies a boolean conversion to the right
        /// operand, to match the boolean bitwise operators in dart:core.
        ///
        /// Short circuiting operators should not be used in [code], because the
        /// null checks for both operands must happen unconditionally.
        js_ast.Expression bitwiseBool(String code) {
          return js.call(code, [_notNull(left), _visitTest(right)]);
        }

        switch (op) {
          case '~/':
            // `a ~/ b` is equivalent to `(a / b).truncate()`
            return js.call('(# / #).#()', [
              _notNull(left),
              _notNull(right),
              _emitMemberName('truncate', memberClass: targetClass),
            ]);

          case '%':
            // TODO(sra): We can generate `a % b + 0` if both are non-negative
            // (the `+ 0` is to coerce -0.0 to 0).
            return _emitOperatorCall(left, target, op, [right]);

          case '&':
            return _typeRep.isBoolean(leftType)
                ? bitwiseBool('!!(# & #)')
                : bitwise('# & #');

          case '|':
            return _typeRep.isBoolean(leftType)
                ? bitwiseBool('!!(# | #)')
                : bitwise('# | #');

          case '^':
            return _typeRep.isBoolean(leftType)
                ? bitwiseBool('# !== #')
                : bitwise('# ^ #');

          case '>>':
            var shiftCount = _asIntInRange(right, 0, 31);
            if (_is31BitUnsigned(left) && shiftCount != null) {
              return binary('# >> #');
            }
            if (_isDefinitelyNonNegative(left) && shiftCount != null) {
              return binary('# >>> #');
            }
            // If the context selects out only bits that can't be affected by
            // the sign position we can use any JavaScript shift,
            // `(x >> 6) & 3`.
            if (shiftCount != null &&
                _parentMasksToWidth(node, 31 - shiftCount)) {
              return binary('# >> #');
            }
            return _emitOperatorCall(left, target, op, [right]);

          case '<<':
            if (_is31BitUnsigned(node)) {
              // Result is 31 bit unsigned which implies the shift count was
              // small enough not to pollute the sign bit.
              return binary('# << #');
            }
            if (_asIntInRange(right, 0, 31) != null) {
              return _coerceBitOperationResultToUnsigned(
                node,
                binary('# << #'),
              );
            }
            return _emitOperatorCall(left, target, op, [right]);

          case '>>>':
            if (_asIntInRange(right, 0, 31) != null) {
              return binary('# >>> #');
            }
            return _emitOperatorCall(left, target, op, [right]);

          default:
            // TODO(vsm): When do Dart ops not map to JS?
            return binary('# $op #');
        }
      }
    }

    return _emitOperatorCall(left, target, op, [right]);
  }

  js_ast.Expression _emitEqualityOperator(
    Expression left,
    Member? target,
    Expression right, {
    bool negated = false,
  }) {
    var targetClass = target?.enclosingClass;
    var leftType = left.getStaticType(_staticTypeContext).extensionTypeErasure;

    // Conceptually `x == y` in Dart is defined as:
    //
    // If either x or y is null, then they are equal iff they are both null.
    // Otherwise, equality is the result of calling `x.==(y)`.
    //
    // In practice, `x.==(y)` is equivalent to `identical(x, y)` in many cases:
    // - when either side is known to be `null` (literal or Null type)
    // - left side is an enum
    // - left side is a primitive type
    //
    // We also compile `operator ==` methods to ensure they check the right side
    // for null`. This allows us to skip the check at call sites.
    //
    // TODO(leafp,jmesserly): we could use class hierarchy analysis to check
    // if `operator ==` was overridden, similar to how we devirtualize private
    // fields.
    //
    // If we know that the left type uses identity for equality, we can
    // sometimes emit better code, either `===` or `==`.
    var isEnum = leftType is InterfaceType && leftType.classNode.isEnum;

    var usesIdentity =
        _typeRep.isPrimitive(leftType) ||
        isEnum ||
        _isNull(left) ||
        _isNull(right);

    if (usesIdentity) {
      return _emitCoreIdenticalCall([left, right], negated: negated);
    }

    if (_shouldCallObjectMemberHelper(left)) {
      // The LHS isn't guaranteed to have an equals method we need to use a
      // runtime helper.
      return js.call(negated ? '!#' : '#', [
        _runtimeCall('equals(#, #)', [
          _visitExpression(left),
          _visitExpression(right),
        ]),
      ]);
    }
    // Otherwise it is safe to call the equals method on the LHS directly.
    return js.call(negated ? '!#[#](#)' : '#[#](#)', [
      _visitExpression(left),
      _emitMemberName('==', memberClass: targetClass),
      _visitExpression(right),
    ]);
  }

  /// Emits a generic send, like an operator method.
  ///
  /// **Please note** this function does not support method invocation syntax
  /// `obj.name(args)` because that could be a getter followed by a call.
  /// See [visitMethodInvocation].
  js_ast.Expression _emitOperatorCall(
    Expression receiver,
    Member? target,
    String name,
    List<Expression> args,
  ) {
    // TODO(jmesserly): calls that don't pass `element` are probably broken for
    // `super` calls from disallowed super locations.
    var memberName = _emitMemberName(name, member: target);
    if (target == null) {
      // dynamic dispatch
      var dynamicHelper = const {'[]': 'dindex', '[]=': 'dsetindex'}[name];
      if (dynamicHelper != null) {
        return _runtimeCall('$dynamicHelper(#, #)', [
          _visitExpression(receiver),
          _visitExpressionList(args),
        ]);
      } else {
        return _runtimeCall('dsend(#, #, [#])', [
          _visitExpression(receiver),
          memberName,
          _visitExpressionList(args),
        ]);
      }
    }

    // Generic dispatch to a statically known method.
    return js.call('#.#(#)', [
      _visitExpression(receiver),
      memberName,
      _visitExpressionList(args),
    ]);
  }

  // TODO(jmesserly): optimize super operators for kernel
  @override
  js_ast.Expression visitAbstractSuperMethodInvocation(
    AbstractSuperMethodInvocation node,
  ) {
    return _emitSuperMethodInvocation(node.interfaceTarget, node.arguments);
  }

  @override
  js_ast.Expression visitSuperMethodInvocation(SuperMethodInvocation node) {
    return _emitSuperMethodInvocation(node.interfaceTarget, node.arguments);
  }

  js_ast.Expression _emitSuperMethodInvocation(
    Member target,
    Arguments arguments,
  ) {
    return js_ast.Call(
      _emitSuperTarget(target),
      _emitArgumentList(arguments, target: target),
    );
  }

  /// Emits the [js_ast.PropertyAccess] for accessors or method calls to
  /// [jsTarget].[jsName], replacing `super` if it is not allowed in scope.
  js_ast.PropertyAccess _emitSuperTarget(Member member, {bool setter = false}) {
    var jsName = _declareMemberName(member);
    if (_optimizeNonVirtualFieldAccess &&
        member is Field &&
        !_virtualFields.isVirtual(member)) {
      return js_ast.PropertyAccess(js_ast.This(), jsName);
    }
    if (_superAllowed) return js_ast.PropertyAccess(js_ast.Super(), jsName);

    // If we can't emit `super` in this context, generate a helper that does it
    // for us, and call the helper.
    //
    // NOTE: This is intended to help in the cases of calling a `super` getter,
    // setter, or method. For the case of tearing off a `super` method in
    // contexts where `super` isn't allowed, see
    // [_emitSuperTearoffFromDisallowedContext].
    var name = member.name.text;
    var getter =
        (member is Field && !setter) ||
        (member is Procedure && member.isGetter);
    // Prefix applied to the name only used in the compiler for a map key. This
    // name does not make its way into the compiled program.
    var lookupPrefix = setter
        ? r'set$'
        : getter
        ? r'get$'
        : '';
    var jsMethod = _superHelpers.putIfAbsent('$lookupPrefix$name', () {
      var isAccessor = member is Procedure ? member.isAccessor : true;
      if (isAccessor) {
        assert(
          member is Procedure
              ? member.isSetter == setter
              : !setter || !(member as Field).isFinal,
        );
        var fn = js.fun(
          setter
              ? 'function(x) { super[#] = x; }'
              : 'function() { return super[#]; }',
          [jsName],
        );

        return js_ast.Method(
          _emitScopedId(name),
          fn,
          isGetter: !setter,
          isSetter: setter,
        );
      } else {
        var function = member.function;
        var params = [
          ..._emitTypeFormals(function.typeParameters),
          for (var param in function.positionalParameters)
            _emitIdentifier(param.name!),
          if (function.namedParameters.isNotEmpty) _namedArgumentTemp,
        ];

        var fn = js.fun('function(#) { return super[#](#); }', [
          params,
          jsName,
          params,
        ]);
        name = js_ast.friendlyNameForDartOperator[name] ?? name;
        return js_ast.Method(_emitScopedId(name), fn);
      }
    });
    return js_ast.PropertyAccess(js_ast.This(), jsMethod.name);
  }

  /// Generates a special string used for identifying a torn off member [m].
  ///
  /// This tag is used for determining tearoff equality. We attach these tags
  /// at tearoff time for static tearoffs and in the method signature for
  /// dynamic tearoffs.
  String fullyResolvedTargetLabel(Member m) {
    return '${m.enclosingLibrary.importUri}:${m.enclosingClass?.name ?? ""}';
  }

  /// Generates a special string used for identifying class [c]'s applied mixed
  /// in members.
  ///
  /// This tag is used for determining tearoff equality. We attach these tags
  /// at tearoff time for static tearoffs and in the method signature for
  /// dynamic tearoffs.
  String fullyResolvedMixinClassLabel(Class c) {
    return '${c.enclosingLibrary.importUri}:${c.name}';
  }

  /// Generates a helper method that is inserted into the class that binds a
  /// tearoff of [member] from `super` and returns a call to the helper.
  ///
  /// This method assumes `super` is not allowed in the current context.
  // TODO(nshahan) Replace with a kernel transform and synthetic method filters
  // for devtools.
  js_ast.Expression _emitSuperTearoffFromDisallowedContext(Member member) {
    var jsName = _declareMemberName(member);
    var name = '_#super#tearOff#${member.name.text}';
    var jsMethod = _superHelpers.putIfAbsent(name, () {
      var superclass = member.enclosingClass!;
      var supertypeReference =
          _mixinSuperclassCache[superclass] ??
          _emitTopLevelNameNoExternalInterop(superclass);
      var jsReturnValue = _runtimeCall('superTearoff(this, #, #)', [
        supertypeReference,
        jsName,
      ]);
      var fn = js.fun('function() { return #; }', [jsReturnValue]);
      name = js_ast.friendlyNameForDartOperator[name] ?? name;
      return js_ast.Method(_emitScopedId(name), fn);
    });
    return js_ast.Call(js_ast.PropertyAccess(js_ast.This(), jsMethod.name), []);
  }

  /// If [e] is a [TypeLiteral] or a [TypeLiteralConstant] expression, return
  /// the underlying [DartType], otherwise returns null.
  // TODO(sigmund,nshahan): remove all uses of type literals in the runtime
  // libraries, so that this pattern can be deleted.
  DartType? _getTypeLiteralType(Expression e) {
    if (e is TypeLiteral) return e.type;
    if (e is ConstantExpression) {
      var constant = e.constant;
      if (constant is TypeLiteralConstant) {
        return constant.type.withDeclaredNullability(Nullability.nonNullable);
      }
    }
    return null;
  }

  @override
  js_ast.Expression visitStaticInvocation(StaticInvocation node) {
    var target = node.target;
    if (isInlineJS(target)) return _emitInlineJSCode(node) as js_ast.Expression;
    if (target.isFactory) return _emitFactoryInvocation(node);

    var enclosingLibrary = target.enclosingLibrary;
    if (_isDartLibrary(enclosingLibrary, '_rti') &&
        _inlineTester.canInline(target.function)) {
      // Transform code that would otherwise appear as a static invocation:
      // ```
      // if (_rti._isString(object)) {...}
      // ```
      //
      // to be avoid cost of extra function calls:
      //
      // ```
      // if (typeof object == "string") {...}
      // ```
      var body = node.target.function.body;
      Expression? bodyToInline;
      // Extract the body.
      if (body is ReturnStatement) {
        // Ex: foo() => <body>;
        bodyToInline = body.expression;
      } else if (body is Block) {
        // Ex: foo() { <body> }
        var singleStatement = body.statements.single;
        if (singleStatement is ReturnStatement) {
          bodyToInline = singleStatement.expression;
        }
      }
      if (bodyToInline != null) {
        // Clone the function parameters and create the mappings from the clone
        // to the argument passed.
        var cloner = CloneVisitorNotMembers();
        var originalParameters = target.function.positionalParameters;
        var replacementArguments = node.arguments.positional;
        var replacements = {
          for (var i = 0; i < originalParameters.length; i++)
            originalParameters[i].accept(cloner) as VariableDeclaration:
                replacementArguments[i],
        };
        // Clone the body using the same cloner to ensure the cloned parameters
        // are correctly linked to their accesses.
        var cloneToInline = bodyToInline.accept(cloner);
        // Substitute the use of the parameters with the values passed.
        var replacer = VariableGetReplacer(replacements);
        var replaced = cloneToInline.accept(replacer) as Expression;
        // Compile the result normally and wrap in parenthesis.
        return js.call('(#)', [replaced.accept(this)]);
      }
    }

    if (_isDartInternal(enclosingLibrary)) {
      var args = node.arguments;
      if (args.positional.length == 1 &&
          args.types.length == 1 &&
          args.named.isEmpty &&
          target.name.text == 'unsafeCast') {
        // Optimize some internal SDK calls by avoiding the insertion of a
        // runtime cast.
        return args.positional.single.accept(this);
      } else if (node.arguments.positional.length == 2 &&
          node.arguments.types.length == 1 &&
          node.arguments.named.isEmpty &&
          target.name.text == 'extractTypeArguments') {
        // Inline the extraction and method call at compile time because we
        // don't preserve the original type argument names into the runtime.
        // Those names are needed in the evaluation string used to extract the
        // types from the provided instance.
        // At this time the only two uses of this method are extracting from
        // `Iterable` and `Map`. There are no extension type uses so no need for
        // erasure here.
        var extractionType = node.arguments.types.single;
        if (extractionType is! InterfaceType) {
          throw UnsupportedError(
            'Type arguments can only be extracted from interface types: '
            'found $extractionType (${extractionType.runtimeType}) at '
            '${node.location}',
          );
        }
        var extractionTypeParameters = extractionType.classNode.typeParameters;
        if (extractionTypeParameters.isEmpty) {
          throw UnsupportedError(
            'The extraction type must have type arguments to be extracted: '
            'found $extractionType (${extractionType.runtimeType}) at '
            '${node.location}',
          );
        }
        var extractionTypeParameterNames = extractionTypeParameters.map(
          (p) => '${extractionType.classNode.name}.${p.name!}',
        );
        var instance = node.arguments.positional.first.accept(this);
        var function = node.arguments.positional.last.accept(this);
        var extractedTypeArgs = js_ast.ArrayInitializer([
          for (var recipe in extractionTypeParameterNames)
            js.call('#.#(#, "$recipe")', [
              _emitLibraryName(_rtiLibrary),
              _emitMemberName('evalInInstance', memberClass: _rtiClass),
              instance,
            ]),
        ]);
        return _runtimeCall('dgcall(#, #, [])', [function, extractedTypeArgs]);
      }
    }

    if (_isDartForeignHelper(enclosingLibrary)) {
      var args = node.arguments.positional;
      var typeArgs = node.arguments.types;
      var name = target.name.text;

      if (args.isEmpty) {
        if (typeArgs.isEmpty && name == 'DART_RUNTIME_LIBRARY') {
          return _runtimeModule;
        }
        if (typeArgs.length == 1) {
          if (name == 'TYPE_REF') {
            return _emitType(typeArgs.single);
          }
        }
      }

      if (args.length == 1) {
        if (name == 'getInterceptor') {
          var argExpression = args.single.accept(this);
          return _runtimeCall('getInterceptorForRti(#)', [argExpression]);
        }
        if (name == 'JS_GET_NAME') {
          var staticGet = args.single as StaticGet;
          var enumField = staticGet.target as Field;
          return _emitExpressionForJsGetName(_asJsGetName(enumField));
        }
        if (name == 'JS_CLASS_REF') {
          var constNode = args.single as ConstantExpression;
          var typeConstant = constNode.constant as TypeLiteralConstant;
          var type = typeConstant.type;
          if (type is NullType) {
            return _emitTopLevelName(_coreTypes.deprecatedNullClass);
          }
          if (type is! InterfaceType) {
            throw UnsupportedError(
              'JS_CLASS_REF only supports interface types: found $type '
              '(${type.runtimeType}) at ${node.location}',
            );
          }
          return _emitTopLevelName(type.classNode);
        }
        if (name == 'RAW_DART_FUNCTION_REF') {
          var expression = args.single as ConstantExpression;
          var fn = expression.constant as StaticTearOffConstant;
          return _emitStaticTarget(fn.target);
        }
        if (name == 'JS_GET_FLAG') {
          var flag = args.single as StringLiteral;
          var value = flag.value;
          return switch (value) {
            'DEV_COMPILER' => js.boolean(true),
            'MINIFIED' => js.boolean(false),
            'VARIANCE' =>
              // Variance is turned on by default, but only interfaces that have
              // at least one type parameter with non-legacy variance will have
              // extra information recorded.
              js.boolean(true),
            _ => throw UnsupportedError(
              'Unknown JS_GET_FLAG "$value" at ${node.location}',
            ),
          };
        }
      } else if (args.length == 2) {
        if (name == 'JS_EMBEDDED_GLOBAL') return _emitEmbeddedGlobal(node);
        if (name == 'JS_STRING_CONCAT') {
          var left = _visitExpression(args.first);
          var right = _visitExpression(args.last);
          return js.call('# + #', [left, right]);
        }
      }
      if (name == 'JS_BUILTIN') {
        var staticGet = args[1] as StaticGet;
        var enumField = staticGet.target as Field;
        return _emitOperationForJsBuiltIn(_asJsBuiltin(enumField));
      }
      if (name == 'JS_RAW_EXCEPTION') {
        // Serves as a way to access the wrapped JS exception.
        return _emitVariableRef(_rethrowParameter!);
      }
      if (name == 'JS_RTI_PARAMETER') {
        return _rtiParam;
      }
    }

    if (_isSdkInternalRuntime(enclosingLibrary)) {
      var name = target.name.text;
      if (node.arguments.positional.isEmpty) {
        if (name == 'hotRestartGeneration') {
          return _runtimeCall('hotRestartIteration');
        }
      }
      if (node.arguments.positional.length == 1) {
        var firstArg = node.arguments.positional.single;
        if (name == 'extensionSymbol' && firstArg is StringLiteral) {
          return _getSymbol(_getExtensionSymbolInternal(firstArg.value));
        }
      } else if (node.arguments.positional.length == 2) {
        var firstArg = node.arguments.positional[0];
        var secondArg = node.arguments.positional[1];
        var type = _getTypeLiteralType(secondArg);
        if (name == '_jsInstanceOf' &&
            type is InterfaceType &&
            type.typeArguments.isEmpty) {
          return js.call('# instanceof #', [
            _visitExpression(firstArg),
            _emitTopLevelName(type.classNode),
          ]);
        }
      }
    }
    if (_isDartJsHelper(enclosingLibrary)) {
      var name = target.name.text;
      if (name == 'jsObjectGetPrototypeOf') {
        var obj = node.arguments.positional.single;
        return _emitJSObjectGetPrototypeOf(
          _visitExpression(obj),
          fullyQualifiedName: false,
        );
      }
      if (name == 'jsObjectSetPrototypeOf') {
        var obj = node.arguments.positional.first;
        var prototype = node.arguments.positional.last;
        return _emitJSObjectSetPrototypeOf(
          _visitExpression(obj),
          _visitExpression(prototype),
          fullyQualifiedName: false,
        );
      }
    }
    if (target.isExternal &&
        target.isExtensionTypeMember &&
        target.function.namedParameters.isNotEmpty) {
      // JS interop checks assert that only external extension type constructors
      // and factories have named parameters.
      assert(target.function.positionalParameters.isEmpty);
      return _emitObjectLiteral(
        Arguments(
          node.arguments.positional,
          types: node.arguments.types,
          named: node.arguments.named,
        ),
        target,
      );
    }
    if (target == _coreTypes.identicalProcedure) {
      return _emitCoreIdenticalCall(node.arguments.positional);
    }
    if (_isDebuggerCall(target)) {
      return _emitDebuggerCall(node) as js_ast.Expression;
    }
    if (_isDartJsUtil(enclosingLibrary)) {
      // We try and do further inlining here for the unchecked/trusted-type
      // variants of js_util methods. Note that we only lower the methods that
      // are used in transformations and are private. Also note that this
      // inlining ignores `sdk/lib/_internal/js_shared/lib/js_util_patch.dart`'s
      // implementations for the lowered methods.
      //
      // If you update the code there, you should update the code here.
      // Long-term, we'll need a better IR to lower interop methods to, or a DDC
      // inliner to do the inlining for us.
      var name = target.name.text;
      if (name == '_getPropertyTrustType') {
        return js_ast.PropertyAccess(
          _visitExpression(node.arguments.positional[0]),
          _visitExpression(node.arguments.positional[1]),
        );
      } else if (name == '_setPropertyUnchecked') {
        return _visitExpression(
          node.arguments.positional[2],
        ).toAssignExpression(
          js_ast.PropertyAccess(
            _visitExpression(node.arguments.positional[0]),
            _visitExpression(node.arguments.positional[1]),
          ),
        );
      } else if (_callMethodUncheckedRegex.hasMatch(name)) {
        // Note that we don't lower `_callMethodTrustType`. This is because it
        // uses `assertInterop` checks.
        var trustType = name.contains('TrustType');
        var args = <js_ast.Expression>[];
        assert(node.arguments.named.isEmpty);
        // Ignore the receiver and name of the method.
        for (var i = 2; i < node.arguments.positional.length; i++) {
          args.add(_visitExpression(node.arguments.positional[i]));
        }
        js_ast.Expression call = js_ast.Call(
          js_ast.PropertyAccess(
            _visitExpression(node.arguments.positional[0]),
            _visitExpression(node.arguments.positional[1]),
          ),
          args,
        );
        if (!trustType) {
          call = _emitCast(call, node.arguments.types[0]);
        }
        return call;
      } else if (_callConstructorUncheckedRegex.hasMatch(name)) {
        var args = <js_ast.Expression>[];
        assert(node.arguments.named.isEmpty);
        // Ignore the constructor.
        for (var i = 1; i < node.arguments.positional.length; i++) {
          args.add(_visitExpression(node.arguments.positional[i]));
        }
        return _emitCast(
          js_ast.New(_visitExpression(node.arguments.positional[0]), args),
          node.arguments.types[0],
        );
      }
    }

    var fn = _emitStaticTarget(target);
    var args = _emitArgumentList(node.arguments, target: target);
    var staticCall = js_ast.Call(fn, args);
    return _isNullCheckableJsInterop(target)
        ? _wrapWithJsInteropNullCheck(staticCall)
        : staticCall;
  }

  js_ast.Expression _emitJSObjectGetPrototypeOf(
    js_ast.Expression obj, {
    required bool fullyQualifiedName,
  }) => fullyQualifiedName
      ? _runtimeCall('global.Object.getPrototypeOf(#)', [obj])
      : js.call('Object.getPrototypeOf(#)', obj);

  js_ast.Expression _emitJSObjectSetPrototypeOf(
    js_ast.Expression obj,
    js_ast.Expression prototype, {
    required bool fullyQualifiedName,
  }) => fullyQualifiedName
      ? _runtimeCall('global.Object.setPrototypeOf(#, #)', [obj, prototype])
      : js.call('Object.setPrototypeOf(#, #)', [obj, prototype]);

  bool _isDebuggerCall(Procedure target) {
    return target.name.text == 'debugger' &&
        target.enclosingLibrary.importUri.toString() == 'dart:developer';
  }

  js_ast.Node _emitDebuggerCall(StaticInvocation node) {
    var args = node.arguments.named;
    var isStatement = node.parent is ExpressionStatement;
    var debuggerStatement = js_ast.DebuggerStatement().withSourceInformation(
      _nodeStart(node),
    );
    if (args.isEmpty) {
      // Inline `debugger()` with no arguments, as a statement if possible,
      // otherwise as an immediately invoked function.
      return isStatement
          ? debuggerStatement
          : js.call('(() => { #; return true})()', [debuggerStatement]);
    }

    // The signature of `debugger()` is:
    //
    //     bool debugger({bool when: true, String message})
    //
    // This code path handles the named arguments `when` and/or `message`.
    // Both must be evaluated in the supplied order, and then `when` is used
    // to decide whether to break or not.
    //
    // We also need to return the value of `when`.
    var jsArgs = args.map(_emitNamedExpression).toList();
    var when = args.length == 1
        // For a single `when` argument, use it.
        //
        // For a single `message` argument, use `{message: ...}`, which
        // coerces to true (the default value of `when`).
        ? (args[0].name == 'when'
              ? jsArgs[0].value
              : js_ast.ObjectInitializer(jsArgs))
        // If we have both `message` and `when` arguments, evaluate them in
        // order, then extract the `when` argument.
        : js.call('#.when', js_ast.ObjectInitializer(jsArgs));
    return isStatement
        ? js.statement('if (#) #;', [when, debuggerStatement])
        : js.call('# && (() => { #; return true })()', [
            when,
            debuggerStatement,
          ]);
  }

  /// Emits the target of a [StaticInvocation], [StaticGet], or [StaticSet].
  js_ast.PropertyAccess _emitStaticTarget(Member target) {
    var c = target.enclosingClass;
    if (c != null) {
      // A static native element should just forward directly to the JS type's
      // member, for example `Css.supports(...)` in dart:html should be replaced
      // by a direct call to the DOM API: `global.CSS.supports`.
      var isExternal = _isExternal(target);
      if (isExternal && (target as Procedure).isStatic) {
        var nativeName = _extensionTypes.getNativePeers(c);
        if (nativeName.isNotEmpty) {
          var annotationName = _annotationName(target, isJSName);
          var memberName = annotationName == null
              ? _emitStaticMemberName(target.name.text, target)
              : js.string(annotationName);
          return js_ast.PropertyAccess(
            _runtimeCall('global.#', [nativeName[0]]),
            memberName,
          );
        }
      }
      return js_ast.PropertyAccess(
        _emitStaticClassName(c, isExternal),
        _emitStaticMemberName(target.name.text, target),
      );
    }
    return _emitTopLevelName(target);
  }

  /// Returns all parts of [arguments] flattened into a list so they can be
  /// passed in the calling convention for calls with no runtime checks.
  ///
  /// When [types] is `false` any type arguments present in [arguments] will be
  /// omitted.
  ///
  /// Passing [target] when applicable allows for detection of an annotation to
  /// omit passing type parameters and to detect if positional arguments should
  /// be packaged to be passed to a JavaScript using an interop call.
  List<js_ast.Expression> _emitArgumentList(
    Arguments node, {
    bool types = true,
    Member? target,
  }) {
    types = types && _reifyGenericFunction(target);
    var (
      :typeArguments,
      :positionalArguments,
      :namedArguments,
    ) = _emitArgumentGroups(
      node,
      isJSInterop: target != null && isJsMember(target),
    );
    return [
      if (types && typeArguments != null) ...typeArguments,
      if (positionalArguments != null) ...positionalArguments,
      if (namedArguments != null) js_ast.ObjectInitializer([...namedArguments]),
    ];
  }

  /// Returns all [arguments] but kept in separate packets so they can be
  /// further processed.
  ///
  /// Facilitates passing arguments in the calling convention used by runtime
  /// helpers that check arguments.
  ///
  /// When [isJSInterop] is `true` the positional arguments are packaged to
  /// be passed to JavaScript via an interop call.
  _ArgumentGroups _emitArgumentGroups(
    Arguments node, {
    required bool isJSInterop,
  }) {
    var typeArguments = node.types.isEmpty
        ? null
        : [for (var typeArgument in node.types) _emitType(typeArgument)];
    var positionalArguments = node.positional.isEmpty
        ? null
        : [
            for (var arg in node.positional)
              if (arg is StaticInvocation &&
                  isJSSpreadInvocation(arg.target) &&
                  arg.arguments.positional.length == 1)
                js_ast.Spread(_visitExpression(arg.arguments.positional[0]))
              else if (isJSInterop)
                _visitExpression(_assertInterop(arg))
              else
                _visitExpression(arg),
          ];
    var namedArguments = node.named.isEmpty
        ? null
        : [for (var arg in node.named) _emitNamedExpression(arg, isJSInterop)];

    return (
      typeArguments: typeArguments,
      positionalArguments: positionalArguments,
      namedArguments: namedArguments,
    );
  }

  js_ast.Property _emitNamedExpression(
    NamedExpression arg, [
    bool isJsInterop = false,
  ]) {
    var value = isJsInterop ? _assertInterop(arg.value) : arg.value;
    return js_ast.Property(_propertyName(arg.name), _visitExpression(value));
  }

  /// Emits code for the `JS(...)` macro.
  js_ast.Node _emitInlineJSCode(StaticInvocation node) {
    var args = node.arguments.positional;
    // arg[0] is static return type, used in `RestrictedStaticTypeAnalyzer`
    var code = args[1];
    List<Expression> templateArgs;
    String source;
    if (code is ConstantExpression) {
      templateArgs = args.skip(2).toList();
      source = (code.constant as StringConstant).value;
    } else if (code is StringConcatenation) {
      if (code.expressions.every((e) => e is StringLiteral)) {
        templateArgs = args.skip(2).toList();
        source = code.expressions.map((e) => (e as StringLiteral).value).join();
      } else {
        if (args.length > 2) {
          throw ArgumentError(
            "Can't mix template args and string interpolation in JS calls: "
            '`$node`',
          );
        }
        templateArgs = <Expression>[];
        source = code.expressions.map((expression) {
          if (expression is StringLiteral) {
            return expression.value;
          } else {
            templateArgs.add(expression);
            return '#';
          }
        }).join();
      }
    } else {
      templateArgs = args.skip(2).toList();
      source = (code as StringLiteral).value;
    }

    // TODO(jmesserly): arguments to JS() that contain type literals evaluate to
    // the raw runtime type instead of the wrapped Type object.
    // We can clean this up by switching to `unwrapType(<type literal>)`, which
    // the compiler will then optimize.
    var wasInForeignJS = _isInForeignJS;
    _isInForeignJS = true;
    var jsArgs = templateArgs.map(_visitExpression).toList();
    _isInForeignJS = wasInForeignJS;

    var result = js.parseForeignJS(source).instantiate(jsArgs);

    // Add a check to make sure any JS() values from a native type are typed
    // properly in sound null-safety.
    if (_isWebLibrary(_currentLibrary!.importUri)) {
      var type = node.getStaticType(_staticTypeContext);
      if (type.isPotentiallyNonNullable) {
        result = _runtimeCall('checkNativeNonNull(#)', [result]);
      }
    }

    assert(
      result is js_ast.Expression ||
          result is js_ast.Statement && node.parent is ExpressionStatement,
    );
    return result.withSourceInformation(_nodeStart(node));
  }

  js_ast.Expression _emitEmbeddedGlobal(StaticInvocation node) {
    var constantExpression = node.arguments.positional[1] as ConstantExpression;
    var name = constantExpression.constant as StringConstant;
    var value = name.value;
    if (value == 'arrayRti') {
      // Special case for the rti on a JSArray. These are defined via the dartx
      // extension functionality.
      return _emitMemberName('arrayRti', memberClass: _jsArrayClass);
    }
    return _runtimeCall('#', [name.value]);
  }

  /// Returns the string literal that is to be used as the result of a call to
  /// [JS_GET_NAME] for [name].
  js_ast.Expression _emitExpressionForJsGetName(JsGetName name) {
    switch (name) {
      case JsGetName.OPERATOR_IS_PREFIX:
        return js.string(js_ast.FixedNames.operatorIsPrefix);
      case JsGetName.SIGNATURE_NAME:
        return _runtimeCall('#', [
          js.string(js_ast.FixedNames.operatorSignature),
        ]);
      case JsGetName.RTI_NAME:
        return js.string(js_ast.FixedNames.rtiName);
      case JsGetName.FUTURE_CLASS_TYPE_NAME:
        return js.string(
          _typeRecipeGenerator.interfaceTypeRecipe(_coreTypes.futureClass),
        );
      case JsGetName.LIST_CLASS_TYPE_NAME:
        return js.string(
          _typeRecipeGenerator.interfaceTypeRecipe(_coreTypes.listClass),
        );
      case JsGetName.RTI_FIELD_AS:
        return _emitMemberName(
          js_ast.FixedNames.rtiAsField,
          memberClass: _rtiClass,
        );
      case JsGetName.RTI_FIELD_IS:
        return _emitMemberName(
          js_ast.FixedNames.rtiIsField,
          memberClass: _rtiClass,
        );
      default:
        throw UnsupportedError('JsGetName has no name for "$name".');
    }
  }

  /// Returns the expression that is to be used as the result of a call to
  /// [JS_BUILTIN] for [builtin].
  js_ast.Expression _emitOperationForJsBuiltIn(JsBuiltin builtin) {
    switch (builtin) {
      case JsBuiltin.dartClosureConstructor:
        // TODO(48585) Is this safe or will it conflict with functions that
        // enter the program through JS Interop?
        return js.call('Function');
      case JsBuiltin.dartObjectConstructor:
        return _emitTopLevelName(_coreTypes.objectClass);
      default:
        throw UnsupportedError('JsBuiltin has no operation for "$builtin".');
    }
  }

  String _enumValueName(Field field) {
    var enumName = field.enclosingClass!.name;
    var valueName = field.name.text;
    return '$enumName.$valueName';
  }

  JsGetName _asJsGetName(Field field) => JsGetName.values.firstWhere(
    (val) => val.toString() == _enumValueName(field),
  );

  JsBuiltin _asJsBuiltin(Field field) => JsBuiltin.values.firstWhere(
    (val) => val.toString() == _enumValueName(field),
  );

  bool _isWebLibrary(Uri importUri) =>
      importUri.isScheme('dart') &&
      (importUri.path == 'html' ||
          importUri.path == 'svg' ||
          importUri.path == 'indexed_db' ||
          importUri.path == 'web_audio' ||
          importUri.path == 'web_gl' ||
          importUri.path == 'web_sql' ||
          importUri.path == 'html_common');

  bool _isNull(Expression expr) =>
      expr is NullLiteral ||
      expr.getStaticType(_staticTypeContext).extensionTypeErasure is NullType;

  bool _doubleEqIsIdentity(Expression left, Expression right) {
    // If we statically know LHS or RHS is null we can use ==.
    if (_isNull(left) || _isNull(right)) return true;
    // If the representation of the  two types will not induce conversion in
    // JS then we can use == .
    return !_typeRep.equalityMayConvert(
      left.getStaticType(_staticTypeContext),
      right.getStaticType(_staticTypeContext),
    );
  }

  bool _tripleEqIsIdentity(Expression left, Expression right) {
    // If either is non-nullable, then we don't need to worry about
    // equating null and undefined, and so we can use triple equals.
    return !_isNullable(left) || !_isNullable(right);
  }

  /// Returns true if [expr] can be null.
  bool _isNullable(Expression expr) => _nullableInference.isNullable(expr);

  js_ast.Expression _emitJSDoubleEq(
    List<js_ast.Expression> args, {
    bool negated = false,
  }) {
    var op = negated ? '# != #' : '# == #';
    return js.call(op, args);
  }

  js_ast.Expression _emitJSTripleEq(
    List<js_ast.Expression> args, {
    bool negated = false,
  }) {
    var op = negated ? '# !== #' : '# === #';
    return js.call(op, args);
  }

  js_ast.Expression _emitCoreIdenticalCall(
    List<Expression> args, {
    bool negated = false,
  }) {
    if (args.length != 2) {
      // Shouldn't happen in typechecked code
      return _runtimeCall(
        'throw(Error("compile error: calls to `identical` require 2 args")',
      );
    }
    var left = args[0];
    var right = args[1];
    var jsArgs = [_visitExpression(left), _visitExpression(right)];
    if (_tripleEqIsIdentity(left, right)) {
      return _emitJSTripleEq(jsArgs, negated: negated);
    }
    if (_doubleEqIsIdentity(left, right)) {
      return _emitJSDoubleEq(jsArgs, negated: negated);
    }
    var code = negated ? '!#' : '#';
    return js.call(
      code,
      js_ast.Call(_emitTopLevelName(_coreTypes.identicalProcedure), jsArgs),
    );
  }

  /// Returns true if this [member] is a JS interop member.
  bool isJSInteropMember(Member member) =>
      member.isExternal && hasJSInteropAnnotation(member.enclosingClass!);

  @override
  js_ast.Expression visitConstructorInvocation(ConstructorInvocation node) {
    var ctor = node.target;
    var ctorClass = ctor.enclosingClass;
    var args = node.arguments;
    if (isJSAnonymousType(ctorClass)) return _emitObjectLiteral(args, ctor);
    // JS interop constructor calls do not provide an RTI at the call site.
    var shouldProvideRti =
        !isJSInteropMember(ctor) && _requiresRtiForInstantiation(ctorClass);
    var rti = shouldProvideRti
        ? _emitType(
            node.constructedType,
            emitJSInteropGenericClassTypeParametersAsAny: false,
          )
        : null;
    var result = js_ast.New(_emitConstructorName(node.constructedType, ctor), [
      if (rti != null) rti,
      ..._emitArgumentList(args, types: false, target: ctor),
    ]);
    return node.isConst ? _canonicalizeConstObject(result) : result;
  }

  js_ast.Expression _emitFactoryInvocation(StaticInvocation node) {
    var args = node.arguments;
    var ctor = node.target;
    var ctorClass = ctor.enclosingClass!;
    // JS interop constructor calls do not require an RTI at the call site.
    if (isJSInteropMember(ctor)) {
      return _emitJSInteropNew(ctor, args);
    }

    var type = ctorClass.typeParameters.isEmpty
        ? _coreTypes.nonNullableRawType(ctorClass)
        : InterfaceType(ctorClass, Nullability.nonNullable, args.types);

    if (isFromEnvironmentInvocation(_coreTypes, node)) {
      var value = _constants.evaluate(node);
      if (value is PrimitiveConstant) {
        return visitConstant(value);
      }
    }

    if (args.positional.isEmpty &&
        args.named.isEmpty &&
        ctorClass.enclosingLibrary.importUri.isScheme('dart')) {
      // Skip the slow SDK factory constructors when possible.
      switch (ctorClass.name) {
        case 'Map':
        case 'HashMap':
        case 'LinkedHashMap':
          if (ctor.name.text == '') {
            var mapType = _createMapImplType(type);
            var mapClass = _emitClassRef(mapType);
            var rti = _emitType(mapType);
            return js.call('new #.new(#)', [mapClass, rti]);
          } else if (ctor.name.text == 'identity') {
            var mapType = _createMapImplType(type, identity: true);
            var mapClass = _emitClassRef(mapType);
            var rti = _emitType(mapType);
            return js.call('new #.new(#)', [mapClass, rti]);
          }
        case 'Set':
        case 'HashSet':
        case 'LinkedHashSet':
          if (ctor.name.text == '') {
            var setType = _createSetImplType(type);
            var setClass = _emitClassRef(setType);
            var rti = _emitType(setType);
            return js.call('new #.new(#)', [setClass, rti]);
          } else if (ctor.name.text == 'identity') {
            var setType = _createSetImplType(type, identity: true);
            var setClass = _emitClassRef(setType);
            var rti = _emitType(setType);
            return js.call('new #.new(#)', [setClass, rti]);
          }
        case 'List':
          if (ctor.name.text == '') {
            return _emitList(type.typeArguments[0], []);
          }
      }
    }
    var rti = _requiresRtiForInstantiation(ctorClass)
        ? _emitType(type, emitJSInteropGenericClassTypeParametersAsAny: false)
        : null;
    var result = js_ast.Call(_emitConstructorName(type, ctor), [
      if (rti != null) rti,
      ..._emitArgumentList(args, types: false),
    ]);
    return node.isConst ? _canonicalizeConstObject(result) : result;
  }

  js_ast.Expression _emitJSInteropNew(Member ctor, Arguments args) {
    var ctorClass = ctor.enclosingClass!;
    if (isJSAnonymousType(ctorClass)) return _emitObjectLiteral(args, ctor);
    // JS interop constructor calls do not require an RTI at the call site.
    return js_ast.New(
      _emitConstructorName(_coreTypes.nonNullableRawType(ctorClass), ctor),
      _emitArgumentList(args, types: false, target: ctor),
    );
  }

  InterfaceType _createMapImplType(InterfaceType type, {bool? identity}) {
    var typeArgs = type.typeArguments;
    if (typeArgs.isEmpty) {
      return type.withDeclaredNullability(Nullability.nonNullable);
    }
    identity ??= _typeRep.isPrimitive(typeArgs[0]);
    var c = identity ? _identityHashMapImplClass : _linkedHashMapImplClass;
    return InterfaceType(c, Nullability.nonNullable, typeArgs);
  }

  InterfaceType _createSetImplType(InterfaceType type, {bool? identity}) {
    var typeArgs = type.typeArguments;
    if (typeArgs.isEmpty) {
      return type.withDeclaredNullability(Nullability.nonNullable);
    }
    identity ??= _typeRep.isPrimitive(typeArgs[0]);
    var c = identity ? _identityHashSetImplClass : _linkedHashSetImplClass;
    return InterfaceType(c, Nullability.nonNullable, typeArgs);
  }

  js_ast.Expression _emitObjectLiteral(Arguments node, Member ctor) {
    var args = _emitArgumentList(node, types: false, target: ctor);
    if (args.isEmpty) return js.call('{}');
    assert(args.single is js_ast.ObjectInitializer);
    return args.single;
  }

  @override
  js_ast.Expression visitNot(Not node) {
    var operand = node.operand;
    if (operand is EqualsCall) {
      return _emitEqualityOperator(
        operand.left,
        operand.interfaceTarget,
        operand.right,
        negated: true,
      );
    } else if (operand is EqualsNull) {
      return _emitCoreIdenticalCall([
        operand.expression,
        NullLiteral(),
      ], negated: true);
    } else if (operand is StaticInvocation &&
        operand.target == _coreTypes.identicalProcedure) {
      return _emitCoreIdenticalCall(
        operand.arguments.positional,
        negated: true,
      );
    }

    var jsOperand = _visitTest(operand);
    if (jsOperand is js_ast.LiteralBool) {
      // Flipping the value here for `!true` or `!false` allows for simpler
      // `if (true)` or `if (false)` detection and optimization.
      return js_ast.LiteralBool(
            !jsOperand.value,
          ).withSourceInformation(jsOperand.sourceInformation)
          as js_ast.LiteralBool;
    }

    // Logical negation, `!e`, is a boolean conversion context since it is
    // defined as `e ? false : true`.
    return js.call('!#', jsOperand).withSourceInformation(continueSourceMap);
  }

  @override
  js_ast.Expression visitNullCheck(NullCheck node) {
    var expr = node.operand;
    var jsExpr = _visitExpression(expr);
    // If the expression is non-nullable already, this is a no-op.
    return _isNullable(expr) ? _runtimeCall('nullCheck(#)', [jsExpr]) : jsExpr;
  }

  @override
  js_ast.Expression visitLogicalExpression(LogicalExpression node) {
    // The operands of logical boolean operators are subject to boolean
    // conversion.
    return _visitTest(node);
  }

  @override
  js_ast.Expression visitConditionalExpression(ConditionalExpression node) {
    var condition = _visitTest(node.condition);
    if (condition is js_ast.LiteralBool) {
      if (condition.value) {
        // Avoid emitting conditional when one branch is effectively dead code.
        // ex: `true ? foo : bar` -> `foo`
        return _visitExpression(node.then);
      } else {
        // ex: `false ? foo : bar` -> `bar`
        return _visitExpression(node.otherwise);
      }
    }
    var then = _visitExpression(node.then);
    var otherwise = _visitExpression(node.otherwise);
    return js.call('# ? # : #', [condition, then, otherwise])
      ..sourceInformation =
          condition.sourceInformation ?? _nodeStart(node.condition);
  }

  @override
  js_ast.Expression visitStringConcatenation(StringConcatenation node) {
    var parts = <js_ast.Expression>[];
    for (var e in node.expressions) {
      var jsExpr = _visitExpression(e);
      if (jsExpr is js_ast.LiteralString && jsExpr.valueWithoutQuotes.isEmpty) {
        continue;
      }
      var type = e.getStaticType(_staticTypeContext).extensionTypeErasure;
      if (DartTypeEquivalence(
            _coreTypes,
            ignoreTopLevelNullability: true,
          ).areEqual(type, _coreTypes.stringNonNullableRawType) &&
          !_isNullable(e)) {
        parts.add(jsExpr);
      } else if (_shouldCallObjectMemberHelper(e)) {
        parts.add(_runtimeCall('str(#)', [jsExpr]));
      } else {
        // It is safe to call a version of `str()` that does not probe for the
        // toString method before calling it.
        parts.add(_runtimeCall('strSafe(#)', [jsExpr]));
      }
    }
    if (parts.isEmpty) return js.string('');
    return js_ast.Expression.binary(parts, '+');
  }

  @override
  js_ast.Expression visitListConcatenation(ListConcatenation node) {
    // Only occurs inside unevaluated constants.
    throw UnsupportedError('List concatenation');
  }

  @override
  js_ast.Expression visitSetConcatenation(SetConcatenation node) {
    // Only occurs inside unevaluated constants.
    throw UnsupportedError('Set concatenation');
  }

  @override
  js_ast.Expression visitMapConcatenation(MapConcatenation node) {
    // Only occurs inside unevaluated constants.
    throw UnsupportedError('Map concatenation');
  }

  @override
  js_ast.Expression visitInstanceCreation(InstanceCreation node) {
    // Only occurs inside unevaluated constants.
    throw UnsupportedError('Instance creation');
  }

  @override
  js_ast.Expression visitFileUriExpression(FileUriExpression node) {
    // Only occurs inside unevaluated constants.
    throw UnsupportedError('File URI expression');
  }

  @override
  js_ast.Expression visitConstructorTearOff(ConstructorTearOff node) {
    throw UnsupportedError('Constructor tear off');
  }

  @override
  js_ast.Expression visitRedirectingFactoryTearOff(
    RedirectingFactoryTearOff node,
  ) {
    throw UnsupportedError('RedirectingFactory tear off');
  }

  @override
  js_ast.Expression visitTypedefTearOff(TypedefTearOff node) {
    throw UnsupportedError('Typedef instantiation');
  }

  @override
  js_ast.Expression visitIsExpression(IsExpression node) {
    return _emitIsExpression(node.operand, node.type.extensionTypeErasure);
  }

  js_ast.Expression _emitIsExpression(Expression operand, DartType type) {
    // Generate `is` as `dart.is` or `typeof` depending on the RHS type.
    var lhs = _visitExpression(operand);
    // It is invalid to use a simplified check for a native type in place of
    // a type test for a `TypeParameterType`. This is because at runtime type
    // parameters can be instantiated as the bottom type `Never` and
    // `val is Never` should always evaluate to false.
    var typeofName =
        type is TypeParameterType || type is StructuralParameterType
        ? null
        : _typeRep.typeFor(type).primitiveTypeOf;
    // Inline non-nullable primitive types other than int (which requires a
    // Math.floor check).
    if (typeofName != null &&
        type.nullability == Nullability.nonNullable &&
        type != _types.coreTypes.intNonNullableRawType) {
      return js.call('typeof # == #', [lhs, js.string(typeofName, "'")]);
    }

    return js.call('#.#(#)', [
      _emitType(type),
      _emitMemberName(js_ast.FixedNames.rtiIsField, memberClass: _rtiClass),
      lhs,
    ]);
  }

  @override
  js_ast.Expression visitAsExpression(AsExpression node) {
    var fromExpr = node.operand;
    var jsFrom = _visitExpression(fromExpr);
    if (node.isUnchecked) return jsFrom;
    return _emitCast(
      jsFrom,
      node.type,
      fromStaticType: fromExpr.getStaticType(_staticTypeContext),
      isTypeError: node.isTypeError,
    );
  }

  js_ast.Expression _emitCast(
    js_ast.Expression value,
    DartType toType, {
    DartType? fromStaticType,
    bool isTypeError = false,
  }) {
    toType = toType.extensionTypeErasure;
    if (_types.isTop(toType)) return value;
    if (fromStaticType != null) {
      fromStaticType = fromStaticType.extensionTypeErasure;
      // If the check was put here by static analysis to ensure soundness, we
      // can't skip it. For example, one could implement covariant generic
      // caller side checks like this:
      //
      //      typedef F<T>(T t);
      //      class C<T> {
      //        F<T> f;
      //        add(T t) {
      //          // required check `t as T`
      //        }
      //      }
      //      main() {
      //        C<Object> c = new C<int>()..f = (int x) => x.isEven;
      //        c.f('hi'); // required check `c.f as F<Object>`
      //        c.add('hi);
      //      }
      //
      if (!isTypeError && _types.isSubtypeOf(fromStaticType, toType)) {
        return value;
      }
      if (!isTypeError &&
          _mustBeNonNullable(toType) &&
          DartTypeEquivalence(
            _coreTypes,
            ignoreTopLevelNullability: true,
          ).areEqual(fromStaticType, toType)) {
        // If the underlying type is the same, we only need a null check.
        return _runtimeCall('nullCast(#, #)', [value, _emitType(toType)]);
      }
      // All Dart number types map to a JavaScript Number. We can specialize
      // these cases.
      if (_typeRep.isNumber(fromStaticType) && _typeRep.isNumber(toType)) {
        // If `toType` is some form of `num`, it should have been filtered
        // above.
        if (toType == _coreTypes.doubleNullableRawType) {
          // Any number/nullability -> double? : no-op
          return value;
        }
        if (toType == _coreTypes.doubleNonNullableRawType) {
          if (fromStaticType.nullability == Nullability.nonNullable) {
            // Any non-nullable number -> double : no-op
            return value;
          }
          // Any number/nullability -> double : null check
          return _runtimeCall('nullCast(#, #)', [value, _emitType(toType)]);
        }
      }
    }
    var directMethod = _directCastMethod(toType);
    if (directMethod != null) {
      return js.call('#(#)', [_emitTopLevelName(directMethod), value]);
    }
    return js.call('#.#(#)', [
      _emitType(toType),
      _emitMemberName(js_ast.FixedNames.rtiAsField, memberClass: _rtiClass),
      value,
    ]);
  }

  /// Returns the direct `_as` method when [type] is a primitive type otherwise,
  /// `null`.
  Member? _directCastMethod(DartType type) {
    if (type is InterfaceType && type.typeArguments.isEmpty) {
      if (type.nullability == Nullability.nonNullable) {
        if (type == _types.coreTypes.boolNonNullableRawType) return _asBool;
        if (type == _types.coreTypes.doubleNonNullableRawType) return _asDouble;
        if (type == _types.coreTypes.intNonNullableRawType) return _asInt;
        if (type == _types.coreTypes.numNonNullableRawType) return _asNum;
        if (type == _types.coreTypes.objectNonNullableRawType) return _asObject;
        if (type == _types.coreTypes.stringNonNullableRawType) return _asString;
      } else if (type.nullability == Nullability.nullable) {
        if (type == _types.coreTypes.boolNullableRawType) return _asBoolQ;
        if (type == _types.coreTypes.doubleNullableRawType) return _asDoubleQ;
        if (type == _types.coreTypes.intNullableRawType) return _asIntQ;
        if (type == _types.coreTypes.numNullableRawType) return _asNumQ;
        if (type == _types.coreTypes.stringNullableRawType) return _asStringQ;
      }
    }
    return null;
  }

  @override
  js_ast.Expression visitSymbolLiteral(SymbolLiteral node) =>
      _emitDartSymbol(node.value);

  @override
  js_ast.Expression visitTypeLiteral(TypeLiteral node) =>
      _emitTypeLiteral(node.type);

  js_ast.Expression _emitTypeLiteral(DartType type) {
    var typeRep = _emitType(type);

    // TODO(46002) All `JS()` calls in the SDK should be explicit when using the
    // internal rti object by calling the `TYPE_REF` helper.
    if (_isInForeignJS) return typeRep;

    // If the type is a type literal expression in Dart code, wrap the raw
    // runtime type in a "Type" instance.
    return js.call('#.createRuntimeType(#)', [
      _emitLibraryName(_rtiLibrary),
      typeRep,
    ]);
  }

  @override
  js_ast.Expression visitThisExpression(ThisExpression node) => js_ast.This();

  @override
  js_ast.Expression visitRethrow(Rethrow node) {
    return _runtimeCall('rethrow(#)', [_emitVariableRef(_rethrowParameter!)]);
  }

  @override
  js_ast.Expression visitThrow(Throw node) =>
      _runtimeCall('throw(#)', [_visitExpression(node.expression)]);

  @override
  js_ast.Expression visitListLiteral(ListLiteral node) {
    var elementType = node.typeArgument;
    var elements = _visitExpressionList(node.expressions);
    return _emitList(elementType, elements);
  }

  js_ast.Expression _emitList(
    DartType itemType,
    List<js_ast.Expression> items,
  ) {
    var list = js_ast.ArrayInitializer(items);

    // List's type parameter is default-initialized to dynamic in our runtime.
    if (itemType == const DynamicType()) return list;

    // Call `new JSArray<E>.of(list)`
    var type = InterfaceType(_jsArrayClass, Nullability.nonNullable, [
      itemType,
    ]);
    var arrayClass = _emitClassRef(type);
    var arrayRti = _emitType(type);
    return js.call('#.of(#, #)', [arrayClass, arrayRti, list]);
  }

  js_ast.Expression _emitConstList(
    DartType elementType,
    List<js_ast.Expression> elements,
  ) {
    // dart.constList helper internally depends on _interceptors.JSArray.
    _declareBeforeUse(_jsArrayClass);
    return _runtimeCall('constList(#, [#])', [
      _emitType(elementType),
      elements,
    ]);
  }

  @override
  js_ast.Expression visitSetLiteral(SetLiteral node) {
    // TODO(markzipan): remove const check when we use front-end const eval
    if (!node.isConst) {
      var type = InterfaceType(_linkedHashSetClass, Nullability.nonNullable, [
        node.typeArgument,
      ]);
      var setClass = _emitClassRef(type);
      var rti = _emitType(type);
      if (node.expressions.isEmpty) {
        return js.call('#.new(#)', [setClass, rti]);
      }
      return js.call('#.from(#, [#])', [
        setClass,
        rti,
        _visitExpressionList(node.expressions),
      ]);
    }
    return _emitConstSet(
      node.typeArgument,
      _visitExpressionList(node.expressions),
    );
  }

  js_ast.Expression _emitConstSet(
    DartType elementType,
    List<js_ast.Expression> elements,
  ) {
    return _runtimeCall('constSet(#, [#])', [_emitType(elementType), elements]);
  }

  @override
  js_ast.Expression visitMapLiteral(MapLiteral node) {
    var entries = [
      for (var e in node.entries) ...[
        _visitExpression(e.key),
        _visitExpression(e.value),
      ],
    ];

    // TODO(markzipan): remove const check when we use front-end const eval
    if (!node.isConst) {
      var type = node.getStaticType(_staticTypeContext) as InterfaceType;
      var mapType = _createMapImplType(type);
      var mapClass = _emitClassRef(mapType);
      var rti = _emitType(mapType);
      if (node.entries.isEmpty) {
        return js.call('new #.new(#)', [mapClass, rti]);
      }
      return js.call('new #.from(#, [#])', [mapClass, rti, entries]);
    }
    return _emitConstMap(node.keyType, node.valueType, entries);
  }

  js_ast.Expression _emitConstMap(
    DartType keyType,
    DartType valueType,
    List<js_ast.Expression> entries,
  ) {
    return _runtimeCall('constMap(#, #, [#])', [
      _emitType(keyType),
      _emitType(valueType),
      entries,
    ]);
  }

  /// Returns the key used for shape lookup at runtime.
  ///
  /// See `shapes` in dart:_runtime (records.dart) for a description.
  String _recordShapeKey(
    int positionalElementCount,
    Iterable<String> namedElementNames,
  ) {
    var elementCount = positionalElementCount + namedElementNames.length;
    return '$elementCount;${namedElementNames.join(',')}';
  }

  @override
  js_ast.Expression visitRecordLiteral(RecordLiteral node) {
    var names = node.named.map((element) => element.name);
    var positionalElementCount = node.positional.length;
    var shapeKey = _recordShapeKey(positionalElementCount, names);
    var shapeExpr = _runtimeCall('recordLiteral(#, #, #, [#])', [
      js.string(shapeKey),
      js.number(positionalElementCount),
      names.isEmpty ? js.call('void 0') : js.stringArray(names),
      [
        for (var positional in node.positional) _visitExpression(positional),
        for (var named in node.named) _visitExpression(named.value),
      ],
    ]);
    return shapeExpr;
  }

  @override
  js_ast.Expression visitAwaitExpression(AwaitExpression node) {
    var expression = _visitExpression(node.operand);
    var type = node.runtimeCheckType;
    if (type != null) {
      // When an expected runtime type is present there is a possible soundness
      // issue with the static types. The type of the await expression must be
      // checked at runtime to ensure soundness.
      var expectedType = _emitType(type);
      var asyncLibrary = _emitLibraryName(_coreTypes.asyncLibrary);
      expression = js.call('#.awaitWithTypeCheck(#, #)', [
        asyncLibrary,
        expectedType,
        expression,
      ]);
    }
    return js_ast.Await(expression);
  }

  @override
  js_ast.Expression visitFunctionExpression(FunctionExpression node) {
    var fn = _emitArrowFunction(node);
    if (!_reifyFunctionType(node.function)) return fn;
    return _emitFunctionTagged(
      fn,
      node.getStaticType(_staticTypeContext) as FunctionType,
    );
  }

  js_ast.ArrowFun _emitArrowFunction(FunctionExpression node) {
    var f = _emitFunction(node.function, null);
    js_ast.Node body = f.body;

    // Simplify `=> { return e; }` to `=> e`
    if (body is js_ast.Block) {
      var block = body;
      if (block.statements.length == 1) {
        var s = block.statements.single;
        if (s is js_ast.Block) {
          block = s;
          if (block.statements.length == 1) s = block.statements.single;
        }
        if (s is js_ast.Return && s.value != null) body = s.value!;
      }
    }

    // Convert `function(...) { ... }` to `(...) => ...`
    // This is for readability, but it also ensures correct `this` binding.
    return js_ast.ArrowFun(f.params, body);
  }

  @override
  js_ast.Expression visitStringLiteral(StringLiteral node) =>
      js.escapedString(node.value, '"');

  @override
  js_ast.Expression visitIntLiteral(IntLiteral node) => js.uint64(node.value);

  @override
  js_ast.Expression visitDoubleLiteral(DoubleLiteral node) =>
      js.number(node.value);

  @override
  js_ast.Expression visitBoolLiteral(BoolLiteral node) =>
      js_ast.LiteralBool(node.value);

  @override
  js_ast.Expression visitNullLiteral(NullLiteral node) => js_ast.LiteralNull();

  @override
  js_ast.Expression visitLet(Let node) {
    var v = node.variable;
    var init = _visitExpression(v.initializer!);
    var body = _visitExpression(node.body);
    var temp = _tempVariables.remove(v);
    if (temp != null) {
      if (_letVariables != null) {
        init = js_ast.Assignment(temp, init);
        _letVariables!.add(temp);
      } else {
        // TODO(jmesserly): make sure this doesn't happen on any performance
        // critical call path.
        //
        // Annotations on a top-level, non-lazy function type should be the only
        // remaining use.
        var arrowFunction = js_ast.ArrowFun([temp], body);
        final asyncAnalysis = PreTranslationAnalysis((node) {
          throw UnsupportedError('Unknown node in block expression: $node');
        }, arrowFunction)..analyze();
        final isAsyncIife = asyncAnalysis.hasAwaitOrYield.contains(body);
        if (isAsyncIife) {
          final transformedFunction = _rewriteAsyncFunction(
            js_ast.Fun([temp], js_ast.Block([js_ast.Return(body)])),
            AsyncMarker.Async,
            null,
            node.getStaticType(_staticTypeContext),
            functionBody: _toSourceLocation(node.fileOffset),
            functionEnd: _toSourceLocation(node.fileOffset),
          );
          arrowFunction = js_ast.ArrowFun([temp], transformedFunction.body);
        }
        final call = js_ast.Call(arrowFunction, [init]);
        return isAsyncIife ? js_ast.Await(call) : call;
      }
    }
    return js_ast.Binary(',', init, body);
  }

  @override
  js_ast.Expression visitBlockExpression(BlockExpression node) {
    var jsExpr = _visitExpression(node.value);
    var jsStmts = [
      for (var s in node.body.statements) _visitStatement(s),
      js_ast.Return(jsExpr),
    ];
    final statementBlock = js_ast.Block(jsStmts);
    var arrowFunction = js_ast.ArrowFun(const [], statementBlock);
    final asyncAnalysis = PreTranslationAnalysis((node) {
      throw UnsupportedError(
        'Unknown node in block expression: $node (${node.runtimeType}, '
        '${node.sourceInformation})',
      );
    }, arrowFunction)..analyze();
    final isAsyncIife = asyncAnalysis.hasAwaitOrYield.contains(statementBlock);
    if (isAsyncIife) {
      final transformedFunction = _rewriteAsyncFunction(
        js_ast.Fun(const [], statementBlock),
        AsyncMarker.Async,
        null,
        node.getStaticType(_staticTypeContext),
        functionBody: _toSourceLocation(node.fileOffset),
        functionEnd: _toSourceLocation(node.fileOffset),
      );
      arrowFunction = js_ast.ArrowFun(const [], transformedFunction.body);
    }
    final call = js_ast.Call(arrowFunction, const []);
    return isAsyncIife ? js_ast.Await(call) : call;
  }

  @override
  js_ast.Expression visitInstantiation(Instantiation node) {
    return _runtimeCall('gbind(#, #)', [
      _visitExpression(node.expression),
      node.typeArguments.map(_emitType).toList(),
    ]);
  }

  @override
  js_ast.Expression visitLoadLibrary(LoadLibrary node) =>
      _runtimeCall('loadLibrary(#, #, #)', [
        js.string(node.import.enclosingLibrary.importUri.toString()),
        js.string(node.import.name!),
        js.string(
          _libraryToModule(node.import.targetLibrary, throwIfNotFound: false),
        ),
      ]);

  // TODO(jmesserly): DDC loads all libraries eagerly.
  // See
  // https://github.com/dart-lang/sdk/issues/27776
  // https://github.com/dart-lang/sdk/issues/27777
  @override
  js_ast.Expression visitCheckLibraryIsLoaded(CheckLibraryIsLoaded node) =>
      _runtimeCall('checkDeferredIsLoaded(#, #)', [
        js.string(node.import.enclosingLibrary.importUri.toString()),
        js.string(node.import.name!),
      ]);

  bool _reifyFunctionType(FunctionNode f) {
    var parent = f.parent;
    if (parent is FunctionDeclaration &&
        (isLateLoweredLocalGetter(parent.variable) ||
            isLateLoweredLocalSetter(parent.variable))) {
      // Late local variables are lowered to local get and set functions.
      // These functions should never need to be tagged with their types.
      return false;
    }
    if (!_currentLibrary!.importUri.isScheme('dart')) return true;

    // SDK libraries can skip reification if they request it.
    bool reifyFunctionTypes(Expression a) =>
        isBuiltinAnnotation(a, '_js_helper', 'ReifyFunctionTypes');
    while (parent != null) {
      var a = findAnnotation(parent, reifyFunctionTypes);
      if (a != null) {
        var value = _constants.getFieldValueFromAnnotation(a, 'value');
        if (value is bool) return value;
      }
      parent = parent.parent;
    }
    return true;
  }

  bool _reifyTearoff(Member member) {
    return member is Procedure &&
        !member.isAccessor &&
        !member.isFactory &&
        !(_isInForeignJS && _isBuildingSdk) &&
        !usesJSInterop(member) &&
        _reifyFunctionType(member.function);
  }

  /// Returns the name value of the `JSExportName` annotation (when compiling
  /// the SDK), or `null` if there's none. This is used to control the name
  /// under which functions are compiled and exported.
  String? _jsExportName(NamedNode n) {
    var library = getLibrary(n);
    if (!library.importUri.isScheme('dart')) return null;

    return _annotationName(n, isJSExportNameAnnotation);
  }

  /// If [node] has annotation matching [test] and the first argument is a
  /// string, this returns the string value.
  ///
  /// Calls [findAnnotation] followed by [getNameFromAnnotation].
  String? _annotationName(NamedNode node, bool Function(Expression) test) {
    var annotation = findAnnotation(node, test);
    return annotation != null
        ? _constants.getFieldValueFromAnnotation(annotation, 'name') as String?
        : null;
  }

  @override
  js_ast.Expression visitConstant(Constant node) {
    if (node is StaticTearOffConstant) {
      // JS() or external JS consts should not be lazily loaded.
      var isSdk = node.target.enclosingLibrary.importUri.isScheme('dart');
      if (_isInForeignJS) {
        return _emitStaticTarget(node.target);
      }
      if (node.target.isExternal && !isSdk) {
        return _runtimeCall('tearoffInterop(#, #)', [
          _emitStaticTarget(node.target),
          js.boolean(_isNullCheckableJsInterop(node.target)),
        ]);
      }
    }
    if (node is TypeLiteralConstant) {
      // We bypass the use of constants, since types are already canonicalized
      // in the DDC output.
      return _emitTypeLiteral(node.type);
    }
    if (node is PrimitiveConstant) {
      return super.visitConstant(node);
    }

    // Avoid caching constants during evaluation while scoping issues remain.
    // See: #44713
    if (_constTableCache.incrementalMode) {
      return super.visitConstant(node);
    }

    var constAlias = _constAliasCache[node];
    if (constAlias != null) {
      return constAlias;
    }
    var constAliasString = 'C${_constAliasCache.length}';
    var constAliasProperty = _propertyName(constAliasString);

    _constTableCache[constAliasString] = js.call('void 0');
    var constAliasAccessor = _constTableCache.access(constAliasString);

    var constAccessor = js.call('# || #.#', [
      constAliasAccessor,
      _constTable,
      constAliasProperty,
    ]);
    _constAliasCache[node] = constAccessor;
    var constJs = super.visitConstant(node);

    var func = js_ast.Fun(
      [],
      js_ast.Block([
        js.statement('return # = #;', [constAliasAccessor, constJs]),
      ]),
    );
    var accessor = js_ast.Method(constAliasProperty, func, isGetter: true);
    _constLazyAccessors.add(accessor);
    return constAccessor;
  }

  @override
  js_ast.Expression visitNullConstant(NullConstant node) =>
      js_ast.LiteralNull();
  @override
  js_ast.Expression visitBoolConstant(BoolConstant node) =>
      js.boolean(node.value);
  @override
  js_ast.Expression visitIntConstant(IntConstant node) => js.number(node.value);
  @override
  js_ast.Expression visitDoubleConstant(DoubleConstant node) {
    var value = node.value;

    // Emit the constant as an integer, if possible.
    if (value.isFinite) {
      var intValue = value.toInt();
      const minInt32 = -0x80000000;
      const maxInt32 = 0x7FFFFFFF;
      if (intValue.toDouble() == value &&
          intValue >= minInt32 &&
          intValue <= maxInt32) {
        return js.number(intValue);
      }
    }
    if (value.isInfinite) {
      if (value.isNegative) {
        return js.call('-1 / 0');
      }
      return js.call('1 / 0');
    }
    if (value.isNaN) {
      return js.call('0 / 0');
    }
    return js.number(value);
  }

  @override
  js_ast.Expression visitStringConstant(StringConstant node) =>
      js.escapedString(node.value, '"');

  // DDC does not currently use the non-primitive constant nodes; rather these
  // are emitted via their normal expression nodes.
  @override
  js_ast.Expression defaultConstant(Constant node) => _emitInvalidNode(node);

  @override
  js_ast.Expression visitSymbolConstant(SymbolConstant node) =>
      _emitDartSymbol(node.name, library: node.libraryReference?.asLibrary);

  @override
  js_ast.Expression visitMapConstant(MapConstant node) {
    var entries = [
      for (var e in node.entries) ...[
        visitConstant(e.key),
        visitConstant(e.value),
      ],
    ];
    return _emitConstMap(node.keyType, node.valueType, entries);
  }

  @override
  js_ast.Expression visitListConstant(ListConstant node) => _emitConstList(
    node.typeArgument,
    node.entries.map(visitConstant).toList(),
  );

  @override
  js_ast.Expression visitSetConstant(SetConstant node) => _emitConstSet(
    node.typeArgument,
    node.entries.map(visitConstant).toList(),
  );

  @override
  js_ast.Expression visitRecordConstant(RecordConstant node) {
    // RecordConstant names are already sorted alphabetically in kernel.
    var names = node.named.keys;
    var positionalElementCount = node.positional.length;
    var shapeKey = _recordShapeKey(positionalElementCount, names);
    return _runtimeCall('recordLiteral(#, #, #, [#])', [
      js.string(shapeKey),
      js.number(positionalElementCount),
      names.isEmpty ? js.call('void 0') : js.stringArray(names),
      [
        ...node.positional.map(visitConstant),
        ...node.named.values.map(visitConstant),
      ],
    ]);
  }

  @override
  js_ast.Expression visitInstanceConstant(InstanceConstant node) {
    _declareBeforeUse(node.classNode);
    var savedTypeEnvironment = _currentTypeEnvironment;
    if (node.classNode.typeParameters.isNotEmpty) {
      _currentTypeEnvironment = ClassTypeEnvironment(
        node.classNode.typeParameters,
      );
    }

    js_ast.Property entryToProperty(MapEntry<Reference, Constant> entry) {
      var constant = visitConstant(entry.value);
      var member = entry.key.asField;
      var cls = member.enclosingClass!;
      // Enums cannot be overridden, so we can safely use the field name
      // directly.  Otherwise, use a private symbol in case the field
      // was overridden.
      var symbol = cls.isEnum
          ? _emitMemberName(member.name.text, member: member)
          : _getSymbol(
              _emitClassPrivateNameSymbol(
                cls.enclosingLibrary,
                getLocalClassName(cls),
                member,
              ),
            );
      return js_ast.Property(symbol, constant);
    }

    var type = node.getType(_staticTypeContext);
    assert(
      type.nullability == Nullability.nonNullable,
      'An instance constant should only ever have a non-nullable type.',
    );
    var classRef = _emitClassRef(type as InterfaceType);
    var prototype = js.call('#.prototype', [classRef]);
    var properties = [
      if (type.typeArguments.isNotEmpty)
        // Generic interface type instances require a type information tag.
        js_ast.Property(
          _propertyName(js_ast.FixedNames.rtiName),
          _emitType(type),
        ),
      for (var e in node.fieldValues.entries.toList().reversed)
        entryToProperty(e),
    ];
    var constant = _canonicalizeConstObject(
      _emitJSObjectSetPrototypeOf(
        js_ast.ObjectInitializer(properties, multiline: true),
        prototype,
        fullyQualifiedName: false,
      ),
    );
    _currentTypeEnvironment = savedTypeEnvironment;
    return constant;
  }

  /// Emits a private name JS Symbol for [member] unique to a Dart class
  /// [className].
  ///
  /// This is now required for fields of constant objects that may be overridden
  /// within the same library.
  js_ast.ScopedId _emitClassPrivateNameSymbol(
    Library library,
    String className,
    Member member, [
    js_ast.ScopedId? id,
  ]) {
    var name = '$className.${member.name.text}';
    // Wrap the name as a symbol here so it matches what you would find at
    // runtime when you get all properties and symbols from an instance.
    memberNames[member] = 'Symbol($name)';
    return _emitPrivateNameSymbol(library, name, id);
  }

  @override
  js_ast.Expression visitStaticTearOffConstant(StaticTearOffConstant node) {
    _declareBeforeUse(node.target.enclosingClass);
    return _emitStaticGet(node.target);
  }

  @override
  js_ast.Expression visitTypeLiteralConstant(TypeLiteralConstant node) =>
      _emitTypeLiteral(node.type);

  @override
  js_ast.Expression visitInstantiationConstant(InstantiationConstant node) =>
      _canonicalizeConstObject(
        _runtimeCall('gbind(#, #)', [
          visitConstant(node.tearOffConstant),
          node.types.map(_emitType).toList(),
        ]),
      );

  @override
  js_ast.Expression visitUnevaluatedConstant(UnevaluatedConstant node) =>
      throw UnsupportedError('Encountered an unevaluated constant: $node');

  @override
  js_ast.Expression visitFunctionTearOff(FunctionTearOff node) {
    var receiver = node.receiver;
    var receiverType = receiver.getStaticType(_staticTypeContext);
    var jsReceiver = _visitExpression(receiver);
    if (receiverType is InterfaceType &&
        receiverType.classNode == _coreTypes.functionClass) {
      // Historically DDC has treated this case as a dynamic get and allowed it
      // to evaluate at runtime.
      //
      // This is here to preserve the existing behavior for the non-static
      // JavaScript interop (including some failing cases) but could potentially
      // be cleaned up as a breaking change.
      return _runtimeCall('dload$_replSuffix(#, #)', [
        jsReceiver,
        js.string('call'),
      ]);
    }
    // Otherwise, tearoff of `call` on a function type is a no-op.
    return jsReceiver;
  }

  /// Creates header comments with helpful compilation information.
  List<js_ast.Comment> _generateCompilationHeader() {
    var headerOptions = [
      if (_options.canaryFeatures) 'canary',
      if (_options.emitLibraryBundle) 'emitLibraryBundle',
      'enableAsserts(${_options.enableAsserts})',
    ];
    var enabledExperiments = <String>[];
    _options.experiments.forEach((key, value) {
      if (value) enabledExperiments.add(key);
    });
    var header = [
      js_ast.Comment(
        'Generated by DDC, the Dart Development Compiler (to JavaScript).',
      ),
      js_ast.Comment('Version: ${io.Platform.version}'),
      js_ast.Comment('Module: ${_options.moduleName}'),
      js_ast.Comment('Flags: ${headerOptions.join(', ')}'),
      if (enabledExperiments.isNotEmpty)
        js_ast.Comment('Experiments: ${enabledExperiments.join(', ')}'),
    ];
    return header;
  }

  @override
  js_ast.Statement visitIfCaseStatement(IfCaseStatement node) {
    // This node is internal to the front end and removed by the constant
    // evaluator.
    throw UnsupportedError('ProgramCompiler.visitIfCaseStatement');
  }

  @override
  js_ast.Expression visitPatternAssignment(PatternAssignment node) {
    // This node is internal to the front end and removed by the constant
    // evaluator.
    throw UnsupportedError('ProgramCompiler.visitPatternAssignment');
  }

  @override
  js_ast.Statement visitPatternSwitchStatement(PatternSwitchStatement node) {
    // This node is internal to the front end and removed by the constant
    // evaluator.
    throw UnsupportedError('ProgramCompiler.visitPatternSwitchStatement');
  }

  @override
  js_ast.Statement visitPatternVariableDeclaration(
    PatternVariableDeclaration node,
  ) {
    // This node is internal to the front end and removed by the constant
    // evaluator.
    throw UnsupportedError('ProgramCompiler.visitPatternVariableDeclaration');
  }

  @override
  js_ast.Expression visitSwitchExpression(SwitchExpression node) {
    // This node is internal to the front end and removed by the constant
    // evaluator.
    throw UnsupportedError('ProgramCompiler.visitSwitchExpression');
  }

  @override
  js_ast.Expression visitAuxiliaryExpression(AuxiliaryExpression node) {
    throw UnsupportedError(
      'Unsupported auxiliary expression $node (${node.runtimeType}).',
    );
  }

  @override
  js_ast.Statement visitAuxiliaryStatement(AuxiliaryStatement node) {
    throw UnsupportedError(
      'Unsupported auxiliary statement $node (${node.runtimeType}).',
    );
  }

  /// Adds an import mapping from [library] to [id].
  ///
  /// This is a temporary work around until imports can be manually added in
  /// `startModule()`.
  void _forceLibraryImport(Library library, js_ast.ScopedId id) {
    _imports[library] = id;
  }

  void _setEmitIfIncrementalLibrary(Library library) {
    if (_incrementalMode) {
      _setEmitIfIncremental(
        _libraryToModule(library),
        libraryUriToJsIdentifier(library.importUri),
      );
    }
  }

  void _setEmitIfIncremental(String module, String library) {
    if (_incrementalMode) {
      _incrementalModules.putIfAbsent(module, () => {}).add(library);
    }
  }

  /// When compiling the body of a `operator []=` method, this will be non-null
  /// and will indicate the value that should be returned from any `return;`
  /// statements.
  js_ast.Identifier? get _operatorSetResult {
    var stack = _operatorSetResultStack;
    return stack.isEmpty ? null : stack.last;
  }

  /// Called when starting to emit methods/functions, in particular so we can
  /// implement special handling of the user-defined `[]=` and `==` methods.
  ///
  /// See also [_exitFunction] and [_emitReturnStatement].
  void _enterFunction(
    String? name,
    List<js_ast.Parameter> formals,
    bool Function() isLastParamMutated,
  ) {
    if (name == '[]=') {
      _operatorSetResultStack.add(
        isLastParamMutated()
            ? js_ast.ScopedId((formals.last as js_ast.Identifier).name)
            : formals.last as js_ast.Identifier,
      );
    } else {
      _operatorSetResultStack.add(null);
    }
  }

  /// Called when finished emitting methods/functions, and must correspond to a
  /// previous [_enterFunction] call.
  js_ast.Block _exitFunction(
    List<js_ast.Parameter> formals,
    js_ast.Block code,
  ) {
    var setOperatorResult = _operatorSetResultStack.removeLast();
    if (setOperatorResult != null) {
      // []= methods need to return the value. We could also address this at
      // call sites, but it's less code size to handle inside the operator.
      var valueParam = formals.last;
      var statements = code.statements;
      if (statements.isEmpty || !statements.last.alwaysReturns) {
        statements.add(js_ast.Return(setOperatorResult));
      }
      if (!identical(setOperatorResult, valueParam)) {
        // If the value parameter was mutated, then we use a temporary
        // variable to track the initial value
        formals.last = setOperatorResult;
        code = js.block('{ let # = #; #; }', [
          valueParam,
          setOperatorResult,
          code,
        ]);
      }
    }
    return code;
  }

  /// Emits a return statement `return <value>;`, handling special rules for
  /// the `operator []=` method.
  js_ast.Statement _emitReturnStatement(js_ast.Expression? value) {
    if (_operatorSetResult != null) {
      var result = js_ast.Return(_operatorSetResult);
      return value != null
          ? js_ast.Block([value.toStatement(), result])
          : result;
    }
    return value != null ? value.toReturn() : js_ast.Return();
  }

  /// Prepends the `dart.` and then uses [js.call] to parse the specified JS
  /// [code] template, passing [args].
  ///
  /// For example:
  ///
  ///     _runtimeCall('asInt(#)', [<expr>])
  ///
  /// Generates a JS AST representing:
  ///
  ///     dart.asInt(<expr>)
  ///
  js_ast.Expression _runtimeCall(String code, [List<Object>? args]) {
    _setEmitIfIncremental(_libraryToModule(_coreLibrary), _runtimeModule.name);
    return js.call('#.$code', <Object>[_runtimeModule, ...?args]);
  }

  /// Calls [_runtimeCall] and uses `toStatement()` to convert the resulting
  /// expression into a statement.
  js_ast.Statement _runtimeStatement(String code, [List<Object>? args]) =>
      _runtimeCall(code, args).toStatement();

  /// Emits a private name JS Symbol for [name] scoped to the Dart [library].
  ///
  /// If the same name is used in multiple libraries in the same module,
  /// distinct symbols will be used, so each library will have distinct private
  /// member names, that won't collide at runtime, as required by the Dart
  /// language spec.
  ///
  /// If an [id] is provided, try to use that.
  ///
  /// TODO(vsm): Clean up id generation logic.  This method is used to both
  /// define new symbols and to reference existing ones.  If it's called
  /// multiple times with same [library] and [name], we'll allocate redundant
  /// top-level variables (see callers to this method).
  js_ast.ScopedId _emitPrivateNameSymbol(
    Library library,
    String name, [
    js_ast.ScopedId? id,
  ]) {
    /// Initializes the JS `Symbol` for the private member [name] in [library].
    ///
    /// If the library is in the current JS module ([_libraries] contains it),
    /// the private name will be created and exported. The exported symbol is
    /// used for a few things:
    ///
    /// - private fields of constant objects
    /// - stateful hot reload (not yet implemented)
    /// - correct library scope in REPL (not yet implemented)
    ///
    /// If the library is imported, then the existing private name will be
    /// retrieved from it. In both cases, we use the same `dart.privateName`
    /// runtime call.
    js_ast.ScopedId initPrivateNameSymbol() {
      var idName = name.endsWith('=') ? name.replaceAll('=', '_') : name;
      idName = idName.replaceAll(js_ast.invalidCharInIdentifier, '_');
      var identifier = id ?? js_ast.ScopedId(idName);
      _addSymbol(
        identifier,
        _runtimeCall('privateName(#, #)', [
          _emitLibraryName(library),
          js.string(name),
        ]),
      );
      if (!_containerizeSymbols) {
        // TODO(vsm): Change back to `const`.
        // See https://github.com/dart-lang/sdk/issues/40380.
        _moduleItems.add(
          js.statement('var # = #', [
            identifier,
            _runtimeCall('privateName(#, #)', [
              _emitLibraryName(library),
              js.string(name),
            ]),
          ]),
        );
      }
      return identifier;
    }

    var privateNames = _privateNames.putIfAbsent(library, () => HashMap());
    var symbolId = privateNames.putIfAbsent(name, initPrivateNameSymbol);

    _setEmitIfIncrementalLibrary(library);
    _setEmitIfIncremental(_libraryToModule(_coreLibrary), _runtimeModule.name);
    _symbolContainer.setEmitIfIncremental(symbolId);

    return symbolId;
  }

  /// Emits an expression to set the property [nameExpr] on the class
  /// [className], with [value].
  ///
  /// This will use `className.name = value` if possible, otherwise it will use
  /// `dart.defineValue(className, name, value)`. This is required when
  /// `FunctionNode.prototype` already defines a getters with the same name.
  js_ast.Expression _defineValueOnClass(
    Class c,
    js_ast.Expression className,
    js_ast.Expression nameExpr,
    js_ast.Expression value,
  ) {
    var args = [className, nameExpr, value];
    if (nameExpr is js_ast.LiteralString) {
      var name = nameExpr.valueWithoutQuotes;
      if (js_ast.isFunctionPrototypeGetter(name) ||
          _superclassHasStatic(c, name)) {
        return _runtimeCall('defineValue(#, #, #)', args);
      }
    }
    return js.call('#.# = #', args);
  }

  /// Emits a Dart Symbol with the given member [symbolName].
  ///
  /// If the symbol refers to a private name, its library will be set to the
  /// [currentLibrary] by default, so the Symbol is scoped properly. Symbol
  /// constants should pass the symbol's [library] if the referenced symbol was
  /// declared outside the current library.
  js_ast.Expression _emitDartSymbol(String symbolName, {Library? library}) {
    // TODO(vsm): Handle qualified symbols correctly.
    var last = symbolName.split('.').last;
    var name = js.escapedString(symbolName, "'");
    js_ast.Expression result;
    if (last.startsWith('_')) {
      var nativeSymbolAccessor = _getSymbol(
        _emitPrivateNameSymbol(library ?? _currentLibrary!, last),
      );
      result = js.call('new #.new(#, #)', [
        _emitConstructorAccess(_privateSymbolType),
        name,
        nativeSymbolAccessor,
      ]);
    } else {
      result = js.call('new #.new(#)', [
        _emitConstructorAccess(_internalSymbolType),
        name,
      ]);
    }
    return _canonicalizeConstObject(result);
  }

  /// Calls the `dart.const` function in "dart:_runtime" to canonicalize a
  /// constant instance of a user-defined class stored in [expr].
  js_ast.Expression _canonicalizeConstObject(js_ast.Expression expr) =>
      _runtimeCall('const(#)', [expr]);

  /// Emits preamble for the module containing [libraries], and returns the
  /// list of module items for further items to be added.
  ///
  /// The preamble consists of initializing the identifiers for each library,
  /// that will be used to store their members. It also generates the
  /// appropriate ES6 `export` declaration to export them from this module.
  ///
  /// After the code for all of the library members is emitted,
  /// [_emitImportsAndExtensionSymbols] should be used to emit imports/extension
  /// symbols into the list returned by this method. Finally, [_finishModule]
  /// can be called to complete the module and return the resulting JS AST.
  ///
  /// This also initializes several fields: [_runtimeModule],
  /// [_extensionSymbolsModule], and the [_libraries] map needed by
  /// [_emitLibraryName].
  List<js_ast.ModuleItem> _startModule(Iterable<Library> libraries) {
    if (_isBuildingSdk) {
      // Don't allow these to be renamed when we're building the SDK.
      // There is JS code in dart:* that depends on their names.
      _runtimeModule = js_ast.Identifier('dart');
      _extensionSymbolsModule = js_ast.Identifier('dartx');
    } else {
      // Otherwise allow these to be renamed so users can write them.
      _runtimeModule = js_ast.ScopedId('dart');
      _extensionSymbolsModule = js_ast.ScopedId('dartx');
    }

    // Initialize our library variables.
    var items = <js_ast.ModuleItem>[];
    var exports = <js_ast.NameSpecifier>[];

    if (_isBuildingSdk) {
      // Bootstrap the ability to create Dart library objects.
      var libraryProto = js_ast.ScopedId('_library');
      items.add(js.statement('const # = Object.create(null)', libraryProto));
      items.add(
        js.statement('const # = Object.create(#)', [
          _runtimeModule,
          libraryProto,
        ]),
      );
      items.add(js.statement('#.library = #', [_runtimeModule, libraryProto]));
      exports.add(js_ast.NameSpecifier(_runtimeModule));
    }
    for (var library in libraries) {
      if (_isBuildingSdk && _isSdkInternalRuntime(library)) {
        _libraries[library] = _runtimeModule;
        continue;
      }
      var libraryId = _isBuildingSdk && _isDartLibrary(library, '_rti')
          ? _rtiLibraryId
          : js_ast.ScopedId(libraryUriToJsIdentifier(library.importUri));

      _libraries[library] = libraryId;
      var alias = _jsLibraryAlias(library);
      var aliasId = alias == null ? null : js_ast.ScopedId(alias);

      // TODO(vsm): Change back to `const`.
      // See https://github.com/dart-lang/sdk/issues/40380.
      items.add(
        js.statement('var # = Object.create(#.library)', [
          libraryId,
          _runtimeModule,
        ]),
      );
      exports.add(js_ast.NameSpecifier(libraryId, asName: aliasId));
    }

    // dart:_runtime has a magic module that holds extension method symbols.
    // TODO(jmesserly): find a cleaner design for this.
    if (_isBuildingSdk) {
      var id = _extensionSymbolsModule;
      // TODO(vsm): Change back to `const`.
      // See https://github.com/dart-lang/sdk/issues/40380.
      items.add(
        js.statement('var # = Object.create(#.library)', [id, _runtimeModule]),
      );
      exports.add(js_ast.NameSpecifier(id));
    }
    items.add(js_ast.ExportDeclaration(js_ast.ExportClause(exports)));

    if (_isBuildingSdk) {
      // Initialize the private name function.
      // To bootstrap the SDK, this needs to be emitted before other code.
      var symbol = js_ast.ScopedId('_privateNames');
      items.add(js.statement('const # = Symbol("_privateNames")', symbol));
      items.add(
        _runtimeStatement(
          r'''
        privateName = function(library, name) {
          let names = library[#];
          if (names == null) names = library[#] = new Map();
          let symbol = names.get(name);
          if (symbol == null) names.set(name, symbol = Symbol(name));
          return symbol;
        }
      ''',
          [symbol, symbol],
        ),
      );
    }

    return items;
  }

  /// Returns the canonical name to refer to the Dart library.
  js_ast.Identifier _emitLibraryName(Library library) {
    _setEmitIfIncrementalLibrary(library);

    // Avoid adding the dart:_runtime to _imports when our runtime unit tests
    // import it explicitly. It will always be implicitly imported.
    if (_isSdkInternalRuntime(library)) return _runtimeModule;

    // It's either one of the libraries in this module, or it's an import.
    return _libraries[library] ??
        _imports.putIfAbsent(
          library,
          () => js_ast.ScopedId(libraryUriToJsIdentifier(library.importUri)),
        );
  }

  /// Emits imports into [items].
  void _emitImports(List<js_ast.ModuleItem> items) {
    var modules = <String, List<Library>>{};
    for (var import in _imports.keys) {
      modules.putIfAbsent(_libraryToModule(import), () => []).add(import);
    }

    String? coreModuleName;
    if (!_libraries.containsKey(_coreLibrary)) {
      coreModuleName = _libraryToModule(_coreLibrary);
    }

    modules.forEach((module, libraries) {
      if (!_incrementalMode || _incrementalModules.containsKey(module)) {
        var usedLibraries = _incrementalModules[module];

        // Generate import directives.
        //
        // Our import variables are temps and can get renamed. Since our
        // renaming is integrated into js_ast, it is aware of this possibility
        // and will generate an "as" if needed. For example:
        //
        //     import {foo} from 'foo';         // if no rename needed
        //     import {foo as foo$} from 'foo'; // if rename was needed
        //
        var imports = <js_ast.NameSpecifier>[];
        for (var library in libraries) {
          if (!_incrementalMode ||
              usedLibraries!.contains(
                libraryUriToJsIdentifier(library.importUri),
              )) {
            var alias = _jsLibraryAlias(library);
            if (alias != null) {
              var aliasId = js_ast.ScopedId(alias);
              imports.add(
                js_ast.NameSpecifier(aliasId, asName: _imports[library]),
              );
            } else {
              imports.add(js_ast.NameSpecifier(_imports[library]));
            }
          }
        }

        if (module == coreModuleName) {
          if (!_incrementalMode ||
              usedLibraries!.contains(_runtimeModule.name)) {
            imports.add(js_ast.NameSpecifier(_runtimeModule));
          }
          if (!_incrementalMode ||
              usedLibraries!.contains(_extensionSymbolsModule.name)) {
            imports.add(js_ast.NameSpecifier(_extensionSymbolsModule));
          }
        }

        if (!_incrementalMode || imports.isNotEmpty) {
          items.add(
            js_ast.ImportDeclaration(
              namedImports: imports,
              from: js.string(module, "'"),
            ),
          );
        }
      }
    });
  }

  /// Emits extension methods into [items].
  void _emitExtensionSymbols(
    List<js_ast.ModuleItem> items, {
    bool forceExtensionSymbols = false,
  }) {
    // Initialize extension symbols
    _extensionSymbols.forEach((name, id) {
      js_ast.Expression value = js_ast.PropertyAccess(
        _extensionSymbolsModule,
        _propertyName(name),
      );
      if (_isBuildingSdk) {
        value = js.call('# = Symbol(#)', [value, js.string('dartx.$name')]);
      } else if (forceExtensionSymbols) {
        value = js.call('# || (# = Symbol(#))', [
          value,
          value,
          js.string('dartx.$name'),
        ]);
      }
      // Emit hoisted extension symbols that are marked as noEmit in regular as
      // well as incremental mode (if needed) since they are going to be
      // referenced as such in the generated expression.
      if (!_incrementalMode ||
          _symbolContainer.incrementalModuleItems.contains(id)) {
        if (!_symbolContainer.canEmit(id)) {
          // Extension symbols marked with noEmit are managed manually.
          // TODO(vsm): Change back to `const`.
          // See https://github.com/dart-lang/sdk/issues/40380.
          items.add(js.statement('var # = #;', [id, value]));
        }
      }
      if (_symbolContainer.incrementalModuleItems.contains(id)) {
        _setEmitIfIncremental(
          _libraryToModule(_coreLibrary),
          _extensionSymbolsModule.name,
        );
      }
      _symbolContainer[id] = value;
    });
  }

  /// Emits exports as imports into [items].
  ///
  /// Use information from exports to re-define library variables referenced
  /// inside compiled expressions in incremental mode. That matches importing
  /// a current module into the symbol used to represent the library during
  /// original compilation in [ProgramCompiler.emitModule].
  ///
  /// Example of exports emitted to JavaScript during emitModule:
  ///
  /// ```
  /// dart.trackLibraries("web/main", { ... });
  /// // Exports:
  /// return {
  ///  web__main: main
  /// };
  /// ```
  ///
  /// The transformation to imports during expression compilation converts the
  /// exports above to:
  ///
  /// ```
  /// const web__main = require('web/main');
  /// const main = web__main.web__main;
  /// ```
  ///
  /// Where the compiled expression references `main`.
  void _emitExportsAsImports(List<js_ast.ModuleItem> items, Library current) {
    var exports = <js_ast.NameSpecifier>[];
    assert(_incrementalMode);
    assert(!_isBuildingSdk);

    var module = _libraryToModule(current);
    var usedLibraries = _incrementalModules[module] ?? {};

    if (usedLibraries.isNotEmpty) {
      _libraries.forEach((library, libraryId) {
        if (usedLibraries.contains(
          libraryUriToJsIdentifier(library.importUri),
        )) {
          var alias = _jsLibraryAlias(library);
          var aliasId = alias == null ? libraryId : js_ast.ScopedId(alias);
          var asName = alias == null ? null : libraryId;
          exports.add(js_ast.NameSpecifier(aliasId, asName: asName));
        }
      });

      items.add(
        js_ast.ImportDeclaration(
          namedImports: exports,
          from: js.string(module, "'"),
        ),
      );
    }
  }

  /// Emits imports and extension methods into [items].
  void _emitImportsAndExtensionSymbols(
    List<js_ast.ModuleItem> items, {
    bool forceExtensionSymbols = false,
  }) {
    _emitImports(items);
    _emitExtensionSymbols(items, forceExtensionSymbols: forceExtensionSymbols);
  }

  void _emitDebuggerExtensionInfo(String name) {
    var properties = <js_ast.Property>[];
    var parts = <js_ast.Property>[];
    _libraries.forEach((library, value) {
      // TODO(jacobr): we could specify a short library name instead of the
      // full library uri if we wanted to save space.
      var libraryName = js.escapedString(_jsLibraryDebuggerName(library));
      properties.add(js_ast.Property(libraryName, value));

      // Dynamic modules shouldn't define a library that was previously defined.
      // We leverage that we track which libraries have been defined via
      // `trackedLibraries` to query whether a library already exists.
      if (_options.dynamicModule) {
        _moduleItems.add(
          js.statement(
            '''if (# != null) {
                throw Error(
                    "Dynamic module provides second definition for " + #);
            }''',
            [
              _runtimeCall('getLibrary(#)', [libraryName]),
              libraryName,
            ],
          ),
        );
      }

      var partNames = _jsPartDebuggerNames(library);
      if (partNames.isNotEmpty) {
        parts.add(js_ast.Property(libraryName, js.stringArray(partNames)));
      }
    });
    var module = js_ast.ObjectInitializer(properties, multiline: true);
    var partMap = js_ast.ObjectInitializer(parts, multiline: true);

    // Track the module name for each library in the module.
    // This data is mainly consumed by the debugger and by the stack trace
    // mapper. It is also used for the experimental dynamic modules feature
    // to validate that a dynamic module doesn't reintroduce an existing
    // library.
    //
    // See also the implementation of this API in the SDK.
    _moduleItems.add(
      _runtimeStatement('trackLibraries(#, #, #, $sourceMapLocationID)', [
        js.string(name),
        module,
        partMap,
      ]),
    );
  }

  /// Returns an accessor for [id] via the symbol container.
  /// E.g., transforms $sym to S$5.$sym.
  ///
  /// A symbol lookup on an id marked no emit omits the symbol accessor.
  js_ast.Expression _getSymbol(js_ast.Identifier id) {
    _symbolContainer.setEmitIfIncremental(id);
    return _symbolContainer.canEmit(id) ? _symbolContainer.access(id) : id;
  }

  /// Returns the raw JS value associated with [id].
  js_ast.Expression _getSymbolValue(js_ast.Identifier id) {
    _symbolContainer.setEmitIfIncremental(id);
    return _symbolContainer[id]!;
  }

  /// Inserts a symbol into the symbol table.
  js_ast.Expression _addSymbol(js_ast.Identifier id, js_ast.Expression symbol) {
    _symbolContainer[id] = symbol;
    _symbolContainer.setEmitIfIncremental(id);
    if (!_containerizeSymbols) {
      _symbolContainer.setNoEmit(id);
    }
    return _symbolContainer[id]!;
  }

  /// Finishes the module created by [_startModule], by combining the preamble
  /// [items] with the [_moduleItems] that have been emitted.
  ///
  /// The [moduleName] should specify the module's name, and the items should
  /// be the list resulting from startModule, with additional items added,
  /// but not including the contents of [_moduleItems] (which will be handled
  /// by this method itself).
  ///
  /// Note, this function mutates the items list and returns it as the `body`
  /// field of the result.
  js_ast.Program _finishModule(
    List<js_ast.ModuleItem> items,
    String moduleName, {
    List<js_ast.Comment> header = const [],
  }) {
    // TODO(jmesserly): there's probably further consolidation we can do
    // between DDC's two backends, by moving more code into this method, as the
    // code between `startModule` and `finishModule` is very similar in both.
    _emitDebuggerExtensionInfo(moduleName);

    // Emit all top-level JS symbol containers.
    items.addAll(_symbolContainer.emit());

    if (_dynamicEntrypoint != null) {
      // Expose the entrypoint of the dynamic module under a reserved name.
      // TODO(sigmund): this could use a reserved symbol from dartx.
      var name = _emitTopLevelName(_dynamicEntrypoint!);
      _moduleItems.add(
        js_ast.ExportDeclaration(
          js('var __dynamic_module_entrypoint__ = #', [name]),
        ),
      );
    }

    // Add the module's code (produced by visiting compilation units, above)
    _copyAndFlattenBlocks(items, _moduleItems);
    _moduleItems.clear();

    // Build the module.
    return js_ast.Program(items, name: moduleName, header: header);
  }

  /// Flattens blocks in [items] to a single list.
  ///
  /// This will not flatten blocks that are marked as being scopes.
  void _copyAndFlattenBlocks(
    List<js_ast.ModuleItem> result,
    Iterable<js_ast.ModuleItem> items,
  ) {
    for (var item in items) {
      if (item is js_ast.Block && !item.isScope) {
        _copyAndFlattenBlocks(result, item.statements);
      } else {
        result.add(item);
      }
    }
  }

  /// This is an internal method used by [_emitMemberName] and the
  /// optimized `dart:_runtime extensionSymbol` builtin to get the symbol
  /// for `dartx.<name>`.
  ///
  /// Do not call this directly; you want [_emitMemberName], which knows how to
  /// handle the many details involved in naming.
  js_ast.ScopedId _getExtensionSymbolInternal(String name) {
    if (!_extensionSymbols.containsKey(name)) {
      var id = js_ast.ScopedId(
        '\$${js_ast.friendlyNameForDartOperator[name] ?? name}',
      );
      _extensionSymbols[name] = id;
      _addSymbol(id, id);
    }
    var symbolId = _extensionSymbols[name]!;
    _symbolContainer.setEmitIfIncremental(symbolId);
    return symbolId;
  }

  /// Shorthand for identifier-like property names.
  /// For now, we emit them as strings and the printer restores them to
  /// identifiers if it can.
  // TODO(jmesserly): avoid the round tripping through quoted form.
  js_ast.LiteralString _propertyName(String name) => js.string(name, "'");

  /// Unique identifiers indicating the locations to inline the corresponding
  /// information.
  ///
  /// We cannot generate the source map before the script it is for is
  /// generated so we have generate the script including this identifier in the
  /// JS AST, and then replace it once the source map is generated.  Similarly,
  /// metrics include the size of the source map.
  static const String sourceMapLocationID =
      'SourceMap3G5a8h6JVhHfdGuDxZr1EF9GQC8y0e6u';
  static const String metricsLocationID =
      'MetricsJ7xFWBfSv6ZjrW9yLb21GNzisZr3anSf5h';

  /// Matches against the `dart:js_util` `_callMethodUnchecked` and
  /// `_callMethodUncheckedTrustType` variants with 0 to 4 arguments.
  static final RegExp _callMethodUncheckedRegex = RegExp(
    r'^\_callMethodUnchecked(TrustType)?[0-4]',
  );

  /// Matches against the `dart:js_util` `_callConstructorUnchecked` and
  /// `_callConstructorUncheckedTrustType` variants with 0 to 4 arguments.
  static final RegExp _callConstructorUncheckedRegex = RegExp(
    r'^\_callConstructorUnchecked[0-4]',
  );
}

bool _isInlineJSFunction(Statement? body) {
  var block = body;
  if (block is Block) {
    var statements = block.statements;
    if (statements.length != 1) return false;
    body = statements[0];
  }
  if (body is ReturnStatement) {
    var expr = body.expression;
    return expr is StaticInvocation && isInlineJS(expr.target);
  }
  return false;
}

/// Return true if this is one of the methods/properties on all Dart Objects
/// (toString, hashCode, noSuchMethod, runtimeType).
///
/// Operator == is excluded, as it is handled as part of the equality binary
/// operator.
bool _isObjectMember(String name) {
  // We could look these up on Object, but we have hard coded runtime helpers
  // so it's not really providing any benefit.
  switch (name) {
    case 'hashCode':
    case 'toString':
    case 'noSuchMethod':
    case 'runtimeType':
    case '==':
      return true;
  }
  return false;
}

bool _isObjectGetter(String name) =>
    name == 'hashCode' || name == 'runtimeType';

bool _isObjectMethodTearoff(String name) =>
    // "==" isn't in here because there is no syntax to tear it off.
    name == 'toString' || name == 'noSuchMethod';

bool _isObjectMethodCall(String name, Arguments args) {
  if (name == 'toString') {
    return args.positional.isEmpty && args.named.isEmpty && args.types.isEmpty;
  } else if (name == 'noSuchMethod') {
    return args.positional.length == 1 &&
        args.named.isEmpty &&
        args.types.isEmpty;
  }
  return false;
}

class _SwitchLabelState {
  String label;
  js_ast.Identifier variable;

  _SwitchLabelState(this.label, this.variable);
}

/// Whether [expression] is a constant of the form
/// `const pragma('dyn-module:entry-point')`.
///
/// Used to denote the entrypoint method of a dynamic module.
// TODO(sigmund): move to package:kernel.
bool _isEntrypointPragma(Expression expression, CoreTypes coreTypes) {
  if (expression is! ConstantExpression) return false;
  final value = expression.constant;
  if (value is! InstanceConstant) return false;
  if (value.classReference != coreTypes.pragmaClass.reference) return false;
  final name = value.fieldValues[coreTypes.pragmaName.fieldReference];
  if (name is! StringConstant) return false;
  return name.value == 'dyn-module:entry-point';
}<|MERGE_RESOLUTION|>--- conflicted
+++ resolved
@@ -5500,13 +5500,9 @@
       var name = _debuggerFriendlyTemporaryVariableName(v);
       name ??= 't\$${_tempVariables.length}';
       return _tempVariables.putIfAbsent(
-<<<<<<< HEAD
-          v, () => _emitScopedId(name!, needsCapture: true));
-=======
         v,
         () => _emitScopedId(name!, needsCapture: true),
       );
->>>>>>> 2572f062
     }
     var name = v.name!;
     if (isLateLoweredLocal(v)) {
