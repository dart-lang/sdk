--- conflicted
+++ resolved
@@ -1488,13 +1488,8 @@
     var packageConfigPath = '$projPath/.dart_tool/package_config.json';
     var filePath = convertPath('$projPath/bin/main.dart');
 
-<<<<<<< HEAD
-    resourceProvider.newFile(packageConfigPath, '');
-    resourceProvider.newFile(filePath, 'library main;');
-=======
     newFile(packageConfigPath, content: '');
     newFile(filePath, content: 'library main;');
->>>>>>> a92baed5
 
     manager.setRoots(<String>[projPath], <String>[]);
 
@@ -1505,11 +1500,7 @@
 
     // update .dart_tool/package_config.json
     callbacks.now++;
-<<<<<<< HEAD
-    resourceProvider.modifyFile(
-=======
     modifyFile(
->>>>>>> a92baed5
       packageConfigPath,
       (PackageConfigFileBuilder()..add(name: 'my', rootPath: '../'))
           .toContent(toUriStr: toUriStr),
