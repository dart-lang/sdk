// Copyright (c) 2018, the Dart project authors. Please see the AUTHORS file
// for details. All rights reserved. Use of this source code is governed by a
// BSD-style license that can be found in the LICENSE file.

import 'dart:async';

import 'package:analysis_server/lsp_protocol/protocol.dart';
import 'package:analyzer/src/lint/registry.dart';
import 'package:analyzer/src/test_utilities/package_config_file_builder.dart';
import 'package:analyzer_plugin/protocol/protocol_common.dart' as plugin;
import 'package:analyzer_plugin/protocol/protocol_generated.dart' as plugin;
import 'package:linter/src/rules.dart';
import 'package:test/test.dart';
import 'package:test_reflective_loader/test_reflective_loader.dart';

import 'server_abstract.dart';

void main() {
  defineReflectiveSuite(() {
    defineReflectiveTests(DiagnosticTest);
  });
}

typedef _VoidCallback = Future<void> Function();

@reflectiveTest
class DiagnosticTest extends AbstractLspAnalysisServerTest {
  Future<void> checkPluginErrorsForFile(String pluginAnalyzedFilePath) async {
    var pluginAnalyzedUri = pathContext.toUri(pluginAnalyzedFilePath);

    newFile(pluginAnalyzedFilePath, '''String a = "Test";
String b = "Test";
''');
    await initialize();

    var diagnosticsUpdate = waitForDiagnostics(pluginAnalyzedUri);
    var pluginError = plugin.AnalysisError(
      plugin.AnalysisErrorSeverity.ERROR,
      plugin.AnalysisErrorType.STATIC_TYPE_WARNING,
      plugin.Location(pluginAnalyzedFilePath, 0, 6, 1, 1,
          endLine: 1, endColumn: 7),
      'Test error from plugin',
      'ERR1',
      contextMessages: [
        plugin.DiagnosticMessage(
            'Related error',
            plugin.Location(pluginAnalyzedFilePath, 31, 4, 2, 13,
                endLine: 2, endColumn: 17))
      ],
    );
    var pluginResult =
        plugin.AnalysisErrorsParams(pluginAnalyzedFilePath, [pluginError]);
    configureTestPlugin(notification: pluginResult.toNotification());

    var diagnostics = await diagnosticsUpdate;
    expect(diagnostics, hasLength(1));

    var err = diagnostics!.first;
    expect(err.severity, DiagnosticSeverity.Error);
    expect(err.message, equals('Test error from plugin'));
    expect(err.code, equals('ERR1'));
    expect(err.range.start.line, equals(0));
    expect(err.range.start.character, equals(0));
    expect(err.range.end.line, equals(0));
    expect(err.range.end.character, equals(6));
    expect(err.relatedInformation, hasLength(1));

    var related = err.relatedInformation![0];
    expect(related.message, equals('Related error'));
    expect(related.location.range.start.line, equals(1));
    expect(related.location.range.start.character, equals(12));
    expect(related.location.range.end.line, equals(1));
    expect(related.location.range.end.character, equals(16));
  }

  @override
  void setUp() {
    super.setUp();

    if (Registry.ruleRegistry.isEmpty) {
      registerLintRules();
    }

    // These tests deliberately generate diagnostics.
    failTestOnErrorDiagnostic = false;
  }

  Future<void> test_afterDocumentEdits() async {
    const initialContents = 'int a = 1;';
    newFile(mainFilePath, initialContents);

    await initialize();
    await openFile(mainFileUri, initialContents);
    await pumpEventQueue(times: 5000);
    expect(diagnostics[mainFileUri], isNull);

    await replaceFile(222, mainFileUri, 'String a = 1;');
    await pumpEventQueue(times: 5000);
    expect(diagnostics[mainFileUri], isNotEmpty);
  }

  Future<void> test_analysisOptionsFile() async {
    newFile(analysisOptionsPath, '''
linter:
  rules:
    - invalid_lint_rule_name
''');

    var firstDiagnosticsUpdate = waitForDiagnostics(analysisOptionsUri);
    await initialize();
    var initialDiagnostics = await firstDiagnosticsUpdate;
    expect(initialDiagnostics, hasLength(1));
    expect(initialDiagnostics!.first.severity, DiagnosticSeverity.Warning);
    expect(initialDiagnostics.first.code, 'undefined_lint');
  }

  @FailingTest(issue: 'https://github.com/dart-lang/sdk/issues/43926')
  Future<void> test_analysisOptionsFile_packageInclude() async {
    newFile(analysisOptionsPath, '''
include: package:pedantic/analysis_options.yaml
''');

    // Verify there's an error for the import.
    var firstDiagnosticsUpdate = waitForDiagnostics(analysisOptionsUri);
    await initialize();
    var initialDiagnostics = await firstDiagnosticsUpdate;
    expect(initialDiagnostics, hasLength(1));
    expect(initialDiagnostics!.first.severity, DiagnosticSeverity.Warning);
    expect(initialDiagnostics.first.code, 'include_file_not_found');

    // TODO(scheglov): The server does not handle the file change.
    throw 'Times out';

    // // Write a package file that allows resolving the include.
    // final secondDiagnosticsUpdate = waitForDiagnostics(analysisOptionsUri);
    // writeTestPackageConfig(pedantic: true);
    //
    // // Ensure the error disappeared.
    // final updatedDiagnostics = await secondDiagnosticsUpdate;
    // expect(updatedDiagnostics, hasLength(0));
  }

  /// Ensure the server can initialize correctly and send diagnostics when the
  /// analysis_options file throws errors during parsing.
  ///
  /// https://github.com/dart-lang/sdk/issues/55987
  Future<void> test_analysisOptionsFile_parseError() async {
    newFile(analysisOptionsPath, '''
include: package:lints/recommended.yaml
f

''');

    var firstDiagnosticsUpdate = waitForDiagnostics(analysisOptionsUri);
    await initialize();
    var initialDiagnostics = await firstDiagnosticsUpdate;
    var diagnostic = initialDiagnostics!.first;
    expect(diagnostic.severity, DiagnosticSeverity.Error);
    expect(diagnostic.code, 'parse_error');
    expect(diagnostic.message, "Expected ':'.");
  }

  Future<void> test_contextMessage() async {
    newFile(mainFilePath, '''
void f() {
  x = 0;
  int? x;
  print(x);
}
''');

    var diagnosticsUpdate = waitForDiagnostics(mainFileUri);
    await initialize();
    var diagnostics = await diagnosticsUpdate;
    expect(diagnostics, hasLength(1));
    var diagnostic = diagnostics!.first;
    expect(diagnostic.relatedInformation, hasLength(1));
  }

  Future<void> test_correction() async {
    newFile(mainFilePath, '''
void f() {
  x = 0;
}
''');

    var diagnosticsUpdate = waitForDiagnostics(mainFileUri);
    await initialize();
    var diagnostics = await diagnosticsUpdate;
    expect(diagnostics, hasLength(1));
    var diagnostic = diagnostics!.first;
    expect(diagnostic.message, contains('\nTry'));
  }

  Future<void> test_deletedFile() async {
    newFile(mainFilePath, 'String a = 1;');

    var firstDiagnosticsUpdate = waitForDiagnostics(mainFileUri);
    await initialize();
    var originalDiagnostics = await firstDiagnosticsUpdate;
    expect(originalDiagnostics, hasLength(1));

    // Deleting the file should result in an update to remove the diagnostics.
    var secondDiagnosticsUpdate = waitForDiagnostics(mainFileUri);
    deleteFile(mainFilePath);
    var updatedDiagnostics = await secondDiagnosticsUpdate;
    expect(updatedDiagnostics, hasLength(0));
  }

  Future<void> test_diagnosticTag_deprecated() async {
    setDiagnosticTagSupport([DiagnosticTag.Deprecated]);

    var onePackagePath = convertPath('/home/one');
    writeTestPackageConfig(
      config: PackageConfigFileBuilder()
        ..add(name: 'one', rootPath: onePackagePath),
    );
    newFile(convertPath('$onePackagePath/lib/one.dart'), '''
    @deprecated
    int? dep;
    ''');
    newFile(mainFilePath, r'''
    import 'package:one/one.dart';
    void f() => print(dep);
    ''');

    var diagnosticsUpdate = waitForDiagnostics(mainFileUri);
    await initialize();
    var diagnostics = await diagnosticsUpdate;
    expect(diagnostics, hasLength(1));
    var diagnostic = diagnostics!.first;
    expect(diagnostic.code, equals('deprecated_member_use'));
    expect(diagnostic.tags, contains(DiagnosticTag.Deprecated));
  }

  Future<void> test_diagnosticTag_notSupported() async {
    var onePackagePath = convertPath('/home/one');
    writeTestPackageConfig(
      config: PackageConfigFileBuilder()
        ..add(name: 'one', rootPath: onePackagePath),
    );
    newFile(convertPath('$onePackagePath/lib/one.dart'), '''
    @deprecated
    int? dep;
    ''');
    newFile(mainFilePath, r'''
    import 'package:one/one.dart';
    void f() => print(dep);
    ''');

    var diagnosticsUpdate = waitForDiagnostics(mainFileUri);
    await initialize();
    var diagnostics = await diagnosticsUpdate;
    expect(diagnostics, hasLength(1));
    var diagnostic = diagnostics!.first;
    expect(diagnostic.code, equals('deprecated_member_use'));
    expect(diagnostic.tags, isNull);
  }

  Future<void> test_diagnosticTag_unnecessary() async {
    setDiagnosticTagSupport([DiagnosticTag.Unnecessary]);

    newFile(mainFilePath, '''
    void f() {
      return;
      print('unreachable');
    }
    ''');

    var diagnosticsUpdate = waitForDiagnostics(mainFileUri);
    await initialize();
    var diagnostics = await diagnosticsUpdate;
    expect(diagnostics, hasLength(1));
    var diagnostic = diagnostics!.first;
    expect(diagnostic.code, equals('dead_code'));
    expect(diagnostic.tags, contains(DiagnosticTag.Unnecessary));
  }

  Future<void> test_documentationUrl() async {
    setDiagnosticCodeDescriptionSupport();

    newFile(mainFilePath, '''
    // ignore: unused_import
    import 'dart:async' as import; // produces BUILT_IN_IDENTIFIER_IN_DECLARATION
    ''');

    var diagnosticsUpdate = waitForDiagnostics(mainFileUri);
    await initialize();
    var diagnostics = await diagnosticsUpdate;
    expect(diagnostics, hasLength(1));
    var diagnostic = diagnostics!.first;
    expect(diagnostic.code, equals('built_in_identifier_in_declaration'));
    expect(
      diagnostic.codeDescription!.href,
      equals(Uri.parse(
          'https://dart.dev/diagnostics/built_in_identifier_in_declaration')),
    );
  }

  Future<void> test_documentationUrl_notSupported() async {
    newFile(mainFilePath, '''
    // ignore: unused_import
    import 'dart:async' as import; // produces BUILT_IN_IDENTIFIER_IN_DECLARATION
    ''');

    var diagnosticsUpdate = waitForDiagnostics(mainFileUri);
    await initialize();
    var diagnostics = await diagnosticsUpdate;
    expect(diagnostics, hasLength(1));
    var diagnostic = diagnostics!.first;
    expect(diagnostic.code, equals('built_in_identifier_in_declaration'));
    expect(diagnostic.codeDescription, isNull);
  }

  Future<void> test_dotFilesExcluded() async {
    var dotFolderFilePath =
        join(projectFolderPath, '.dart_tool', 'tool_file.dart');
    var dotFolderFileUri = pathContext.toUri(dotFolderFilePath);

    newFile(dotFolderFilePath, 'String a = 1;');

    List<Diagnostic>? diagnostics;
    // Record if diagnostics are received, but since we don't expect them
    // don't await them.
    unawaited(
        waitForDiagnostics(dotFolderFileUri).then((d) => diagnostics = d));

    // Send a request for a hover.
    await initialize();
    await getHover(dotFolderFileUri, Position(line: 0, character: 0));
    await pumpEventQueue(times: 5000);

    // Ensure that as part of responding to getHover, diagnostics were not
    // transmitted.
    expect(diagnostics, isNull);
  }

  /// Verify we don't send a redundant set of empty diagnostics during startup.
  Future<void> test_emptyDiagnostics_notInitial() async {
    newFile(mainFilePath, 'void f() {}');

    var notifications = <PublishDiagnosticsParams>[];
    publishedDiagnostics.listen(notifications.add);

    await initialize();
    await pumpEventQueue(times: 5000);

    expect(notifications.length, isZero);
  }

  /// Verify we only send diagnostic updates when a) they're not empty or
  /// b) they're empty, but the previous set was not empty.
  Future<void> test_emptyDiagnostics_onlyOnce() async {
    var notifications = <PublishDiagnosticsParams>[];
    publishedDiagnostics.listen(notifications.add);

    await initialize();
    await pumpEventQueue(times: 5000);

    /// Helper that executes [f] and checks whether it produces a diagnostic
    /// update.
    Future<void> verifyAction(_VoidCallback f, bool expectUpdate) async {
      notifications.clear();
      await f();
      await pumpEventQueue(times: 5000);
      expect(notifications, hasLength(expectUpdate ? 1 : 0));
    }

    Future<void> expectUpdate(_VoidCallback f) => verifyAction(f, true);
    Future<void> expectNoUpdate(_VoidCallback f) => verifyAction(f, false);

    // New file, 0 diagnostics, sends no notification
    await expectNoUpdate(() => openFile(mainFileUri, 'void f() {}'));
    // Update, non-empty diagnostic always sends notification
    await expectUpdate(() => replaceFile(1, mainFileUri, 'v'));
    // Update, non-empty diagnostic always sends notification
    await expectUpdate(() => replaceFile(1, mainFileUri, 'g'));
    // Update, 1->0 diagnostics, sends notification
    await expectUpdate(() => replaceFile(2, mainFileUri, 'void g() {}'));
    // Update, 0->0 diagnostics, sends no notification
    await expectNoUpdate(() => replaceFile(3, mainFileUri, 'void h() {}'));
  }

  Future<void> test_fixDataFile() async {
    var fixDataPath = join(projectFolderPath, 'lib', 'fix_data.yaml');
    var fixDataUri = pathContext.toUri(fixDataPath);
    newFile(fixDataPath, '''
version: latest
''').path;

    var firstDiagnosticsUpdate = waitForDiagnostics(fixDataUri);
    await initialize();
    var initialDiagnostics = await firstDiagnosticsUpdate;
    expect(initialDiagnostics, hasLength(1));
    expect(initialDiagnostics!.first.severity, DiagnosticSeverity.Error);
    expect(initialDiagnostics.first.code, 'invalid_value');
  }

  Future<void> test_fromPlugins_dartFile() async {
    await checkPluginErrorsForFile(mainFilePath);
  }

  Future<void> test_fromPlugins_dartFile_combined() async {
    // Check that if code has both a plugin and a server error, that when the
    // plugin produces an error, it comes through _with_ the server-produced
    // error.
    // https://github.com/dart-lang/sdk/issues/45678
    //
    var serverErrorMessage =
        "A value of type 'int' can't be assigned to a variable of type 'String'";
    var pluginErrorMessage = 'Test error from plugin';

    newFile(mainFilePath, 'String a = 1;');
    var initialDiagnosticsFuture = waitForDiagnostics(mainFileUri);
    await initialize();
    var initialDiagnostics = await initialDiagnosticsFuture;
    expect(initialDiagnostics, hasLength(1));
    expect(initialDiagnostics!.first.message, contains(serverErrorMessage));

    var pluginTriggeredDiagnosticFuture = waitForDiagnostics(mainFileUri);
    var pluginError = plugin.AnalysisError(
      plugin.AnalysisErrorSeverity.ERROR,
      plugin.AnalysisErrorType.STATIC_TYPE_WARNING,
      plugin.Location(mainFilePath, 0, 1, 0, 0, endLine: 0, endColumn: 1),
      pluginErrorMessage,
      'ERR1',
    );
    var pluginResult = plugin.AnalysisErrorsParams(mainFilePath, [pluginError]);
    configureTestPlugin(notification: pluginResult.toNotification());

    var pluginTriggeredDiagnostics = await pluginTriggeredDiagnosticFuture;
    expect(
        pluginTriggeredDiagnostics!.map((error) => error.message),
        containsAll([
          pluginErrorMessage,
          contains(serverErrorMessage),
        ]));
  }

  /// Test that when server has produced diagnostics for a file and it is
  /// subsequently removed, that an update from the plugin does not cause
  /// the last diagnostics from the server to re-appear (which happens if the
  /// deletion does not clear the servers errors from the ErrorCollector).
  ///
  /// https://github.com/Dart-Code/Dart-Code/issues/5113
  Future<void> test_fromPlugins_dartFile_producedAfterFileRemoved() async {
    var serverErrorMessage =
        "A value of type 'int' can't be assigned to a variable of type 'String'";
    var pluginErrorMessage = 'Test error from plugin';

    // First, trigger a diagnostic from the server.
    newFile(mainFilePath, 'String a = 1;');
    var diagnosticsFuture = waitForDiagnostics(mainFileUri);
    await initialize();

    // Expect only the server diagnostic.
    expect((await diagnosticsFuture)!.single.message,
        contains(serverErrorMessage));

    // Delete the file, and expect diagnostics to be cleared.
    diagnosticsFuture = waitForDiagnostics(mainFileUri);
    deleteFile(mainFilePath);
    expect((await diagnosticsFuture)!, hasLength(0));

    // Trigger a plugin diagnostic. In reality, the plugin would probalby
    // produce 0 diagnostics after the file is removed, but since the LSP server
    // has an optimization to not send empty diagnostics if the last update was
    // empty, we wouldn't be able wait for that so we just use a real diagnostic
    // (which is still realistic since plugins might have not processed the
    // remove yet).
    diagnosticsFuture = waitForDiagnostics(mainFileUri);
    var pluginError = plugin.AnalysisError(
      plugin.AnalysisErrorSeverity.ERROR,
      plugin.AnalysisErrorType.STATIC_TYPE_WARNING,
      plugin.Location(mainFilePath, 0, 1, 0, 0, endLine: 0, endColumn: 1),
      pluginErrorMessage,
      'ERR1',
    );
    var pluginResult = plugin.AnalysisErrorsParams(mainFilePath, [pluginError]);
    configureTestPlugin(notification: pluginResult.toNotification());

    // Wait for the diagnostic updated and ensure it's still empty and no stale
    // error has come back.
    expect((await diagnosticsFuture)!.single.message, pluginErrorMessage);
  }

  Future<void> test_fromPlugins_nonDartFile() async {
    await checkPluginErrorsForFile(join(projectFolderPath, 'lib', 'foo.sql'));
  }

  Future<void> test_initialAnalysis() async {
    newFile(mainFilePath, 'String a = 1;');

    var diagnosticsUpdate = waitForDiagnostics(mainFileUri);
    await initialize();
    var diagnostics = await diagnosticsUpdate;
    expect(diagnostics, hasLength(1));
    var diagnostic = diagnostics!.first;
    expect(diagnostic.code, equals('invalid_assignment'));
    expect(diagnostic.range.start.line, equals(0));
    expect(diagnostic.range.start.character, equals(11));
    expect(diagnostic.range.end.line, equals(0));
    expect(diagnostic.range.end.character, equals(12));
  }

  /// Ensure lints included from another package work when there are multiple
  /// workspace folders.
  Future<void> test_lints_includedFromPackage() async {
    var rootWorkspacePath = '$packagesRootPath/root';

    // Set up a project with an analysis_options that enables a lint.
    var lintsPackagePath = '$rootWorkspacePath/my_lints';
    newFile('$lintsPackagePath/pubspec.yaml', '''
name: my_lints
''');
    newFile('$lintsPackagePath/lib/analysis_options.yaml', '''
linter:
  rules:
    - avoid_dynamic_calls
''');
    writePackageConfig(convertPath(lintsPackagePath));

    // Set up a project that imports the analysis_options and violates the lint.
    var projectPackagePath = '$rootWorkspacePath/my_project';
<<<<<<< HEAD
    writePackageConfig(projectPackagePath,
        config: (PackageConfigFileBuilder()
          ..add(name: 'my_lints', rootPath: lintsPackagePath)));
=======
    writePackageConfig(
      projectPackagePath,
      config: PackageConfigFileBuilder()
        ..add(name: 'my_lints', rootPath: lintsPackagePath),
    );
>>>>>>> 852c70fe
    newFile('$projectPackagePath/analysis_options.yaml', '''
include: package:my_lints/analysis_options.yaml

linter:
  rules:
    - prefer_single_quotes
''');
    newFile('$projectPackagePath/main.dart', '''
void f(dynamic a) => a.foo();
''');

    // Verify there's an error for the import.
    var diagnosticsUpdate =
        waitForDiagnostics(toUri('$projectPackagePath/main.dart'));
    await initialize(workspaceFolders: [toUri(rootWorkspacePath)]);
    var diagnostics = await diagnosticsUpdate;
    expect(diagnostics!.single.code, contains('avoid_dynamic_calls'));
  }

  Future<void> test_looseFile_withoutPubpsec() async {
    await initialize(allowEmptyRootUri: true);

    // Opening the file should trigger diagnostics.
    {
      var diagnosticsUpdate = waitForDiagnostics(mainFileUri);
      await openFile(mainFileUri, 'final a = Bad();');
      var diagnostics = await diagnosticsUpdate;
      expect(diagnostics, hasLength(1));
      var diagnostic = diagnostics!.first;
      expect(diagnostic.message, contains("The function 'Bad' isn't defined"));
    }

    // Closing the file should remove the diagnostics.
    {
      var diagnosticsUpdate = waitForDiagnostics(mainFileUri);
      await closeFile(mainFileUri);
      var diagnostics = await diagnosticsUpdate;
      expect(diagnostics, hasLength(0));
    }
  }

  /// Tests that diagnostic ordering is stable when minor changes are made to
  /// the file that does not alter the diagnostics besides extending their
  /// range and adding to their messages.
  ///
  /// https://github.com/Dart-Code/Dart-Code/issues/3934
  Future<void> test_stableOrder() async {
    /// Helper to pad out the content in a way that has previously triggered
    /// this issue.
    String wrappedContent(String content) => '''
//
//
//
//

void f() {
  $content
}
''';

    newFile(analysisOptionsPath, '''
linter:
  rules:
    - prefer_typing_uninitialized_variables

analyzer:
  language:
    strict-inference: true
    ''');

    newFile(mainFilePath, '');
    await initialize();
    await openFile(mainFileUri, '');

    // Collect the initial set of diagnostic to compare against.
    var docVersion = 1;
    var originalDiagnosticsUpdate = waitForDiagnostics(mainFileUri);
    await replaceFile(docVersion++, mainFileUri, wrappedContent('final bar;'));
    var originalDiagnostics = await originalDiagnosticsUpdate;

    // Helper to update the content and verify the same diagnostics are returned
    // in the same order, despite the changes to offset/message altering
    // hashcodes.
    Future<void> verifyDiagnostics(String content) async {
      var diagnosticsUpdate = waitForDiagnostics(mainFileUri);
      await replaceFile(docVersion++, mainFileUri, wrappedContent(content));
      var diagnostics = await diagnosticsUpdate;
      expect(
        diagnostics!.map((d) => d.code),
        originalDiagnostics!.map((d) => d.code),
      );
    }

    // These changes do not affect the errors being produced (besides offset/
    // message text) but will cause hashcode changes that previously altered the
    // returned order.
    await verifyDiagnostics('final dbar;');
    await verifyDiagnostics('final dybar;');
    await verifyDiagnostics('final dynbar;');
    await verifyDiagnostics('final dynabar;');
    await verifyDiagnostics('final dynambar;');
    await verifyDiagnostics('final dynamibar;');
    await verifyDiagnostics('final dynamicbar;');
  }

  Future<void> test_todos_asWarnings() async {
    newFile(analysisOptionsPath, '''
analyzer:
  errors:
    # Increase the severity of TODOs.
    todo: warning
    fixme: warning
''');

    const contents = '''
    // TODO: This
    // FIXME: This
    String a = "";
    ''';
    newFile(mainFilePath, contents);

    var firstDiagnosticsUpdate = waitForDiagnostics(mainFileUri);
    // Don't set showTodos in config, because they should show even without this
    // setting if they are upgraded to warnings/errors.
    await initialize();
    var initialDiagnostics = await firstDiagnosticsUpdate;
    expect(initialDiagnostics, hasLength(2));
    expect(initialDiagnostics!.map((d) => d.code).toSet(), {'todo', 'fixme'});
  }

  Future<void> test_todos_boolean() async {
    // TODOs only show up if there's also some code in the file.
    const contents = '''
    // TODO: This
    // FIXME: This
    String a = "";
    ''';
    newFile(mainFilePath, contents);

    await provideConfig(
      initialize,
      {'showTodos': true},
    );
    expect(diagnostics[mainFileUri], hasLength(2));
  }

  Future<void> test_todos_disabled() async {
    const contents = '''
    // TODO: This
    String a = "";
    ''';
    newFile(mainFilePath, contents);

    // TODOs are disabled by default so we don't need to send any config.
    await initialize();
    await pumpEventQueue(times: 5000);
    expect(diagnostics[mainFileUri], isNull);
  }

  Future<void> test_todos_enabledAfterAnalysis() async {
    const contents = '''
    // TODO: This
    String a = "";
    ''';

    await provideConfig(initialize, {});
    await openFile(mainFileUri, contents);
    await initialAnalysis;
    expect(diagnostics[mainFileUri], isNull);

    await updateConfig({'showTodos': true});
    await waitForAnalysisComplete();
    expect(diagnostics[mainFileUri], hasLength(1));
  }

  Future<void> test_todos_specific() async {
    // TODOs only show up if there's also some code in the file.
    const contents = '''
    // TODO: This
    // HACK: This
    // FIXME: This
    String a = "";
    ''';
    newFile(mainFilePath, contents);

    await provideConfig(
      initialize,
      {
        // Include both casings, since this comes from the user we should handle
        // either.
        'showTodos': ['TODO', 'fixme']
      },
    );
    await initialAnalysis;

    var initialDiagnostics = diagnostics[mainFileUri]!;
    expect(initialDiagnostics, hasLength(2));
    expect(
      initialDiagnostics.map((e) => e.code!),
      containsAll(['todo', 'fixme']),
    );
  }
}<|MERGE_RESOLUTION|>--- conflicted
+++ resolved
@@ -522,17 +522,11 @@
 
     // Set up a project that imports the analysis_options and violates the lint.
     var projectPackagePath = '$rootWorkspacePath/my_project';
-<<<<<<< HEAD
-    writePackageConfig(projectPackagePath,
-        config: (PackageConfigFileBuilder()
-          ..add(name: 'my_lints', rootPath: lintsPackagePath)));
-=======
     writePackageConfig(
       projectPackagePath,
       config: PackageConfigFileBuilder()
         ..add(name: 'my_lints', rootPath: lintsPackagePath),
     );
->>>>>>> 852c70fe
     newFile('$projectPackagePath/analysis_options.yaml', '''
 include: package:my_lints/analysis_options.yaml
 
