--- conflicted
+++ resolved
@@ -380,10 +380,7 @@
     // Disable to avoid using this in unit tests.
     bool enableBlazeWatcher = false,
     DartFixPromptManager? dartFixPromptManager,
-<<<<<<< HEAD
-=======
     super.providedByteStore,
->>>>>>> 852c70fe
     super.pluginManager,
   })  : lspClientConfiguration =
             lsp.LspClientConfiguration(baseResourceProvider.pathContext),
