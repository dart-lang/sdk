--- conflicted
+++ resolved
@@ -36,10 +36,7 @@
     show CompletionPerformance;
 import 'package:analysis_server/src/services/refactoring/refactoring.dart';
 import 'package:analyzer/dart/analysis/context_locator.dart';
-<<<<<<< HEAD
-=======
 import 'package:analyzer/dart/analysis/results.dart';
->>>>>>> 5204465f
 import 'package:analyzer/error/error.dart';
 import 'package:analyzer/exception/exception.dart';
 import 'package:analyzer/file_system/file_system.dart';
@@ -107,11 +104,7 @@
   /// automatically.
   bool willExit = false;
 
-<<<<<<< HEAD
-  StreamSubscription _pluginChangeSubscription;
-=======
   StreamSubscription? _pluginChangeSubscription;
->>>>>>> 5204465f
 
   /// The current workspace folders provided by the client. Used as analysis roots.
   final _workspaceFolders = <String>{};
@@ -650,13 +643,8 @@
     // TODO(dantup): This is currently case-sensitive!
 
     _workspaceFolders
-<<<<<<< HEAD
-      ..addAll(addedPaths ?? const [])
-      ..removeAll(removedPaths ?? const []);
-=======
       ..addAll(addedPaths)
       ..removeAll(removedPaths);
->>>>>>> 5204465f
 
     _refreshAnalysisRoots();
   }
@@ -679,19 +667,6 @@
     final contextLocator = ContextLocator(resourceProvider: resourceProvider);
     final roots = contextLocator.locateRoots(includedPaths: openFiles);
 
-<<<<<<< HEAD
-    // For files in folders that don't have pubspecs, a root would be
-    // produced for the root of the drive which we do not want, so filter those out.
-    roots.removeWhere((root) => root.root.isRoot);
-
-    // Find any files that are no longer covered by roots because of the above
-    // removal.
-    final additionalFiles =
-        openFiles.where((file) => !roots.any((root) => root.isAnalyzed(file)));
-
-    return [
-      ...roots.map((root) => root.root.path),
-=======
     var packages = <String>{};
     var additionalFiles = <String>[];
     for (var file in openFiles) {
@@ -708,7 +683,6 @@
 
     return [
       ...packages,
->>>>>>> 5204465f
       ...additionalFiles,
     ];
   }
