// Copyright (c) 2018, the Dart project authors.  Please see the AUTHORS file
// for details. All rights reserved. Use of this source code is governed by a
// BSD-style license that can be found in the LICENSE file.

import 'package:analysis_server/plugin/edit/assist/assist_dart.dart';
import 'package:analysis_server/plugin/edit/fix/fix_core.dart';
import 'package:analysis_server/protocol/protocol.dart';
import 'package:analysis_server/protocol/protocol_generated.dart';
import 'package:analysis_server/src/analysis_server.dart';
import 'package:analysis_server/src/edit/fix/prefer_int_literals_fix.dart';
import 'package:analysis_server/src/edit/fix/prefer_mixin_fix.dart';
import 'package:analysis_server/src/services/correction/fix.dart';
import 'package:analysis_server/src/services/correction/fix_internal.dart';
import 'package:analyzer/analyzer.dart';
import 'package:analyzer/dart/analysis/session.dart';
import 'package:analyzer/dart/ast/ast.dart';
import 'package:analyzer/dart/element/element.dart';
import 'package:analyzer/file_system/file_system.dart';
import 'package:analyzer/src/dart/analysis/ast_provider_driver.dart';
import 'package:analyzer/src/dart/analysis/driver.dart';
import 'package:analyzer/src/generated/source.dart';
import 'package:analyzer/src/lint/linter.dart';
import 'package:analyzer/src/lint/linter_visitor.dart';
import 'package:analyzer/src/lint/registry.dart';
import 'package:analyzer/src/services/lint.dart';
import 'package:analyzer_plugin/protocol/protocol_common.dart'
    show Location, SourceChange, SourceEdit, SourceFileEdit;
import 'package:front_end/src/fasta/fasta_codes.dart';
import 'package:front_end/src/scanner/token.dart';
import 'package:source_span/src/span.dart';

class EditDartFix {
  final AnalysisServer server;
  final Request request;
  final fixFolders = <Folder>[];
  final fixFiles = <File>[];

  List<DartFixSuggestion> suggestions;
  List<DartFixSuggestion> otherSuggestions;
  SourceChange sourceChange;

  EditDartFix(this.server, this.request);

  void addFix(String description, Location location, SourceChange change) {
    suggestions.add(new DartFixSuggestion(description, location: location));
    for (SourceFileEdit fileEdit in change.edits) {
      for (SourceEdit sourceEdit in fileEdit.edits) {
        sourceChange.addEdit(fileEdit.file, fileEdit.fileStamp, sourceEdit);
      }
    }
  }

  void addRecommendation(String description, [Location location]) {
    otherSuggestions
        .add(new DartFixSuggestion(description, location: location));
  }

  Future<Response> compute() async {
    final params = new EditDartfixParams.fromRequest(request);

    // Validate each included file and directory.
    final resourceProvider = server.resourceProvider;
    final contextManager = server.contextManager;
    for (String filePath in params.included) {
      if (!server.isValidFilePath(filePath)) {
        return new Response.invalidFilePathFormat(request, filePath);
      }
      Resource res = resourceProvider.getResource(filePath);
      if (!res.exists ||
          !(contextManager.includedPaths.contains(filePath) ||
              contextManager.isInAnalysisRoot(filePath))) {
        return new Response.fileNotAnalyzed(request, filePath);
      }
      if (res is Folder) {
        fixFolders.add(res);
      } else {
        fixFiles.add(res);
      }
    }

    // Get the desired lints
    final lintRules = Registry.ruleRegistry;

    final preferMixin = lintRules['prefer_mixin'];
    final preferMixinFix = new PreferMixinFix(this);
    preferMixin.reporter = preferMixinFix;

    final preferIntLiterals = lintRules['prefer_int_literals'];
    final preferIntLiteralsFix = new PreferIntLiteralsFix(this);
    preferIntLiterals?.reporter = preferIntLiteralsFix;

    // Setup
    final linters = <Linter>[
      preferMixin,
      preferIntLiterals,
    ];
    final fixes = <LinterFix>[
      preferMixinFix,
      preferIntLiteralsFix,
    ];
    final lintVisitorsBySession = <AnalysisSession, _LintVisitors>{};

    // TODO(danrubel): Determine if a lint is configured to run as part of
    // standard analysis and use those results if available instead of
    // running the lint again.

    // Analyze each source file.
    final resources = <Resource>[];
    for (String rootPath in contextManager.includedPaths) {
      resources.add(resourceProvider.getResource(rootPath));
    }
    suggestions = <DartFixSuggestion>[];
    otherSuggestions = <DartFixSuggestion>[];
    sourceChange = new SourceChange('dartfix');
    bool hasErrors = false;
    while (resources.isNotEmpty) {
      Resource res = resources.removeLast();
      if (res is Folder) {
        for (Resource child in res.getChildren()) {
          if (!child.shortName.startsWith('.') &&
              contextManager.isInAnalysisRoot(child.path)) {
            resources.add(child);
          }
        }
        continue;
      }
      AnalysisResult result = await server.getAnalysisResult(res.path);
      CompilationUnit unit = result?.unit;
      if (unit != null) {
        if (!hasErrors) {
          for (AnalysisError error in result.errors) {
            if (!(await fixError(result, error))) {
              if (error.errorCode.type == ErrorType.SYNTACTIC_ERROR) {
                hasErrors = true;
              }
            }
          }
        }
        Source source = result.sourceFactory.forUri2(result.uri);
        for (Linter linter in linters) {
          if (linter != null) {
            linter.reporter.source = source;
          }
        }
        var lintVisitors = lintVisitorsBySession[result.session] ??=
            await _setupLintVisitors(result, linters);
        if (lintVisitors.astVisitor != null) {
          unit.accept(lintVisitors.astVisitor);
        }
        unit.accept(lintVisitors.linterVisitor);
        for (LinterFix fix in fixes) {
          await fix.applyLocalFixes(result);
        }
      }
    }

    // Cleanup
    for (Linter linter in linters) {
      if (linter != null) {
        linter.reporter.source = null;
        linter.reporter = null;
      }
    }

    // Apply distributed fixes
    if (preferIntLiterals == null) {
      // TODO(danrubel): Remove this once linter rolled into sdk/third_party.
      addRecommendation('*** Convert double literal not available'
          ' because prefer_int_literal not found. May need to roll linter');
    }
    for (LinterFix fix in fixes) {
      await fix.applyRemainingFixes();
    }

    return new EditDartfixResult(
            suggestions, otherSuggestions, hasErrors, sourceChange.edits)
        .toResponse(request.id);
  }

  Future<bool> fixError(AnalysisResult result, AnalysisError error) async {
    if (error.errorCode ==
        StaticTypeWarningCode.WRONG_NUMBER_OF_TYPE_ARGUMENTS_CONSTRUCTOR) {
      // TODO(danrubel): Rather than comparing the error codes individually,
      // it would be better if each error code could specify
      // whether or not it could be fixed automatically.

      // Fall through to calculate and apply the fix
    } else {
      // This error cannot be automatically fixed
      return false;
    }

    final dartContext = new DartFixContextImpl(
        new FixContextImpl(
            server.resourceProvider, result.driver, error, result.errors),
        new AstProviderForDriver(result.driver),
        result.unit);
    final processor = new FixProcessor(dartContext);
    Fix fix = await processor.computeFix();
    final location = locationFor(result, error.offset, error.length);
    if (fix != null) {
      addFix(fix.change.message, location, fix.change);
    } else {
      // TODO(danrubel): Determine why the fix could not be applied
      // and report that in the description.
      addRecommendation('Could not fix "${error.message}"', location);
    }
    return true;
  }

  /// Return `true` if the path in within the set of `included` files
  /// or is within an `included` directory.
  bool isIncluded(String filePath) {
    if (filePath != null) {
      for (File file in fixFiles) {
        if (file.path == filePath) {
          return true;
        }
      }
      for (Folder folder in fixFolders) {
        if (folder.contains(filePath)) {
          return true;
        }
      }
    }
    return false;
  }

  Location locationFor(AnalysisResult result, int offset, int length) {
    final locInfo = result.unit.lineInfo.getLocation(offset);
    final location = new Location(
        result.path, offset, length, locInfo.lineNumber, locInfo.columnNumber);
    return location;
<<<<<<< HEAD
=======
  }

  Future<_LintVisitors> _setupLintVisitors(
      AnalysisResult result, List<Linter> linters) async {
    final visitors = <AstVisitor>[];
    final registry = new NodeLintRegistry(false);
    // TODO(paulberry): use an API that provides this information more readily
    var unitElement = result.unit.declaredElement;
    var session = result.session;
    var currentUnit = LinterContextUnit(result.content, result.unit);
    var allUnits = <LinterContextUnit>[];
    for (var cu in unitElement.library.units) {
      if (identical(cu, unitElement)) {
        allUnits.add(currentUnit);
      } else {
        var result = await session.getResolvedAst(cu.source.fullName);
        allUnits.add(LinterContextUnit(result.content, result.unit));
      }
    }
    var context = LinterContextImpl(allUnits, currentUnit,
        session.declaredVariables, result.typeProvider, result.typeSystem);
    for (Linter linter in linters) {
      if (linter != null) {
        final visitor = linter.getVisitor();
        if (visitor != null) {
          visitors.add(visitor);
        }
        if (linter is NodeLintRuleWithContext) {
          (linter as NodeLintRuleWithContext)
              .registerNodeProcessors(registry, context);
        } else if (linter is NodeLintRule) {
          (linter as NodeLintRule).registerNodeProcessors(registry);
        }
      }
    }
    final AstVisitor astVisitor = visitors.isNotEmpty
        ? new ExceptionHandlingDelegatingAstVisitor(
            visitors, ExceptionHandlingDelegatingAstVisitor.logException)
        : null;
    final AstVisitor linterVisitor = new LinterVisitor(
        registry, ExceptionHandlingDelegatingAstVisitor.logException);
    return _LintVisitors(astVisitor, linterVisitor);
>>>>>>> f9ce4729
  }
}

class EditDartFixAssistContext implements DartAssistContext {
  @override
  final AnalysisDriver analysisDriver;

  @override
  final int selectionLength;

  @override
  final int selectionOffset;

  @override
  final Source source;

  @override
  final CompilationUnit unit;

  EditDartFixAssistContext(
      EditDartFix dartFix, this.source, this.unit, AstNode node)
      : analysisDriver = dartFix.server.getAnalysisDriver(source.fullName),
        selectionOffset = node.offset,
        selectionLength = 0;
}

abstract class LinterFix implements ErrorReporter {
  final EditDartFix dartFix;

  @override
  Source source;

  LinterFix(this.dartFix);

  /// Apply fixes for the current compilation unit.
  Future<void> applyLocalFixes(AnalysisResult result);

  /// Apply any fixes remaining after analysis is complete.
  Future<void> applyRemainingFixes();

  @override
  void reportError(AnalysisError error) {
    // ignored
  }

  @override
  void reportErrorForElement(ErrorCode errorCode, Element element,
      [List<Object> arguments]) {
    // ignored
  }

  @override
  void reportErrorForNode(ErrorCode errorCode, AstNode node,
      [List<Object> arguments]) {
    // ignored
  }

  @override
  void reportErrorForOffset(ErrorCode errorCode, int offset, int length,
      [List<Object> arguments]) {
    // ignored
  }

  @override
  void reportErrorForSpan(ErrorCode errorCode, SourceSpan span,
      [List<Object> arguments]) {
    // ignored
  }

  @override
  void reportErrorForToken(ErrorCode errorCode, Token token,
      [List<Object> arguments]) {
    // ignored
  }

  @override
  void reportErrorMessage(
      ErrorCode errorCode, int offset, int length, Message message) {
    // ignored
  }

  @override
  void reportTypeErrorForNode(
      ErrorCode errorCode, AstNode node, List<Object> arguments) {
    // ignored
  }
}

class _LintVisitors {
  final AstVisitor astVisitor;

  final AstVisitor linterVisitor;

  _LintVisitors(this.astVisitor, this.linterVisitor);
}<|MERGE_RESOLUTION|>--- conflicted
+++ resolved
@@ -231,8 +231,6 @@
     final location = new Location(
         result.path, offset, length, locInfo.lineNumber, locInfo.columnNumber);
     return location;
-<<<<<<< HEAD
-=======
   }
 
   Future<_LintVisitors> _setupLintVisitors(
@@ -275,7 +273,6 @@
     final AstVisitor linterVisitor = new LinterVisitor(
         registry, ExceptionHandlingDelegatingAstVisitor.logException);
     return _LintVisitors(astVisitor, linterVisitor);
->>>>>>> f9ce4729
   }
 }
 
