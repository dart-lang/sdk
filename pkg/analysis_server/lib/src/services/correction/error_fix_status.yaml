--- conflicted
+++ resolved
@@ -2113,15 +2113,12 @@
   status: noFix
 LintCode.matching_super_parameters:
   status: needsFix
-<<<<<<< HEAD
-=======
   notes: |-
     A little tricky, but two (non-conflicting) ideas:
     1. Rename the super-parameter if it doesn't conflict with any other
        parameter name.
     2. Transpose two super parameters if doing so would match up their
        super-constructor parameters.
->>>>>>> 0c4f93a8
 LintCode.missing_whitespace_between_adjacent_strings:
   status: needsFix
   notes: |-
@@ -2144,10 +2141,7 @@
   status: hasFix
 LintCode.no_literal_bool_comparisons:
   status: needsFix
-<<<<<<< HEAD
-=======
   notes: The fix is to remove `== true` etc.
->>>>>>> 0c4f93a8
 LintCode.no_logic_in_create_state:
   status: noFix
 LintCode.no_runtimeType_toString:
