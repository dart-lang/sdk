--- conflicted
+++ resolved
@@ -200,56 +200,10 @@
   return lexeme.length > 1 && (lexeme[0] == "'" || lexeme[0] == '"');
 }
 
-<<<<<<< HEAD
-bool isTokenDot(Token token) {
-  return !token.isSynthetic && token.lexeme.endsWith('.');
-}
-
-bool testFollowingDot(DartCompletionRequest request) {
-  final token = getCurrentToken(request);
-  return isTokenDot(token) || isTokenDot(token.previous);
-}
-
-/// Finds the previous n tokens occurring before the cursor.
-List<String> constructQuery(DartCompletionRequest request, int n) {
-  var token = getCursorToken(request);
-  if (request.offset == null) {
-    return null;
-  }
-
-  while (!isStopToken(token, request.offset)) {
-    token = token.previous;
-  }
-
-  if (token?.offset == null || token?.type == null) {
-    return null;
-  }
-
-  final result = List<String>();
-  for (var size = 0;
-      size < n && token != null && !token.isEof;
-      token = token.previous) {
-    if (!token.isSynthetic && token is! ErrorToken) {
-      result.add(token.lexeme);
-      size += 1;
-    }
-  }
-
-  return result.reversed.toList(growable: false);
-}
-
-/// Maps included relevance tags formatted as
-/// '${element.librarySource.uri}::${element.name}' to element.name.
-String elementNameFromRelevanceTag(String tag) {
-  final index = tag.lastIndexOf('::');
-  if (index == -1) {
-    return null;
-=======
 /// Tests whether all completion suggestions are for named arguments.
 bool testNamedArgument(List<CompletionSuggestion> suggestions) {
   if (suggestions == null) {
     return false;
->>>>>>> 803c0cd8
   }
 
   return suggestions.any((CompletionSuggestion suggestion) =>
