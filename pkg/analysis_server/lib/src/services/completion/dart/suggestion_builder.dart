--- conflicted
+++ resolved
@@ -44,79 +44,6 @@
 
   /// Return the text that should be matched against the filter.
   String get textToMatch;
-<<<<<<< HEAD
-
-  CompletionSuggestion build();
-}
-
-/// The implementation of [CompletionSuggestionBuilder] that is based on
-/// [ElementCompletionData] and location specific information.
-class CompletionSuggestionBuilderImpl implements CompletionSuggestionBuilder {
-  final ElementCompletionData element;
-
-  @override
-  final CompletionSuggestionKind kind;
-
-  @override
-  final int relevance;
-
-  final String? completionOverride;
-  final String? libraryUriStr;
-  final bool isNotImported;
-
-  CompletionSuggestionBuilderImpl({
-    required this.element,
-    required this.kind,
-    required this.completionOverride,
-    required this.relevance,
-    required this.libraryUriStr,
-    required this.isNotImported,
-  });
-
-  @override
-  String get completion => completionOverride ?? element.completion;
-
-  /// TODO(scheglov) implement better key for not-yet-imported
-  @override
-  String get key {
-    var key = completion;
-    if (element.element.kind == protocol.ElementKind.CONSTRUCTOR) {
-      key = '$key()';
-    }
-    return key;
-  }
-
-  @override
-  String get textToMatch => completion;
-
-  @override
-  CompletionSuggestion build() {
-    return CompletionSuggestion(
-      kind,
-      relevance,
-      completion,
-      completion.length /*selectionOffset*/,
-      0 /*selectionLength*/,
-      element.isDeprecated,
-      false /*isPotential*/,
-      element: element.element,
-      docSummary: element.documentation?.summary,
-      docComplete: element.documentation?.full,
-      declaringType: element.declaringType,
-      returnType: element.returnType,
-      requiredParameterCount: element.requiredParameterCount,
-      hasNamedParameters: element.hasNamedParameters,
-      parameterNames: element.parameterNames,
-      parameterTypes: element.parameterTypes,
-      defaultArgumentListString: element.defaultArgumentList?.text,
-      defaultArgumentListTextRanges: element.defaultArgumentList?.ranges,
-      libraryUri: libraryUriStr,
-      isNotImported: isNotImported ? true : null,
-    );
-  }
-}
-=======
->>>>>>> 15944496
 
   CompletionSuggestion build();
 }
@@ -959,11 +886,7 @@
         withNullability: _isNonNullableByDefault);
     _addSuggestion(
       suggestion,
-<<<<<<< HEAD
-      textToMatchOverride: element.displayName,
-=======
       textToMatchOverride: _textToMatchOverride(element),
->>>>>>> 15944496
     );
   }
 
@@ -1584,13 +1507,9 @@
 /// [CompletionSuggestionBuilder] that is based on a [CompletionSuggestion].
 class ValueCompletionSuggestionBuilder implements CompletionSuggestionBuilder {
   final CompletionSuggestion _suggestion;
+
   final String? _textToMatchOverride;
 
-<<<<<<< HEAD
-=======
-  final String? _textToMatchOverride;
-
->>>>>>> 15944496
   ValueCompletionSuggestionBuilder(
     this._suggestion, {
     String? textToMatchOverride,
