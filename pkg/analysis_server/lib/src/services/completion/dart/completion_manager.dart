--- conflicted
+++ resolved
@@ -114,13 +114,8 @@
                 includedSuggestionRelevanceTags == null));
 
   Future<List<CompletionSuggestion>> computeSuggestions(
-<<<<<<< HEAD
-    OperationPerformanceImpl performance,
-    CompletionRequest request, {
-=======
     DartCompletionRequest request,
     OperationPerformanceImpl performance, {
->>>>>>> 52519ea8
     bool enableOverrideContributor = true,
     bool enableUriContributor = true,
   }) async {
@@ -140,32 +135,6 @@
     // Request Dart specific completions from each contributor
     var builder = SuggestionBuilder(request, listener: listener);
     var contributors = <DartCompletionContributor>[
-<<<<<<< HEAD
-      ArgListContributor(),
-      CombinatorContributor(),
-      ExtensionMemberContributor(),
-      FieldFormalContributor(),
-      KeywordContributor(),
-      LabelContributor(),
-      LibraryMemberContributor(),
-      LibraryPrefixContributor(),
-      LocalLibraryContributor(),
-      LocalReferenceContributor(),
-      NamedConstructorContributor(),
-      if (enableOverrideContributor) OverrideContributor(),
-      RedirectingContributor(),
-      StaticMemberContributor(),
-      TypeMemberContributor(),
-      if (enableUriContributor) UriContributor(),
-      VariableNameContributor()
-    ];
-
-    if (includedElementKinds != null) {
-      _addIncludedElementKinds(dartRequest);
-      _addIncludedSuggestionRelevanceTags(dartRequest);
-    } else {
-      contributors.add(ImportedReferenceContributor());
-=======
       ArgListContributor(request, builder),
       CombinatorContributor(request, builder),
       ExtensionMemberContributor(request, builder),
@@ -199,7 +168,6 @@
       contributors.add(
         NotImportedContributor(request, builder, budget, librariesToImport),
       );
->>>>>>> 52519ea8
     }
 
     try {
