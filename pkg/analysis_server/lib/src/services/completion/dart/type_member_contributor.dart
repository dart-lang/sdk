--- conflicted
+++ resolved
@@ -103,11 +103,7 @@
     required RecordType type,
     required Set<String> excludedFields,
   }) {
-<<<<<<< HEAD
-    type.positionalFields.forEachIndexed((index, field) {
-=======
     for (final (index, field) in type.positionalFields.indexed) {
->>>>>>> 0c4f93a8
       builder.suggestRecordField(
         field: field,
         name: '\$${index + 1}',
