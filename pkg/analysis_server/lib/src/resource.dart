--- conflicted
+++ resolved
@@ -5,6 +5,7 @@
 library resource;
 
 import 'dart:async';
+import 'dart:collection';
 import 'dart:io' as io;
 
 import 'package:analyzer/src/generated/engine.dart' show TimestampedData;
@@ -266,20 +267,12 @@
  * Use `/` as a path separator.
  */
 class MemoryResourceProvider implements ResourceProvider {
-<<<<<<< HEAD
-  final Map<String, _MemoryResource> _pathToResource = <String, _MemoryResource>{};
-  final Map<String, String> _pathToContent = <String, String>{};
-  final Map<String, int> _pathToTimestamp = <String, int>{};
-  final Map<String, StreamController<WatchEvent>> _pathToWatcher =
-      <String, StreamController<WatchEvent>>{};
-=======
   final Map<String, _MemoryResource> _pathToResource =
       new HashMap<String, _MemoryResource>();
   final Map<String, String> _pathToContent = new HashMap<String, String>();
   final Map<String, int> _pathToTimestamp = new HashMap<String, int>();
   final Map<String, List<StreamController<WatchEvent>>> _pathToWatchers =
       new HashMap<String, List<StreamController<WatchEvent>>>();
->>>>>>> 6bd9b19c
   int nextStamp = 0;
 
   @override
