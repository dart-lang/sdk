--- conflicted
+++ resolved
@@ -52,10 +52,7 @@
 deferred_inlined_test: Fail  # Issue 17523
 deferred_optimized_test: Fail  # Issue 17523
 enum_test: Crash # Issue 21416/21417
-<<<<<<< HEAD
-=======
 enum_mirror_test: Skip # Issue 11511.
->>>>>>> e8f775b2
 
 override_inheritance_mixed_test/08: Fail # Issue 18124
 override_inheritance_mixed_test/09: Fail # Issue 18124
