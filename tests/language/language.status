--- conflicted
+++ resolved
@@ -570,26 +570,6 @@
 
 
 [ $arch == simarm || $arch == arm ]
-<<<<<<< HEAD
-bit_operations_test: Crash, Fail
-deopt_smi_op_test: Fail
-gc_test: Crash
-invocation_mirror_test: Fail
-load_to_load_forwarding_vm_test: Fail
-named_parameters_with_conversions_test: Pass, Crash
-arithmetic_test: Pass, Crash, Fail # Fails on Mac
-left_shift_test: Pass, Fail # Fails on Mac
-positive_bit_operations_test: Pass, Fail, Crash # Fails and crashes on Mac
-
-
-# large_implicit_getter_test Passes on ReleaseARM, Crashes in SIMARM and
-# DebugARM. Should crash on ReleaseARM, but there is no exception on an
-# unaligned access. stack_overflow_test and  _stacktrace_test have the same
-# problem.
-large_implicit_getter_test: Crash, Pass
-stack_overflow_test: Crash, Pass
-stack_overflow_stacktrace_test: Crash, Pass
-=======
 deopt_smi_op_test: Fail
 gc_test: Crash
 invocation_mirror_test: Fail
@@ -597,10 +577,6 @@
 stack_overflow_test: Crash, Pass # Passes on HW in release mode.
 stack_overflow_stacktrace_test: Crash, Pass # Passes on HW in release mode.
 
->>>>>>> d4ab0bdb
-
-[ ($arch == simarm || $arch == arm) && $mode == debug ]
-char_escape_test: Pass, Crash
 
 [ $arch == mips ]
 *: Skip
@@ -609,7 +585,6 @@
 [ $arch == simmips ]
 arithmetic_test: Crash  # Too far relative branch.
 deopt_smi_op_test: Fail
-div_with_power_of_two_test: Fail
 gc_test: Crash
 invocation_mirror_test: Fail
 large_implicit_getter_test: Crash
