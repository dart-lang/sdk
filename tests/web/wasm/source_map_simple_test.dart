// Copyright (c) 2024, the Dart project authors.  Please see the AUTHORS file
// for details. All rights reserved. Use of this source code is governed by a
// BSD-style license that can be found in the LICENSE file.

// dart2wasmOptions=--no-strip-wasm --extra-compiler-option=-DTEST_COMPILATION_DIR=$TEST_COMPILATION_DIR

import 'source_map_simple_lib.dart' as Lib;

void main() {
  Lib.testMain('source_map_simple', frameDetails);
}

<<<<<<< HEAD
const List<(int?, int?)?> frameDetails = [
  (null, null), // _throwWithCurrentStackTrace
  (16, 3), // g
  (12, 3), // f
  (44, 5), // testMain
  (10, 7), // main
  null, // main tear-off, compiler generated, not mapped
  (null, null), // _invokeMain
=======
const List<(String?, int?, int?)?> frameDetails = [
  ('errors_patch.dart', null, null), // _throwWithCurrentStackTrace
  ('source_map_simple_lib.dart', 16, 3), // g
  ('source_map_simple_lib.dart', 12, 3), // f
  ('source_map_simple_lib.dart', 38, 5), // testMain
  ('source_map_simple_test.dart', 10, 7), // main
  null, // main tear-off, compiler generated, not mapped
  // The rest of the stack is dependent on the compiler mode.
>>>>>>> 852c70fe
];

/*
at Error._throwWithCurrentStackTrace (wasm://wasm/00119ad6:wasm-function[144]:0x165f1)
at g (wasm://wasm/00119ad6:wasm-function[1251]:0x2a8f6)
at f (wasm://wasm/00119ad6:wasm-function[809]:0x1f441)
at testMain (wasm://wasm/00119ad6:wasm-function[804]:0x1f0d4)
at main (wasm://wasm/00119ad6:wasm-function[801]:0x1f031)
at main tear-off trampoline (wasm://wasm/00119ad6:wasm-function[803]:0x1f044)
at _invokeMain (wasm://wasm/00119ad6:wasm-function[104]:0x1555b)
at Module.invoke (...)
*/<|MERGE_RESOLUTION|>--- conflicted
+++ resolved
@@ -10,16 +10,6 @@
   Lib.testMain('source_map_simple', frameDetails);
 }
 
-<<<<<<< HEAD
-const List<(int?, int?)?> frameDetails = [
-  (null, null), // _throwWithCurrentStackTrace
-  (16, 3), // g
-  (12, 3), // f
-  (44, 5), // testMain
-  (10, 7), // main
-  null, // main tear-off, compiler generated, not mapped
-  (null, null), // _invokeMain
-=======
 const List<(String?, int?, int?)?> frameDetails = [
   ('errors_patch.dart', null, null), // _throwWithCurrentStackTrace
   ('source_map_simple_lib.dart', 16, 3), // g
@@ -28,7 +18,6 @@
   ('source_map_simple_test.dart', 10, 7), // main
   null, // main tear-off, compiler generated, not mapped
   // The rest of the stack is dependent on the compiler mode.
->>>>>>> 852c70fe
 ];
 
 /*
