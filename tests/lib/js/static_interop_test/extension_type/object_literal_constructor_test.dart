--- conflicted
+++ resolved
@@ -15,42 +15,27 @@
 }
 
 // Test that the properties we assumed to exist in `literal` actually exist and
-<<<<<<< HEAD
-// that their values are as expected. Note that we don't check the order of the
-// keys in the literal. This is not guaranteed to be the same across different
-// backends.
-=======
 // that their values are as expected. If we assumed they don't exist, check that
 // they do not. Note that we don't check the order of the keys in the literal.
 // This is not guaranteed to be the same across different backends.
->>>>>>> e56cb479
 void testProperties(JSObject literal, {double? a, String? b, bool? c}) {
   if (a != null) {
     expect(literal.has('a'), true);
     expect((literal['a'] as JSNumber).toDartDouble, a);
-<<<<<<< HEAD
-=======
   } else {
     expect(literal.has('a'), false);
->>>>>>> e56cb479
   }
   if (b != null) {
     expect(literal.has('b'), true);
     expect((literal['b'] as JSString).toDart, b);
-<<<<<<< HEAD
-=======
   } else {
     expect(literal.has('b'), false);
->>>>>>> e56cb479
   }
   if (c != null) {
     expect(literal.has('c'), true);
     expect((literal['c'] as JSBoolean).toDart, c);
-<<<<<<< HEAD
-=======
   } else {
     expect(literal.has('c'), false);
->>>>>>> e56cb479
   }
 }
 
