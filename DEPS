# Copyright (c) 2012, the Dart project authors.  Please see the AUTHORS file
# for details. All rights reserved. Use of this source code is governed by a
# BSD-style license that can be found in the LICENSE file.

# IMPORTANT:
# Before adding or updating dependencies, please review the documentation here:
# https://github.com/dart-lang/sdk/wiki/Adding-and-Updating-Dependencies

allowed_hosts = [
  'boringssl.googlesource.com',
  'chrome-infra-packages.appspot.com',
  'chromium.googlesource.com',
  'dart.googlesource.com',
  'dart-internal.googlesource.com',
  'fuchsia.googlesource.com',
]

vars = {
  # The dart_root is the root of our sdk checkout. This is normally
  # simply sdk, but if using special gclient specs it can be different.
  "dart_root": "sdk",

  # We use mirrors of all github repos to guarantee reproducibility and
  # consistency between what users see and what the bots see.
  # We need the mirrors to not have 100+ bots pulling github constantly.
  # We mirror our github repos on Dart's git servers.
  # DO NOT use this var if you don't see a mirror here:
  #   https://dart.googlesource.com/
  "dart_git": "https://dart.googlesource.com/",
  "dart_internal_git": "https://dart-internal.googlesource.com",
  # If the repo you want to use is at github.com/dart-lang, but not at
  # dart.googlesource.com, please file an issue
  # on github and add the label 'area-infrastructure'.
  # When the repo is mirrored, you can add it to this DEPS file.

  # Chromium git
  "chromium_git": "https://chromium.googlesource.com",
  "fuchsia_git": "https://fuchsia.googlesource.com",

  # Checked-in SDK version. The checked-in SDK is a Dart SDK distribution in a
  # cipd package used to run Dart scripts in the build and test infrastructure.
  "sdk_tag": "version:2.14.0-293.0.dev",

  # co19 is a cipd package. Use update.sh in tests/co19[_2] to update these
  # hashes. It requires access to the dart-build-access group, which EngProd
  # has.
  "co19_rev": "dfab47fd11fb47a8475e77765fdb183a8002fe4e",
  "co19_2_rev": "d6e96f6d922b17fcf2e021e0f2b28835c861eb17",

  # The internal benchmarks to use. See go/dart-benchmarks-internal
  "benchmarks_internal_rev": "076df10d9b77af337f2d8029725787155eb1cd52",
  "checkout_benchmarks_internal": False,

  # Checkout Android dependencies only on Mac and Linux.
  "download_android_deps": 'host_os == "mac" or host_os == "linux"',

  # Checkout extra javascript engines for testing or benchmarking.
  # d8, the V8 shell, is always checked out.
  "checkout_javascript_engines": False,

  # As Flutter does, we use Fuchsia's GN and Clang toolchain. These revision
  # should be kept up to date with the revisions pulled by the Flutter engine.
  # The list of revisions for these tools comes from Fuchsia, here:
  # https://fuchsia.googlesource.com/integration/+/HEAD/prebuilts
  # If there are problems with the toolchain, contact fuchsia-toolchain@.
  "clang_revision": "7c4e9a68264ffeef6178865be76c45c4fb6390af",
  "gn_revision": "39a87c0b36310bdf06b692c098f199a0d97fc810",

  # Scripts that make 'git cl format' work.
  "clang_format_scripts_rev": "c09c8deeac31f05bd801995c475e7c8070f9ecda",

  "gperftools_revision": "180bfa10d7cb38e8b3784d60943d50e8fcef0dcb",

  # Revisions of /third_party/* dependencies.
  "args_rev": "bf4c8796881b62fd5d3f6d86ab43014f9651eb20",
  "async_rev": "25a7e2ec39c03622b86918cb9ce3e7d00dd283d1",
  "bazel_worker_rev": "0885637b037979afbf5bcd05fd748b309fd669c0",
  "benchmark_harness_rev": "c546dbd9f639f75cd2f75de8df2eb9f8ea15e8e7",
  "boolean_selector_rev": "665e6921ab246569420376f827bff4585dff0b14",
  "boringssl_gen_rev": "7322fc15cc065d8d2957fccce6b62a509dc4d641",
  "boringssl_rev" : "1607f54fed72c6589d560254626909a64124f091",
  "browser-compat-data_tag": "v1.0.22",
  "browser_launcher_rev": "c6cc1025d6901926cf022e144ba109677e3548f1",
  "charcode_rev": "84ea427711e24abf3b832923959caa7dd9a8514b",
  "chrome_rev" : "19997",
  "cli_util_rev" : "8c504de5deb08fe32ecf51f9662bb37d8c708e57",
  "clock_rev" : "a494269254ba978e7ef8f192c5f7fec3fc05b9d3",
  "collection_rev": "75a7a5510979a3cd70143af85bcc1667ee233674",
  "convert_rev": "e063fdca4bebffecbb5e6aa5525995120982d9ce",
  "crypto_rev": "b5024e4de2b1c474dd558bef593ddbf0bfade152",
  "csslib_rev": "e411d862fd8cc50415c1badf2632e017373b3f47",
  "dart2js_info_rev" : "e0acfeb5affdf94c53067e68bd836adf589628fd",

  # Note: Updates to dart_style have to be coordinated with the infrastructure
  # team so that the internal formatter in `tools/sdks/dart-sdk/bin/dartfmt`
  # matches the version here.
  #
  # Please follow this process to make updates:
  #
  # *   Create a commit that updates the version here to the desired version and
  #     adds any appropriate CHANGELOG text.
  # *   Send that to eng-prod to review. They will update the checked-in SDK
  #     and land the review.
  #
  # For more details, see https://github.com/dart-lang/sdk/issues/30164
<<<<<<< HEAD
  "dart_style_rev": "9d9dff90d9a2e0793ad2f795f36c2777f720eda0",
=======
  "dart_style_rev": "06bfd19593ed84dd288f67e02c6a753e6516288a",
>>>>>>> 96fdaff9

  "dartdoc_rev" : "c9621b92c738ec21a348cc2de032858276e9c774",
  "devtools_rev" : "64cffbed6366329ad05e44d48fa2298367643bb6",
  "jsshell_tag": "version:88.0",
  "ffi_rev": "4dd32429880a57b64edaf54c9d5af8a9fa9a4ffb",
  "fixnum_rev": "16d3890c6dc82ca629659da1934e412292508bba",
  "file_rev": "0e09370f581ab6388d46fda4cdab66638c0171a1",
  "glob_rev": "a62acf590598f458d3198d9f2930c1c9dd4b1379",
  "html_rev": "00cd3c22dac0e68e6ed9e7e4945101aedb1b3109",
  "http_io_rev": "2fa188caf7937e313026557713f7feffedd4978b",
  "http_multi_server_rev": "de1b312164c24a1690b46c6e97bd47eff40c4649",
  "http_parser_rev": "202391286ddc13c4c3c284ac5b511f04697250ed",
  "http_rev": "778174bca2c13becd88ef3353309190b1e8b9479",
  "http_throttle_tag" : "1.0.2",
  "icu_rev" : "81d656878ec611cb0b42d52c82e9dae93920d9ba",
  "idl_parser_rev": "5fb1ebf49d235b5a70c9f49047e83b0654031eb7",
  "intl_tag": "0.17.0-nullsafety",
  "jinja2_rev": "2222b31554f03e62600cd7e383376a7c187967a1",
  "json_rpc_2_rev": "7e00f893440a72de0637970325e4ea44bd1e8c8e",
  "linter_tag": "1.8.0",
  "lints_tag": "f9670df2a66e0ec12eb51554e70c1cbf56c8f5d0",
  "logging_rev": "575781ef196e4fed4fb737e38fb4b73d62727187",
  "markupsafe_rev": "8f45f5cfa0009d2a70589bcda0349b8cb2b72783",
  "markdown_rev": "9c4beaac96d8f008078e00b027915f81b665d2de",
  "matcher_rev": "b411b22ec2437ba206c7a3006bbaeb519bd343d1",
  "mime_rev": "c931f4bed87221beaece356494b43731445ce7b8",
  "mockito_rev": "d39ac507483b9891165e422ec98d9fb480037c8b",
  "oauth2_rev": "7cd3284049fe5badbec9f2bea2afc41d14c01057",
  "package_config_rev": "a84c0d45401f215fbe9384df923a38f4022a3c45",
  "path_rev": "c20d73c3516d3a0061c90f14b761ff532b9bf707",
  "pedantic_rev": "66f2f6c27581c7936482e83be80b27be2719901c",
  "platform_rev": "c20e6fa315e9f8820e51c0ae721f63aff33b8e17",
  "ply_rev": "604b32590ffad5cbb82e4afef1d305512d06ae93",
  "pool_rev": "7abe634002a1ba8a0928eded086062f1307ccfae",
  "process_rev": "56ece43b53b64c63ae51ec184b76bd5360c28d0b",
  "protobuf_rev": "c1eb6cb51af39ccbaa1a8e19349546586a5c8e31",
  "pub_rev": "70b1a4f9229a36bac6340ec7eae2b2068baac96c",
  "pub_semver_rev": "f50d80ef10c4b2fa5f4c8878036a4d9342c0cc82",
  "resource_rev": "6b79867d0becf5395e5819a75720963b8298e9a7",
  "root_certificates_rev": "692f6d6488af68e0121317a9c2c9eb393eb0ee50",
  "rust_revision": "b7856f695d65a8ebc846754f97d15814bcb1c244",
  "shelf_static_rev": "202ec1a53c9a830c17cf3b718d089cf7eba568ad",
  "shelf_packages_handler_rev": "78302e67c035047e6348e692b0c1182131f0fe35",
  "shelf_proxy_tag": "v1.0.0",
  "shelf_rev": "46483f896cc4308ee3d8e997030ae799b72aa16a",
  "shelf_web_socket_rev": "24fb8a04befa75a94ac63a27047b231d1a22aab4",
  "source_map_stack_trace_rev": "1c3026f69d9771acf2f8c176a1ab750463309cce",
  "source_maps-0.9.4_rev": "38524",
  "source_maps_rev": "53eb92ccfe6e64924054f83038a534b959b12b3e",
  "source_span_rev": "1be3c44045a06dff840d2ed3a13e6082d7a03a23",
  "sse_tag": "d505b383768889a1e3e90097684e929a9e6d6b8f",
  "stack_trace_tag": "6788afc61875079b71b3d1c3e65aeaa6a25cbc2f",
  "stream_channel_tag": "d7251e61253ec389ee6e045ee1042311bced8f1d",
  "string_scanner_rev": "1b63e6e5db5933d7be0a45da6e1129fe00262734",
  "sync_http_rev": "b59c134f2e34d12acac110d4f17f83e5a7db4330",
  "test_descriptor_tag": "2.0.0",
  "test_process_tag": "2.0.0",
  "term_glyph_rev": "6a0f9b6fb645ba75e7a00a4e20072678327a0347",
  "test_reflective_loader_rev": "54e930a11c372683792e22bddad79197728c91ce",
  "test_rev": "099dcc4d052a30c6921489cfbefa1c8531d12975",
  "typed_data_rev": "29ce5a92b03326d0b8035916ac04f528874994bd",
  "usage_rev": "e0780cd8b2f8af69a28dc52678ffe8492da27d06",
  "vector_math_rev": "0c9f5d68c047813a6dcdeb88ba7a42daddf25025",
  "watcher_rev": "3924194385fb215cef483193ed2879a618a3d69c",
  "webdriver_rev": "ff5ccb1522edf4bed578ead4d65e0cbc1f2c4f02",
  "web_components_rev": "8f57dac273412a7172c8ade6f361b407e2e4ed02",
  "web_socket_channel_rev": "6448ce532445a8a458fa191d9346df071ae0acad",
  "WebCore_rev": "fb11e887f77919450e497344da570d780e078bc8",
  "webdev_rev": "b0aae7b6944d484722e6af164abedd864a2a0afa",
  "webkit_inspection_protocol_rev": "dd6fb5d8b536e19cedb384d0bbf1f5631923f1e8",
  "yaml_rev": "b4c4411631bda556ce9a45af1ab0eecaf9f3ac53",
  "zlib_rev": "bf44340d1b6be1af8950bbdf664fec0cf5a831cc",
  "crashpad_rev": "bf327d8ceb6a669607b0dbab5a83a275d03f99ed",
  "minichromium_rev": "8d641e30a8b12088649606b912c2bc4947419ccc",
  "googletest_rev": "f854f1d27488996dc8a6db3c9453f80b02585e12",

  # Pinned browser versions used by the testing infrastructure. These are not
  # meant to be downloaded by users for local testing.
  "download_chrome": False,
  "chrome_tag": "91",
  "download_firefox": False,
  "firefox_tag": "67",
}

gclient_gn_args_file = Var("dart_root") + '/build/config/gclient_args.gni'
gclient_gn_args = [
]

deps = {
  # Stuff needed for GN build.
  Var("dart_root") + "/buildtools/clang_format/script":
    Var("chromium_git") + "/chromium/llvm-project/cfe/tools/clang-format.git" +
    "@" + Var("clang_format_scripts_rev"),

  Var("dart_root") + "/benchmarks-internal": {
    "url": Var("dart_internal_git") + "/benchmarks-internal.git" +
           "@" + Var("benchmarks_internal_rev"),
    "condition": "checkout_benchmarks_internal",
  },
  Var("dart_root") + "/tools/sdks": {
      "packages": [{
          "package": "dart/dart-sdk/${{platform}}",
          "version": Var("sdk_tag"),
      }],
      "dep_type": "cipd",
  },
  Var("dart_root") + "/third_party/d8": {
      "packages": [{
          "package": "dart/d8",
          "version": "version:9.1.269",
      }],
      "dep_type": "cipd",
  },
  Var("dart_root") + "/third_party/firefox_jsshell": {
      "packages": [{
          "package": "dart/third_party/jsshell/${{platform}}",
          "version": Var("jsshell_tag"),
      }],
      "condition": "checkout_javascript_engines",
      "dep_type": "cipd",
  },
  # TODO(b/186078239): remove this copy to the old location
  Var("dart_root") + "/third_party/firefox_jsshell/linux/jsshell": {
      "packages": [{
          "package": "dart/third_party/jsshell/linux-amd64",
          "version": Var("jsshell_tag"),
      }],
      "condition": "checkout_javascript_engines",
      "dep_type": "cipd",
  },
  Var("dart_root") + "/third_party/devtools": {
      "packages": [{
          "package": "dart/third_party/flutter/devtools",
          "version": "git_revision:" + Var("devtools_rev"),
      }],
      "dep_type": "cipd",
  },
  Var("dart_root") + "/tests/co19/src": {
      "packages": [{
          "package": "dart/third_party/co19",
          "version": "git_revision:" + Var("co19_rev"),
      }],
      "dep_type": "cipd",
  },
  Var("dart_root") + "/tests/co19_2/src": {
      "packages": [{
          "package": "dart/third_party/co19/legacy",
          "version": "git_revision:" + Var("co19_2_rev"),
      }],
      "dep_type": "cipd",
  },
  Var("dart_root") + "/third_party/markupsafe":
      Var("chromium_git") + "/chromium/src/third_party/markupsafe.git" +
      "@" + Var("markupsafe_rev"),
  Var("dart_root") + "/third_party/babel": {
      "packages": [{
          "package": "dart/third_party/babel",
          "version": "version:7.4.5",
      }],
      "dep_type": "cipd",
  },
  Var("dart_root") + "/third_party/zlib":
      Var("chromium_git") + "/chromium/src/third_party/zlib.git" +
      "@" + Var("zlib_rev"),

  Var("dart_root") + "/third_party/boringssl":
      Var("dart_git") + "boringssl_gen.git" + "@" + Var("boringssl_gen_rev"),
  Var("dart_root") + "/third_party/boringssl/src":
      "https://boringssl.googlesource.com/boringssl.git" +
      "@" + Var("boringssl_rev"),

  Var("dart_root") + "/third_party/gsutil": {
      "packages": [{
          "package": "infra/3pp/tools/gsutil",
          "version": "version:4.58",
      }],
      "dep_type": "cipd",
  },

  Var("dart_root") + "/third_party/root_certificates":
      Var("dart_git") + "root_certificates.git" +
      "@" + Var("root_certificates_rev"),

  Var("dart_root") + "/third_party/jinja2":
      Var("chromium_git") + "/chromium/src/third_party/jinja2.git" +
      "@" + Var("jinja2_rev"),

  Var("dart_root") + "/third_party/ply":
      Var("chromium_git") + "/chromium/src/third_party/ply.git" +
      "@" + Var("ply_rev"),

  Var("dart_root") + "/third_party/icu":
      Var("chromium_git") + "/chromium/deps/icu.git" +
      "@" + Var("icu_rev"),

  Var("dart_root") + "/tools/idl_parser":
      Var("chromium_git") + "/chromium/src/tools/idl_parser.git" +
      "@" + Var("idl_parser_rev"),

  Var("dart_root") + "/third_party/WebCore":
      Var("dart_git") + "webcore.git" + "@" + Var("WebCore_rev"),

  Var("dart_root") + "/third_party/mdn/browser-compat-data/src":
      Var('chromium_git') + '/external/github.com/mdn/browser-compat-data' +
      "@" + Var("browser-compat-data_tag"),

  Var("dart_root") + "/third_party/pkg/browser_launcher":
      Var("dart_git") + "browser_launcher.git" + "@" + Var("browser_launcher_rev"),

  Var("dart_root") + "/third_party/tcmalloc/gperftools":
      Var('chromium_git') + '/external/github.com/gperftools/gperftools.git' +
      "@" + Var("gperftools_revision"),

  Var("dart_root") + "/third_party/pkg/args":
      Var("dart_git") + "args.git" + "@" + Var("args_rev"),
  Var("dart_root") + "/third_party/pkg/async":
      Var("dart_git") + "async.git" + "@" + Var("async_rev"),
  Var("dart_root") + "/third_party/pkg/bazel_worker":
      Var("dart_git") + "bazel_worker.git" + "@" + Var("bazel_worker_rev"),
  Var("dart_root") + "/third_party/pkg/benchmark_harness":
      Var("dart_git") + "benchmark_harness.git" + "@" +
      Var("benchmark_harness_rev"),
  Var("dart_root") + "/third_party/pkg/boolean_selector":
      Var("dart_git") + "boolean_selector.git" +
      "@" + Var("boolean_selector_rev"),
  Var("dart_root") + "/third_party/pkg/charcode":
      Var("dart_git") + "charcode.git" + "@" + Var("charcode_rev"),
  Var("dart_root") + "/third_party/pkg/cli_util":
      Var("dart_git") + "cli_util.git" + "@" + Var("cli_util_rev"),
  Var("dart_root") + "/third_party/pkg/clock":
      Var("dart_git") + "clock.git" + "@" + Var("clock_rev"),
  Var("dart_root") + "/third_party/pkg/collection":
      Var("dart_git") + "collection.git" + "@" + Var("collection_rev"),
  Var("dart_root") + "/third_party/pkg/convert":
      Var("dart_git") + "convert.git" + "@" + Var("convert_rev"),
  Var("dart_root") + "/third_party/pkg/crypto":
      Var("dart_git") + "crypto.git" + "@" + Var("crypto_rev"),
  Var("dart_root") + "/third_party/pkg/csslib":
      Var("dart_git") + "csslib.git" + "@" + Var("csslib_rev"),
  Var("dart_root") + "/third_party/pkg_tested/dart_style":
      Var("dart_git") + "dart_style.git" + "@" + Var("dart_style_rev"),
  Var("dart_root") + "/third_party/pkg/dart2js_info":
      Var("dart_git") + "dart2js_info.git" + "@" + Var("dart2js_info_rev"),
  Var("dart_root") + "/third_party/pkg/dartdoc":
      Var("dart_git") + "dartdoc.git" + "@" + Var("dartdoc_rev"),
  Var("dart_root") + "/third_party/pkg/ffi":
      Var("dart_git") + "ffi.git" + "@" + Var("ffi_rev"),
  Var("dart_root") + "/third_party/pkg/fixnum":
      Var("dart_git") + "fixnum.git" + "@" + Var("fixnum_rev"),
  Var("dart_root") + "/third_party/pkg/file":
      Var("dart_git") + "external/github.com/google/file.dart/"
      + "@" + Var("file_rev"),
  Var("dart_root") + "/third_party/pkg/glob":
      Var("dart_git") + "glob.git" + "@" + Var("glob_rev"),
  Var("dart_root") + "/third_party/pkg/html":
      Var("dart_git") + "html.git" + "@" + Var("html_rev"),
  Var("dart_root") + "/third_party/pkg/http":
      Var("dart_git") + "http.git" + "@" + Var("http_rev"),
  Var("dart_root") + "/third_party/pkg_tested/http_io":
    Var("dart_git") + "http_io.git" + "@" + Var("http_io_rev"),
  Var("dart_root") + "/third_party/pkg/http_multi_server":
      Var("dart_git") + "http_multi_server.git" +
      "@" + Var("http_multi_server_rev"),
  Var("dart_root") + "/third_party/pkg/http_parser":
      Var("dart_git") + "http_parser.git" + "@" + Var("http_parser_rev"),
  Var("dart_root") + "/third_party/pkg/http_throttle":
      Var("dart_git") + "http_throttle.git" +
      "@" + Var("http_throttle_tag"),
  Var("dart_root") + "/third_party/pkg/intl":
      Var("dart_git") + "intl.git" + "@" + Var("intl_tag"),
  Var("dart_root") + "/third_party/pkg/json_rpc_2":
      Var("dart_git") + "json_rpc_2.git" + "@" + Var("json_rpc_2_rev"),
  Var("dart_root") + "/third_party/pkg/linter":
      Var("dart_git") + "linter.git" + "@" + Var("linter_tag"),
  Var("dart_root") + "/third_party/pkg/lints":
      Var("dart_git") + "lints.git" + "@" + Var("lints_tag"),
  Var("dart_root") + "/third_party/pkg/logging":
      Var("dart_git") + "logging.git" + "@" + Var("logging_rev"),
  Var("dart_root") + "/third_party/pkg/markdown":
      Var("dart_git") + "markdown.git" + "@" + Var("markdown_rev"),
  Var("dart_root") + "/third_party/pkg/matcher":
      Var("dart_git") + "matcher.git" + "@" + Var("matcher_rev"),
  Var("dart_root") + "/third_party/pkg/mime":
      Var("dart_git") + "mime.git" + "@" + Var("mime_rev"),
  Var("dart_root") + "/third_party/pkg/mockito":
      Var("dart_git") + "mockito.git" + "@" + Var("mockito_rev"),
  Var("dart_root") + "/third_party/pkg/oauth2":
      Var("dart_git") + "oauth2.git" + "@" + Var("oauth2_rev"),
  Var("dart_root") + "/third_party/pkg_tested/package_config":
      Var("dart_git") + "package_config.git" +
      "@" + Var("package_config_rev"),
  Var("dart_root") + "/third_party/pkg/path":
      Var("dart_git") + "path.git" + "@" + Var("path_rev"),
  Var("dart_root") + "/third_party/pkg/pedantic":
      Var("dart_git") + "pedantic.git" + "@" + Var("pedantic_rev"),
  Var("dart_root") + "/third_party/pkg/platform":
       Var("dart_git") + "platform.dart.git" + "@" + Var("platform_rev"),
  Var("dart_root") + "/third_party/pkg/pool":
      Var("dart_git") + "pool.git" + "@" + Var("pool_rev"),
  Var("dart_root") + "/third_party/pkg/protobuf":
       Var("dart_git") + "protobuf.git" + "@" + Var("protobuf_rev"),
  Var("dart_root") + "/third_party/pkg/process":
       Var("dart_git") + "process.dart.git" + "@" + Var("process_rev"),
  Var("dart_root") + "/third_party/pkg/pub_semver":
      Var("dart_git") + "pub_semver.git" + "@" + Var("pub_semver_rev"),
  Var("dart_root") + "/third_party/pkg/pub":
      Var("dart_git") + "pub.git" + "@" + Var("pub_rev"),
  Var("dart_root") + "/third_party/pkg/resource":
      Var("dart_git") + "resource.git" + "@" + Var("resource_rev"),
  Var("dart_root") + "/third_party/pkg/shelf":
      Var("dart_git") + "shelf.git" + "@" + Var("shelf_rev"),
  Var("dart_root") + "/third_party/pkg/shelf_packages_handler":
      Var("dart_git") + "shelf_packages_handler.git"
      + "@" + Var("shelf_packages_handler_rev"),
  Var("dart_root") + "/third_party/pkg/shelf_proxy":
      Var("dart_git") + "shelf_proxy.git" + "@" + Var("shelf_proxy_tag"),
  Var("dart_root") + "/third_party/pkg/shelf_static":
      Var("dart_git") + "shelf_static.git" + "@" + Var("shelf_static_rev"),
  Var("dart_root") + "/third_party/pkg/shelf_web_socket":
      Var("dart_git") + "shelf_web_socket.git" +
      "@" + Var("shelf_web_socket_rev"),
  Var("dart_root") + "/third_party/pkg/source_maps":
      Var("dart_git") + "source_maps.git" + "@" + Var("source_maps_rev"),
  Var("dart_root") + "/third_party/pkg/source_span":
      Var("dart_git") + "source_span.git" + "@" + Var("source_span_rev"),
  Var("dart_root") + "/third_party/pkg/source_map_stack_trace":
      Var("dart_git") + "source_map_stack_trace.git" +
      "@" + Var("source_map_stack_trace_rev"),
  Var("dart_root") + "/third_party/pkg/sse":
      Var("dart_git") + "sse.git" + "@" + Var("sse_tag"),
  Var("dart_root") + "/third_party/pkg/stack_trace":
      Var("dart_git") + "stack_trace.git" + "@" + Var("stack_trace_tag"),
  Var("dart_root") + "/third_party/pkg/stream_channel":
      Var("dart_git") + "stream_channel.git" +
      "@" + Var("stream_channel_tag"),
  Var("dart_root") + "/third_party/pkg/string_scanner":
      Var("dart_git") + "string_scanner.git" +
      "@" + Var("string_scanner_rev"),
  Var("dart_root") + "/third_party/pkg/sync_http":
      Var("dart_git") + "sync_http.git" + "@" + Var("sync_http_rev"),
  Var("dart_root") + "/third_party/pkg/term_glyph":
      Var("dart_git") + "term_glyph.git" + "@" + Var("term_glyph_rev"),
  Var("dart_root") + "/third_party/pkg/test":
      Var("dart_git") + "test.git" + "@" + Var("test_rev"),
  Var("dart_root") + "/third_party/pkg/test_descriptor":
      Var("dart_git") + "test_descriptor.git" + "@" + Var("test_descriptor_tag"),
  Var("dart_root") + "/third_party/pkg/test_process":
      Var("dart_git") + "test_process.git" + "@" + Var("test_process_tag"),
  Var("dart_root") + "/third_party/pkg/test_reflective_loader":
      Var("dart_git") + "test_reflective_loader.git" +
      "@" + Var("test_reflective_loader_rev"),
  Var("dart_root") + "/third_party/pkg/typed_data":
      Var("dart_git") + "typed_data.git" + "@" + Var("typed_data_rev"),
  Var("dart_root") + "/third_party/pkg/usage":
      Var("dart_git") + "usage.git" + "@" + Var("usage_rev"),
  Var("dart_root") + "/third_party/pkg/vector_math":
      Var("dart_git") + "external/github.com/google/vector_math.dart.git" +
      "@" + Var("vector_math_rev"),
  Var("dart_root") + "/third_party/pkg/watcher":
      Var("dart_git") + "watcher.git" + "@" + Var("watcher_rev"),
  Var("dart_root") + "/third_party/pkg/web_components":
      Var("dart_git") + "web-components.git" +
      "@" + Var("web_components_rev"),
  Var("dart_root") + "/third_party/pkg/webdev":
      Var("dart_git") + "webdev.git" + "@" + Var("webdev_rev"),
  Var("dart_root") + "/third_party/pkg/webdriver":
      Var("dart_git") + "external/github.com/google/webdriver.dart.git" +
      "@" + Var("webdriver_rev"),
  Var("dart_root") + "/third_party/pkg/webkit_inspection_protocol":
      Var("dart_git") + "external/github.com/google/webkit_inspection_protocol.dart.git" +
      "@" + Var("webkit_inspection_protocol_rev"),

  Var("dart_root") + "/third_party/pkg/web_socket_channel":
      Var("dart_git") + "web_socket_channel.git" +
      "@" + Var("web_socket_channel_rev"),
  Var("dart_root") + "/third_party/pkg/yaml":
      Var("dart_git") + "yaml.git" + "@" + Var("yaml_rev"),

  Var("dart_root") + "/buildtools/linux-x64/clang": {
      "packages": [
          {
              "package": "fuchsia/third_party/clang/linux-amd64",
              "version": "git_revision:" + Var("clang_revision"),
          },
      ],
      "condition": "host_cpu == x64 and host_os == linux",
      "dep_type": "cipd",
  },
  Var("dart_root") + "/buildtools/mac-x64/clang": {
      "packages": [
          {
              "package": "fuchsia/third_party/clang/mac-amd64",
              "version": "git_revision:" + Var("clang_revision"),
          },
      ],
      # TODO(https://fxbug.dev/73385): Use arm64 toolchain on arm64 when it exists.
      "condition": "host_cpu == x64 and host_os == mac or host_cpu == arm64 and host_os == mac",
      "dep_type": "cipd",
  },
  Var("dart_root") + "/buildtools/win-x64/clang": {
      "packages": [
          {
              "package": "fuchsia/third_party/clang/windows-amd64",
              "version": "git_revision:" + Var("clang_revision"),
          },
      ],
      "condition": "host_cpu == x64 and host_os == win",
      "dep_type": "cipd",
  },
  Var("dart_root") + "/buildtools/linux-arm64/clang": {
      "packages": [
          {
              "package": "fuchsia/third_party/clang/linux-arm64",
              "version": "git_revision:" + Var("clang_revision"),
          },
      ],
      "condition": "host_os == 'linux' and host_cpu == 'arm64'",
      "dep_type": "cipd",
  },

  Var("dart_root") + "/third_party/webdriver/chrome": {
    "packages": [
      {
        "package": "dart/third_party/chromedriver/${{platform}}",
        "version": "version:" + Var("chrome_tag"),
      }
    ],
    "condition": "host_cpu == 'x64'",
    "dep_type": "cipd",
  },

  Var("dart_root") + "/buildtools": {
      "packages": [
          {
              "package": "gn/gn/${{platform}}",
              "version": "git_revision:" + Var("gn_revision"),
          },
      ],
      "dep_type": "cipd",
  },

  Var("dart_root") + "/third_party/android_tools/ndk": {
      "packages": [
          {
            "package": "flutter/android/ndk/${{platform}}",
            "version": "version:r21.0.6113669"
          }
      ],
      "condition": "download_android_deps",
      "dep_type": "cipd",
  },

  Var("dart_root") + "/third_party/android_tools/sdk/build-tools": {
      "packages": [
          {
            "package": "flutter/android/sdk/build-tools/${{platform}}",
            "version": "version:30.0.1"
          }
      ],
      "condition": "download_android_deps",
      "dep_type": "cipd",
  },

  Var("dart_root") + "/third_party/android_tools/sdk/platform-tools": {
     "packages": [
          {
            "package": "flutter/android/sdk/platform-tools/${{platform}}",
            "version": "version:29.0.2"
          }
      ],
      "condition": "download_android_deps",
      "dep_type": "cipd",
  },

  Var("dart_root") + "/third_party/android_tools/sdk/platforms": {
      "packages": [
          {
            "package": "flutter/android/sdk/platforms",
            "version": "version:30r3"
          }
      ],
      "condition": "download_android_deps",
      "dep_type": "cipd",
  },

  Var("dart_root") + "/third_party/android_tools/sdk/tools": {
      "packages": [
          {
            "package": "flutter/android/sdk/tools/${{platform}}",
            "version": "version:26.1.1"
          }
      ],
      "condition": "download_android_deps",
      "dep_type": "cipd",
  },

  Var("dart_root") + "/buildtools/" + Var("host_os") + "-" + Var("host_cpu") + "/rust": {
      "packages": [
          {
              "package": "fuchsia/rust/${{platform}}",
              "version": "git_revision:" + Var("rust_revision"),
          },
      ],
      "condition": "(host_os == 'linux' or host_os == 'mac') and host_cpu == 'x64'",
      "dep_type": "cipd",
  },

  Var("dart_root") + "/third_party/fuchsia/sdk/linux": {
    "packages": [
      {
      "package": "fuchsia/sdk/gn/linux-amd64",
      "version": "git_revision:e0a61431eb6e28d31d293cbb0c12f6b3a089bba4"
      }
    ],
    "condition": 'host_os == "linux" and host_cpu == "x64"',
    "dep_type": "cipd",
  },

  Var("dart_root") + "/pkg/front_end/test/fasta/types/benchmark_data": {
    "packages": [
      {
        "package": "dart/cfe/benchmark_data",
        "version": "sha1sum:5b6e6dfa33b85c733cab4e042bf46378984d1544",
      }
    ],
    "dep_type": "cipd",
  },

  # TODO(37531): Remove these cipd packages and build with sdk instead when
  # benchmark runner gets support for that.
  Var("dart_root") + "/benchmarks/FfiBoringssl/native/out/": {
      "packages": [
          {
              "package": "dart/benchmarks/ffiboringssl",
              "version": "commit:a86c69888b9a416f5249aacb4690a765be064969",
          },
      ],
      "dep_type": "cipd",
  },
  Var("dart_root") + "/benchmarks/FfiCall/native/out/": {
      "packages": [
          {
              "package": "dart/benchmarks/fficall",
              "version": "ebF5aRXKDananlaN4Y8b0bbCNHT1MnkGbWqfpCpiND4C",
          },
      ],
          "dep_type": "cipd",
  },
  Var("dart_root") + "/third_party/browsers/chrome": {
      "packages": [
          {
              "package": "dart/browsers/chrome/${{platform}}",
              "version": "version:" + Var("chrome_tag"),
          },
      ],
      "condition": "download_chrome",
      "dep_type": "cipd",
  },
  Var("dart_root") + "/third_party/browsers/firefox": {
      "packages": [
          {
              "package": "dart/browsers/firefox/${{platform}}",
              "version": "version:" + Var("firefox_tag"),
          },
      ],
      "condition": "download_firefox",
      "dep_type": "cipd",
  },
}

deps_os = {
  "win": {
    Var("dart_root") + "/third_party/cygwin":
        Var("chromium_git") + "/chromium/deps/cygwin.git" + "@" +
        "c89e446b273697fadf3a10ff1007a97c0b7de6df",
    Var("dart_root") + "/third_party/crashpad/crashpad":
        Var("chromium_git") + "/crashpad/crashpad.git" + "@" +
        Var("crashpad_rev"),
    Var("dart_root") + "/third_party/mini_chromium/mini_chromium":
        Var("chromium_git") + "/chromium/mini_chromium" + "@" +
        Var("minichromium_rev"),
    Var("dart_root") + "/third_party/googletest":
        Var("fuchsia_git") + "/third_party/googletest" + "@" +
        Var("googletest_rev"),
  }
}

hooks = [
  {
    # Pull Debian sysroot for i386 Linux
    'name': 'sysroot_i386',
    'pattern': '.',
    'action': ['python3', 'sdk/build/linux/sysroot_scripts/install-sysroot.py',
               '--arch', 'i386'],
  },
  {
    # Pull Debian sysroot for amd64 Linux
    'name': 'sysroot_amd64',
    'pattern': '.',
    'action': ['python3', 'sdk/build/linux/sysroot_scripts/install-sysroot.py',
               '--arch', 'amd64'],
  },
  {
    # Pull Debian sysroot for arm Linux
    'name': 'sysroot_amd64',
    'pattern': '.',
    'action': ['python3', 'sdk/build/linux/sysroot_scripts/install-sysroot.py',
               '--arch', 'arm'],
  },
  {
    # Pull Debian jessie sysroot for arm64 Linux
    'name': 'sysroot_amd64',
    'pattern': '.',
    'action': ['python3', 'sdk/build/linux/sysroot_scripts/install-sysroot.py',
               '--arch', 'arm64'],
  },
  {
    'name': 'buildtools',
    'pattern': '.',
    'action': ['python3', 'sdk/tools/buildtools/update.py'],
  },
  {
    # Update the Windows toolchain if necessary.
    'name': 'win_toolchain',
    'pattern': '.',
    'action': ['python3', 'sdk/build/vs_toolchain.py', 'update'],
    'condition': 'checkout_win'
  },
]<|MERGE_RESOLUTION|>--- conflicted
+++ resolved
@@ -103,11 +103,7 @@
   #     and land the review.
   #
   # For more details, see https://github.com/dart-lang/sdk/issues/30164
-<<<<<<< HEAD
-  "dart_style_rev": "9d9dff90d9a2e0793ad2f795f36c2777f720eda0",
-=======
   "dart_style_rev": "06bfd19593ed84dd288f67e02c6a753e6516288a",
->>>>>>> 96fdaff9
 
   "dartdoc_rev" : "c9621b92c738ec21a348cc2de032858276e9c774",
   "devtools_rev" : "64cffbed6366329ad05e44d48fa2298367643bb6",
