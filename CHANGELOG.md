--- conflicted
+++ resolved
@@ -1,5 +1,3 @@
-<<<<<<< HEAD
-=======
 ## 2.9.0
 
 ### Language
@@ -132,7 +130,6 @@
   column will be empty.
 * `pub upgrade`: Show summary count of outdated packages after running.
 
->>>>>>> e2ea2e82
 ## 2.8.4 - 2020-06-04
 
 This is a patch release that fixes potential memory leaks in the Dart front-end
