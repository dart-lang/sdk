<<<<<<< HEAD
=======
## 2.1.0-dev.XX.0
(Add new changes here, and they will be copied to the change section for the
  next dev version)

### Language

### Dart VM

### Tool Changes

#### Pub

#### Other Tools

### Core library changes

## 2.1.0-dev.2.0

### Tool Changes

#### dartfmt

*   Upgrade to an intermediate version of dartfmt.
*   Address several dartfmt issues when used with the new CFE parser.

### Core library changes

#### `dart:core`:

*   Deprecated the `provisional` annotation and the `Provisional`
    annotation class. These should have been removed before releasing Dart 2.0,
    and they have no effect.

>>>>>>> e1039fc8
## 2.1.0-dev.1.0

### Tool Changes

#### Pub

* Rename the `--checked` flag to `pub run` to `--enable-asserts`.

## 2.1.0-dev.0.0

### Tool Changes

#### Pub

*   Pub will no longer delete directories named "packages".
*   The `--packages-dir` flag is now ignored.

#### dart2js

*   Added `-O` flag to tune optimization levels.  For more details run `dart2js
    -h -v`.

    We recommend to enable optimizations using the `-O` flag instead of
    individual flags for each optimization. This is because the `-O` flag is
    intended to be stable and continue to work in future versions of dart2js,
    while individual flags may come and go.

    At this time we recommend to test and debug with `-O1` and to deploy with
    `-O3`.

## 2.0.0 - 2018-08-07

This is the first major version release of Dart since 1.0.0, so it contains many
significant changes across all areas of the platform. Large changes include:

*   **(Breaking)** The unsound optional static type system has been replaced
    with a sound static type system using type inference and runtime checks.
    This was formerly called "[strong mode][]" and only used by the Dart for web
    products. Now it is the one official static type system for the entire
    platform and replaces the previous "checked" and "production" modes.

*   **(Breaking)** Functions marked `async` now run synchronously until the
    first `await` statement. Previously, they would return to the event loop
    once at the top of the function body before any code runs ([issue 30345][]).

*   **(Breaking)** Constants in the core libraries have been renamed from
    `SCREAMING_CAPS` to `lowerCamelCase`.

*   **(Breaking)** Many new methods have been added to core library classes. If
    you implement the interfaces of these classes, you will need to implement
    the new methods.

*   **(Breaking)** "dart:isolate" and "dart:mirrors" are no longer supported
    when using Dart for the web. They are still supported in the command-line
    VM.

*   **(Breaking)** Pub's transformer-based build system has been [replaced by a
    new build system][transformers].

*   The `new` keyword is optional and can be omitted. Likewise, `const` can be
    omitted inside a const context ([issue 30921][]).

*   Dartium is no longer maintained or supported.

[issue 30345]: https://github.com/dart-lang/sdk/issues/30345
[issue 30921]: https://github.com/dart-lang/sdk/issues/30921
[strong mode]: https://www.dartlang.org/guides/language/sound-dart
[transformers]: https://www.dartlang.org/tools/pub/obsolete

### Language

*   "[Strong mode][]" is now the official type system of the language.

*   The `new` keyword is optional and can be omitted. Likewise, `const` can be
    omitted inside a const context.

*   A string in a `part of` declaration may now be used to refer to the library
    this file is part of. A library part can now declare its library as either:

    ```dart
    part of name.of.library;
    ```

    Or:

    ```dart
    part of "uriReferenceOfLibrary.dart";
    ```

    This allows libraries with no library declarations (and therefore no name)
    to have parts, and it allows tools to easily find the library of a part
    file. The Dart 1.0 syntax is supported but deprecated.

*   Functions marked `async` now run synchronously until the first `await`
    statement. Previously, they would return to the event loop once at the top
    of the function body before any code runs ([issue 30345][]).

*   The type `void` is now a Top type like `dynamic`, and `Object`. It also now
    has new errors for being used where not allowed (such as being assigned to
    any non-`void`-typed parameter). Some libraries (importantly, mockito) may
    need to be updated to accept void values to keep their APIs working.

*   Future flattening is now done only as specified in the Dart 2.0 spec, rather
    than more broadly. This means that the following code has an error on the
    assignment to `y`.

    ```dart
    test() {
      Future<int> f;
      var x = f.then<Future<List<int>>>((x) => []);
      Future<List<int>> y = x;
    }
    ```

*   Invocations of `noSuchMethod()` receive default values for optional args.
    The following program used to print "No arguments passed", and now prints
    "First argument is 3".

    ```dart
    abstract class B {
      void m([int x = 3]);
    }

    class A implements B {
      noSuchMethod(Invocation i) {
        if (i.positionalArguments.length == 0) {
          print("No arguments passed");
        } else {
          print("First argument is ${i.positionalArguments[0]}");
        }
      }
    }

    void main() {
      A().m();
    }
    ```

*   Bounds on generic functions are invariant. The following program now issues
    an invalid override error ([issue 29014][sdk#29014]):

    ```dart
    class A {
      void f<T extends int>() {}
    }

    class B extends A {
      @override
      void f<T extends num>() {}
    }
    ```

*   Numerous corner case bugs around return statements in synchronous and
    asynchronous functions fixed. Specifically:

    *   Issues [31887][issue 31887], [32881][issue 32881]. Future flattening
        should not be recursive.
    *   Issues [30638][issue 30638], [32233][issue 32233]. Incorrect downcast
        errors with `FutureOr`.
    *   Issue [32233][issue 32233]. Errors when returning `FutureOr`.
    *   Issue [33218][issue 33218]. Returns in functions with void related
        types.
    *   Issue [31278][issue 31278]. Incorrect hint on empty returns in async.
        functions.

*   An empty `return;` in an async function with return type `Future<Object>`
    does not report an error.

*   `return exp;` where `exp` has type `void` in an async function is now an
    error unless the return type of the function is `void` or `dynamic`.

*   Mixed return statements of the form `return;` and `return exp;` are now
    allowed when `exp` has type `void`.

*   A compile time error is emitted for any literal which cannot be exactly
    represented on the target platform. As a result, dart2js and DDC report
    errors if an integer literal cannot be represented exactly in JavaScript
    ([issue 33282][]).

*   New member conflict rules have been implemented. Most cases of conflicting
    members with the same name are now static errors ([issue 33235][]).

[sdk#29014]: https://github.com/dart-lang/sdk/issues/29014
[issue 30638]: https://github.com/dart-lang/sdk/issues/30638
[issue 31278]: https://github.com/dart-lang/sdk/issues/31278
[issue 31887]: https://github.com/dart-lang/sdk/issues/31887
[issue 32233]: https://github.com/dart-lang/sdk/issues/32233
[issue 32881]: https://github.com/dart-lang/sdk/issues/32881
[issue 33218]: https://github.com/dart-lang/sdk/issues/33218
[issue 33235]: https://github.com/dart-lang/sdk/issues/33235
[issue 33282]: https://github.com/dart-lang/sdk/issues/33282
[issue 33341]: https://github.com/dart-lang/sdk/issues/33341

### Core libraries

*   Replaced `UPPER_CASE` constant names with `lowerCamelCase`. For example,
    `HTML_ESCAPE` is now `htmlEscape`.

*   The Web libraries were re-generated using Chrome 63 WebIDLs
    ([details][idl]).

[idl]: https://github.com/dart-lang/sdk/wiki/Chrome-63-Dart-Web-Libraries

#### `dart:async`

*   `Stream`:
    *   Added `cast` and `castFrom`.
    *   Changed `firstWhere`, `lastWhere`, and `singleWhere` to return
        `Future<T>` and added an optional `T orElse()` callback.
*   `StreamTransformer`: added `cast` and `castFrom`.
*   `StreamTransformerBase`: new class.
*   `Timer`: added `tick` property.
*   `Zone`
    *   changed to be strong-mode clean. This required some breaking API
        changes. See https://goo.gl/y9mW2x for more information.
    *   Added `bindBinaryCallbackGuarded`, `bindCallbackGuarded`, and
        `bindUnaryCallbackGuarded`.
    *   Renamed `Zone.ROOT` to `Zone.root`.
*   Removed the deprecated `defaultValue` parameter on `Stream.firstWhere` and
    `Stream.lastWhere`.
*   Changed an internal lazily-allocated reusable "null future" to always belong
    to the root zone. This avoids race conditions where the first access to the
    future determined which zone it would belong to. The zone is only used for
    *scheduling* the callback of listeners, the listeners themselves will run in
    the correct zone in any case. Issue [#32556](http://dartbug.com/32556).

#### `dart:cli`

*   *New* "provisional" library for CLI-specific features.
*   `waitFor`: function that suspends a stack to wait for a `Future` to
    complete.

#### `dart:collection`

*   `MapBase`: added `mapToString`.
*   `LinkedHashMap` no longer implements `HashMap`
*   `LinkedHashSet` no longer implements `HashSet`.
*   Added `of` constructor to `Queue`, `ListQueue`, `DoubleLinkedQueue`,
    `HashSet`, `LinkedHashSet`, `SplayTreeSet`, `Map`, `HashMap`,
    `LinkedHashMap`, `SplayTreeMap`.
*   Removed `Maps` class. Extend `MapBase` or mix in `MapMixin` instead to
    provide map method implementations for a class.
*   Removed experimental `Document` method `getCSSCanvasContext` and property
    `supportsCssCanvasContext`.
*   Removed obsolete `Element` property `xtag` no longer supported in browsers.
*   Exposed `ServiceWorker` class.
*   Added constructor to `MessageChannel` and `MessagePort` `addEventListener`
    automatically calls `start` method to receive queued messages.

#### `dart:convert`

*   `Base64Codec.decode` return type is now `Uint8List`.
*   `JsonUnsupportedObjectError`: added `partialResult` property
*   `LineSplitter` now implements `StreamTransformer<String, String>` instead of
    `Converter`. It retains `Converter` methods `convert` and
    `startChunkedConversion`.
*   `Utf8Decoder` when compiled with dart2js uses the browser's `TextDecoder` in
    some common cases for faster decoding.
*   Renamed `ASCII`, `BASE64`, `BASE64URI`, `JSON`, `LATIN1` and `UTF8` to
    `ascii`, `base64`, `base64Uri`, `json`, `latin1` and `utf8`.
*   Renamed the `HtmlEscapeMode` constants `UNKNOWN`, `ATTRIBUTE`,
    `SQ_ATTRIBUTE` and `ELEMENT` to `unknown`, `attribute`, `sqAttribute` and
    `elements`.
*   Added `jsonEncode`, `jsonDecode`, `base64Encode`, `base64UrlEncode` and
    `base64Decode` top-level functions.
*   Changed return type of `encode` on `AsciiCodec` and `Latin1Codec`, and
    `convert` on `AsciiEncoder`, `Latin1Encoder`, to `Uint8List`.
*   Allow `utf8.decoder.fuse(json.decoder)` to ignore leading Unicode BOM.

#### `dart:core`

*   `BigInt` class added to support integers greater than 64-bits.
*   Deprecated the `proxy` annotation.
*   Added `Provisional` class and `provisional` field.
*   Added `pragma` annotation.
*   `RegExp` added static `escape` function.
*   The `Uri` class now correctly handles paths while running on Node.js on
    Windows.
*   Core collection changes:
    *   `Iterable` added members `cast`, `castFrom`, `followedBy` and
        `whereType`.
    *   `Iterable.singleWhere` added `orElse` parameter.
    *   `List` added `+` operator, `first` and `last` setters, and `indexWhere`
        and `lastIndexWhere` methods, and static `copyRange` and `writeIterable`
        methods.
    *   `Map` added `fromEntries` constructor.
    *   `Map` added `addEntries`, `cast`, `entries`, `map`, `removeWhere`,
        `update` and `updateAll` members.
    *   `MapEntry`: new class used by `Map.entries`.
    *   *Note*: if a class extends `IterableBase`, `ListBase`, `SetBase` or
        `MapBase` (or uses the corresponding mixins) from `dart:collection`, the
        new members are implemented automatically.
    *   Added `of` constructor to `List`, `Set`, `Map`.
*   Renamed `double.INFINITY`, `double.NEGATIVE_INFINITY`, `double.NAN`,
    `double.MAX_FINITE` and `double.MIN_POSITIVE` to `double.infinity`,
    `double.negativeInfinity`, `double.nan`, `double.maxFinite` and
    `double.minPositive`.
*   Renamed the following constants in `DateTime` to lower case: `MONDAY`
    through `SUNDAY`, `DAYS_PER_WEEK` (as `daysPerWeek`), `JANUARY` through
    `DECEMBER` and `MONTHS_PER_YEAR` (as `monthsPerYear`).
*   Renamed the following constants in `Duration` to lower case:
    `MICROSECONDS_PER_MILLISECOND` to `microsecondsPerMillisecond`,
    `MILLISECONDS_PER_SECOND` to `millisecondsPerSecond`, `SECONDS_PER_MINUTE`
    to `secondsPerMinute`, `MINUTES_PER_HOUR` to `minutesPerHour`,
    `HOURS_PER_DAY` to `hoursPerDay`, `MICROSECONDS_PER_SECOND` to
    `microsecondsPerSecond`, `MICROSECONDS_PER_MINUTE` to
    `microsecondsPerMinute`, `MICROSECONDS_PER_HOUR` to `microsecondsPerHour`,
    `MICROSECONDS_PER_DAY` to `microsecondsPerDay`, `MILLISECONDS_PER_MINUTE` to
    `millisecondsPerMinute`, `MILLISECONDS_PER_HOUR` to `millisecondsPerHour`,
    `MILLISECONDS_PER_DAY` to `millisecondsPerDay`, `SECONDS_PER_HOUR` to
    `secondsPerHour`, `SECONDS_PER_DAY` to `secondsPerDay`, `MINUTES_PER_DAY` to
    `minutesPerDay`, and `ZERO` to `zero`.
*   Added `typeArguments` to `Invocation` class.
*   Added constructors to invocation class that allows creation of `Invocation`
    objects directly, without going through `noSuchMethod`.
*   Added `unaryMinus` and `empty` constant symbols on the `Symbol` class.
*   Changed return type of `UriData.dataAsBytes` to `Uint8List`.
*   Added `tryParse` static method to `int`, `double`, `num`, `BigInt`, `Uri`
    and `DateTime`.
*   Deprecated `onError` parameter on `int.parse`, `double.parse` and
    `num.parse`.
*   Deprecated the `NoSuchMethodError` constructor.
*   `int.parse` on the VM no longer accepts unsigned hexadecimal numbers greater
    than or equal to `2**63` when not prefixed by `0x`. (SDK issue
    [32858](https://github.com/dart-lang/sdk/issues/32858))

#### `dart:developer`

*   `Flow` class added.
*   `Timeline.startSync` and `Timeline.timeSync` now accept an optional
    parameter `flow` of type `Flow`. The `flow` parameter is used to generate
    flow timeline events that are enclosed by the slice described by
    `Timeline.{start,finish}Sync` and `Timeline.timeSync`.

<!--
Still need entries for all changes to dart:html since 1.x
-->

#### `dart:html`

*   Removed deprecated `query` and `queryAll`. Use `querySelector` and
    `querySelectorAll`.

#### `dart:io`

*   `HttpStatus` added `UPGRADE_REQUIRED`.
*   `IOOverrides` and `HttpOverrides` added to aid in writing tests that wish to
    mock varios `dart:io` objects.
*   `Platform.operatingSystemVersion` added  that gives a platform-specific
    String describing the version of the operating system.
*   `ProcessStartMode.INHERIT_STDIO` added, which allows a child process to
    inherit the parent's stdio handles.
*   `RawZLibFilter` added  for low-level access to compression and decompression
    routines.
*   Unified backends for `SecureSocket`, `SecurityContext`, and
    `X509Certificate` to be consistent across all platforms. All `SecureSocket`,
    `SecurityContext`, and `X509Certificate` properties and methods are now
    supported on iOS and OSX.
*   `SecurityContext.alpnSupported` deprecated as ALPN is now supported on all
    platforms.
*   `SecurityContext`: added `withTrustedRoots` named optional parameter
    constructor, which defaults to false.
*   Added a `timeout` parameter to `Socket.connect`, `RawSocket.connect`,
    `SecureSocket.connect` and `RawSecureSocket.connect`. If a connection
    attempt takes longer than the duration specified in `timeout`, a
    `SocketException` will be thrown. Note: if the duration specified in
    `timeout` is greater than the OS level timeout, a timeout may occur sooner
    than specified in `timeout`.
*   `Stdin.hasTerminal` added, which is true if stdin is attached to a terminal.
*   `WebSocket` added static `userAgent` property.
*   `RandomAccessFile.close` returns `Future<void>`
*   Added `IOOverrides.socketConnect`.
*   Added Dart-styled constants to  `ZLibOptions`, `FileMode`, `FileLock`,
    `FileSystemEntityType`, `FileSystemEvent`, `ProcessStartMode`,
    `ProcessSignal`, `InternetAddressType`, `InternetAddress`,
    `SocketDirection`, `SocketOption`, `RawSocketEvent`, and `StdioType`, and
    deprecated the old `SCREAMING_CAPS` constants.
*   Added the Dart-styled top-level constants `zlib`, `gzip`, and
    `systemEncoding`, and deprecated the old `SCREAMING_CAPS` top-level
    constants.
*   Removed the top-level `FileMode` constants `READ`, `WRITE`, `APPEND`,
    `WRITE_ONLY`, and `WRITE_ONLY_APPEND`. Please use e.g. `FileMode.read`
    instead.
*   Added `X509Certificate.der`, `X509Certificate.pem`, and
    `X509Certificate.sha1`.
*   Added `FileSystemEntity.fromRawPath` constructor to allow for the creation
    of `FileSystemEntity` using `Uint8List` buffers.
*   Dart-styled constants have been added for `HttpStatus`, `HttpHeaders`,
    `ContentType`, `HttpClient`, `WebSocketStatus`, `CompressionOptions`, and
    `WebSocket`. The `SCREAMING_CAPS` constants are marked deprecated. Note that
    `HttpStatus.CONTINUE` is now `HttpStatus.continue_`, and that e.g.
    `HttpHeaders.FIELD_NAME` is now `HttpHeaders.fieldNameHeader`.
*   Deprecated `Platform.packageRoot`, which is only used for `packages/`
    directory resolution which is no longer supported. It will now always return
    null, which is a value that was always possible for it to return previously.
*   Adds `HttpClient.connectionTimeout`.
*   Adds `{Socket,RawSocket,SecureSocket}.startConnect`. These return a
    `ConnectionTask`, which can be used to cancel an in-flight connection
    attempt.

#### `dart:isolate`

*   Make `Isolate.spawn` take a type parameter representing the argument type of
    the provided function. This allows functions with arguments types other than
    `Object` in strong mode.
*   Rename `IMMEDIATE` and `BEFORE_NEXT_EVENT` on `Isolate` to `immediate` and
    `beforeNextEvent`.
*   Deprecated `Isolate.packageRoot`, which is only used for `packages/`
    directory resolution which is no longer supported. It will now always return
    null, which is a value that was always possible for it to return previously.
*   Deprecated `packageRoot` parameter in `Isolate.spawnUri`, which is was
    previously used only for `packages/` directory resolution. That style of
    resolution is no longer supported in Dart 2.

<!--
Still need entries for all changes to dart:js since 1.x
-->

#### `dart.math`

*   Renamed `E`, `LN10`, `LN`, `LOG2E`, `LOG10E`, `PI`, `SQRT1_2` and `SQRT2` to
    `e`, `ln10`, `ln`, `log2e`, `log10e`, `pi`, `sqrt1_2` and `sqrt2`.

#### `dart.mirrors`

*   Added `IsolateMirror.loadUri`, which allows dynamically loading additional
    code.
*   Marked `MirrorsUsed` as deprecated. The `MirrorsUsed` annotation was only
    used to inform the dart2js compiler about how mirrors were used, but dart2js
    no longer supports the mirrors library altogether.

<!--
Still need entries for all changes to dart:svg since 1.x
-->

#### `dart:typed_data`

*   Added `Unmodifiable` view classes over all `List` types.
*   Renamed `BYTES_PER_ELEMENT` to `bytesPerElement` on all typed data lists.
*   Renamed constants `XXXX` through `WWWW` on `Float32x4` and `Int32x4` to
    lower-case `xxxx` through `wwww`.
*   Renamed `Endinanness` to `Endian` and its constants from `BIG_ENDIAN`,
    `LITTLE_ENDIAN` and `HOST_ENDIAN` to `little`, `big` and `host`.

<!--
Still need entries for all changes to dart:web_audio,web_gl,web_sql since 1.x
-->

### Dart VM

*   Support for MIPS has been removed.

*   Dart `int` is now restricted to 64 bits. On overflow, arithmetic operations
    wrap around, and integer literals larger than 64 bits are not allowed. See
    https://github.com/dart-lang/sdk/blob/master/docs/language/informal/int64.md
    for details.

*   The Dart VM no longer attempts to perform `packages/` directory resolution
    (for loading scripts, and in `Isolate.resolveUri`). Users relying on
    `packages/` directories should switch to `.packages` files.

### Dart for the Web

*   Expose JavaScript Promise APIs using Dart futures. For example,
    `BackgroundFetchManager.get` is defined as:

    ```dart
      Future<BackgroundFetchRegistration> get(String id)
    ```

    It can be used like:

    ```dart
    BackgroundFetchRegistration result = await fetchMgr.get('abc');
    ```

    The underlying JS Promise-to-Future mechanism will be exposed as a public
    API in the future.

#### Dart Dev Compiler (DDC)

*   dartdevc will no longer throw an error from `is` checks that return a
    different result in weak mode (SDK [issue 28988][sdk#28988]). For example:

    ```dart
    main() {
      List l = [];
      // Prints "false", does not throw.
      print(l is List<String>);
    }
    ```

*   Failed `as` casts on `Iterable<T>`, `Map<T>`, `Future<T>`, and `Stream<T>`
    are no longer ignored. These failures were ignored to make it easier to
    migrate Dart 1 code to strong mode, but ignoring them is a hole in the type
    system. This closes part of that hole. (We still need to stop ignoring "as"
    cast failures on function types, and implicit cast failures on the above
    types and function types.)

[sdk#28988]: https://github.com/dart-lang/sdk/issues/28988

#### dart2js

*   dart2js now compiles programs with Dart 2.0 semantics. Apps are expected to
    be bigger than before, because Dart 2.0 has many more implicit checks
    (similar to the `--checked` flag in Dart 1.0).

    We exposed a `--omit-implicit-checks` flag which removes most of the extra
    implicit checks. Only use this if you have enough test coverage to know that
    the app will work well without the checks. If a check would have failed and
    it is omitted, your app may crash or behave in unexpected ways. This flag is
    similar to `--trust-type-annotations` in Dart 1.0.

*   dart2js replaced its front-end with the common front-end (CFE). Thanks to
    the CFE, dart2js errors are more consistent with all other Dart tools.

*   dart2js replaced its source-map implementation.  There aren't any big
    differences, but more data is emitted for synthetic code generated by the
    compiler.

*   `dart:mirrors` support was removed. Frameworks are encouraged to use
    code-generation instead. Conditional imports indicate that mirrors are not
    supported, and any API in the mirrors library will throw at runtime.

*   The generated output of dart2js can now be run as a webworker.

*   `dart:isolate` support was removed. To launch background tasks, please
    use webworkers instead. APIs for webworkers can be accessed from `dart:html`
    or JS-interop.

*   dart2js no longer supports the `--package-root` flag. This flag was
    deprecated in favor of `--packages` long ago.

### Tool Changes

#### Analyzer

*   The analyzer will no longer issue a warning when a generic type parameter is
    used as the type in an instance check. For example:

    ```dart
    test<T>() {
      print(3 is T); // No warning
    }
    ```

*   New static checking of `@visibleForTesting` elements. Accessing a method,
    function, class, etc. annotated with `@visibleForTesting` from a file _not_
    in a `test/` directory will result in a new hint ([issue 28273][]).

*   Static analysis now respects functions annotated with `@alwaysThrows`
    ([issue 31384][]).

*   New hints added:

    *   `NULL_AWARE_BEFORE_OPERATOR` when an operator is used after a null-aware
        access. For example:

        ```dart
        x?.a - ''; // HINT
        ```

    *   `NULL_AWARE_IN_LOGICAL_OPERATOR` when an expression with null-aware
        access is used as a condition in logical operators. For example:

        ```dart
        x.a || x?.b; // HINT
        ```

*   The command line analyzer (dartanalyzer) and the analysis server no longer
    treat directories named `packages` specially. Previously they had ignored
    these directories - and their contents - from the point of view of analysis.
    Now they'll be treated just as regular directories. This special-casing of
    `packages` directories was to support using symlinks for package:
    resolution; that functionality is now handled by `.packages` files.

*   New static checking of duplicate shown or hidden names in an export
    directive ([issue 33182][]).

*   The analysis server will now only analyze code in Dart 2 mode ('strong
    mode'). It will emit warnings for analysis options files that have
    `strong-mode: false` set (and will emit a hint for `strong-mode: true`,
    which is no longer necessary).

*   The dartanalyzer `--strong` flag is now deprecated and ignored. The
    command-line analyzer now only analyzes code in strong mode.

[issue 28273]: https://github.com/dart-lang/sdk/issues/28273
[issue 31384]: https://github.com/dart-lang/sdk/issues/31384
[issue 33182]: https://github.com/dart-lang/sdk/issues/33182

#### dartfmt

*   Support `assert()` in const constructor initializer lists.

*   Better formatting for multi-line strings in argument lists.

*   Force splitting an empty block as the then body of an if with an else.

*   Support metadata annotations on enum cases.

*   Add `--fix` to remove unneeded `new` and `const` keywords, and change `:` to
    `=` before named parameter default values.

*   Change formatting rules around static methods to uniformly format code with
    and without `new` and `const`.

*   Format expressions inside string interpolation.

#### Pub

*   Pub has a brand new version solver! It supports all the same features as the
    old version solver, but it's much less likely to stall out on difficult
    package graphs, and it's much clearer about why a solution can't be found
    when version solving fails.

*   Remove support for transformers, `pub build`, and `pub serve`. Use the
    [new build system][transformers] instead.

*   There is now a default SDK constraint of `<2.0.0` for any package with no
    existing upper bound. This allows us to move more safely to 2.0.0. All new
    packages published on pub will now require an upper bound SDK constraint so
    future major releases of Dart don't destabilize the package ecosystem.

    All SDK constraint exclusive upper bounds are now treated as though they
    allow pre-release versions of that upper bound. For example, the SDK
    constraint `>=1.8.0 <2.0.0` now allows pre-release SDK versions such as
    `2.0.0-beta.3.0`. This allows early adopters to try out packages that don't
    explicitly declare support for the new version yet. You can disable this
    functionality by setting the `PUB_ALLOW_PRERELEASE_SDK` environment variable
    to `false`.

*   Allow depending on a package in a subdirectory of a Git repository. Git
    dependencies may now include a `path` parameter, indicating that the package
    exists in a subdirectory of the Git repository. For example:

    ```yaml
    dependencies:
      foobar:
        git:
          url: git://github.com/dart-lang/multi_package_repo
          path: pkg/foobar
    ```

*   Added an `--executables` option to `pub deps` command. This will list all
    available executables that can be run with `pub run`.

*   The Flutter `sdk` source will now look for packages in
    `flutter/bin/cache/pkg/` as well as `flutter/packages/`. In particular, this
    means that packages can depend on the `sky_engine` package from the `sdk`
    source ([issue 1775][pub#1775]).

*   Pub now caches compiled packages and snapshots in the `.dart_tool/pub`
    directory, rather than the `.pub` directory ([issue 1795][pub#1795]).

*   Other bug fixes and improvements.

[issue 30246]: https://github.com/dart-lang/sdk/issues/30246
[pub#1679]: https://github.com/dart-lang/pub/issues/1679
[pub#1684]: https://github.com/dart-lang/pub/issues/1684
[pub#1775]: https://github.com/dart-lang/pub/issues/1775
[pub#1795]: https://github.com/dart-lang/pub/issues/1795
[pub#1823]: https://github.com/dart-lang/pub/issues/1823

## 1.24.3 - 2017-12-14

* Fix for constructing a new SecurityContext that contains the built-in
  certificate authority roots
  ([issue 24693](https://github.com/dart-lang/sdk/issues/24693)).

### Core library changes

* `dart:io`
  * Unified backends for `SecureSocket`, `SecurityContext`, and
    `X509Certificate` to be consistent across all platforms. All
    `SecureSocket`, `SecurityContext`, and `X509Certificate` properties and
    methods are now supported on iOS and OSX.

## 1.24.2 - 2017-06-22

* Fixes for debugging in Dartium.
  * Fix DevConsole crash with JS
    ([issue 29873](https://github.com/dart-lang/sdk/issues/29873)).
  * Fix debugging in WebStorm, NULL returned for JS objects
    ([issue 29854](https://github.com/dart-lang/sdk/issues/29854)).

## 1.24.1 - 2017-06-14

* Bug fixes for dartdevc support in `pub serve`.
  * Fixed module config invalidation logic so modules are properly
    recalculated when package layout changes.
  * Fixed exception when handling require.js errors that aren't script load
    errors.
  * Fixed an issue where requesting the bootstrap.js file before the dart.js
    file would result in a 404.
  * Fixed a Safari issue during bootstrapping (note that Safari is still not
    officially supported but does work for trivial examples).
* Fix for a Dartium issue where there was no sound in checked mode
  ([issue 29810](https://github.com/dart-lang/sdk/issues/29810)).

## 1.24.0 - 2017-06-12

### Language
* During a dynamic type check, `void` is not required to be `null` anymore.
  In practice, this makes overriding `void` functions with non-`void` functions
  safer.

* During static analysis, a function or setter declared using `=>` with return
  type `void` now allows the returned expression to have any type. For example,
  assuming the declaration `int x;`, it is now type correct to have
  `void f() => ++x;`.

* A new function-type syntax has been added to the language.
  **Warning**: *In Dart 1.24, this feature is incomplete, and not stable in the Analyzer.*

  Intuitively, the type of a function can be constructed by textually replacing
  the function's name with `Function` in its declaration. For instance, the
  type of `void foo() {}` would be `void Function()`. The new syntax may be used
  wherever a type can be written. It is thus now possible to declare fields
  containing functions without needing to write typedefs: `void Function() x;`.
  The new function type has one restriction: it may not contain the old-style
  function-type syntax for its parameters. The following is thus illegal:
  `void Function(int f())`.
  `typedefs` have been updated to support this new syntax.

  Examples:

  ```dart
  typedef F = void Function();  // F is the name for a `void` callback.
  int Function(int) f;  // A field `f` that contains an int->int function.

  class A<T> {
    // The parameter `callback` is a function that takes a `T` and returns
    // `void`.
    void forEach(void Function(T) callback);
  }

  // The new function type supports generic arguments.
  typedef Invoker = T Function<T>(T Function() callback);
  ```

### Core library changes

* `dart:async`, `dart:core`, `dart:io`
    * Adding to a closed sink, including `IOSink`, is no longer not allowed. In
      1.24, violations are only reported (on stdout or stderr), but a future
      version of the Dart SDK will change this to throwing a `StateError`.

* `dart:convert`
  * **BREAKING** Removed the deprecated `ChunkedConverter` class.
  * JSON maps are now typed as `Map<String, dynamic>` instead of
    `Map<dynamic, dynamic>`. A JSON-map is not a `HashMap` or `LinkedHashMap`
    anymore (but just a `Map`).

* `dart:io`
  * Added `Platform.localeName`, needed for accessing the locale on platforms
    that don't store it in an environment variable.
  * Added `ProcessInfo.currentRss` and `ProcessInfo.maxRss` for inspecting
    the Dart VM process current and peak resident set size.
  * Added `RawSynchronousSocket`, a basic synchronous socket implementation.

* `dart:` web APIs have been updated to align with Chrome v50.
   This change includes **a large number of changes**, many of which are
   breaking. In some cases, new class names may conflict with names that exist
   in existing code.

* `dart:html`

  * **REMOVED** classes: `Bluetooth`, `BluetoothDevice`,
    `BluetoothGattCharacteristic`, `BluetoothGattRemoteServer`,
    `BluetoothGattService`, `BluetoothUuid`, `CrossOriginConnectEvent`,
    `DefaultSessionStartEvent`, `DomSettableTokenList`, `MediaKeyError`,
    `PeriodicSyncEvent`, `PluginPlaceholderElement`, `ReadableStream`,
    `StashedMessagePort`, `SyncRegistration`

  * **REMOVED** members:
    * `texImage2DCanvas` was removed from `RenderingContext`.
    * `endClip` and `startClip` were removed from `Animation`.
    * `after` and `before` were removed from `CharacterData`, `ChildNode` and
      `Element`.
    * `keyLocation` was removed from `KeyboardEvent`. Use `location` instead.
    * `generateKeyRequest`, `keyAddedEvent`, `keyErrorEvent`, `keyMessageEvent`,
      `mediaGroup`, `needKeyEvent`, `onKeyAdded`, `onKeyError`, `onKeyMessage`,
      and `onNeedKey` were removed from `MediaElement`.
    * `getStorageUpdates` was removed from `Navigator`
    * `status` was removed from `PermissionStatus`
    * `getAvailability` was removed from `PreElement`

  * Other behavior changes:
    * URLs returned in CSS or html are formatted with quoted string.
      Like `url("http://google.com")` instead of `url(http://google.com)`.
    * Event timestamp property type changed from `int` to `num`.
    * Chrome introduced slight layout changes of UI objects.
      In addition many height/width dimensions are returned in subpixel values
      (`num` instead of whole numbers).
    * `setRangeText` with a `selectionMode` value of 'invalid' is no longer
      valid. Only "select", "start", "end", "preserve" are allowed.

* `dart:svg`

  * A large number of additions and removals. Review your use of `dart:svg`
    carefully.

* `dart:web_audio`

  * new method on `AudioContext` – `createIirFilter` returns a new class
    `IirFilterNode`.

* `dart:web_gl`

  * new classes: `CompressedTextureAstc`, `ExtColorBufferFloat`,
    `ExtDisjointTimerQuery`, and `TimerQueryExt`.

  * `ExtFragDepth` added: `readPixels2` and `texImage2D2`.

#### Strong Mode

* Removed ad hoc `Future.then` inference in favor of using `FutureOr`.  Prior to
  adding `FutureOr` to the language, the analyzer implented an ad hoc type
  inference for `Future.then` (and overrides) treating it as if the onValue
  callback was typed to return `FutureOr` for the purposes of inference.
  This ad hoc inference has been removed now that `FutureOr` has been added.

  Packages that implement `Future` must either type the `onValue` parameter to
  `.then` as returning `FutureOr<T>`, or else must leave the type of the parameter
  entirely to allow inference to fill in the type.

* During static analysis, a function or setter declared using `=>` with return
  type `void` now allows the returned expression to have any type.

### Tool Changes

* Dartium

  Dartium is now based on Chrome v50. See *Core library changes* above for
  details on the changed APIs.

* Pub

  * `pub build` and `pub serve`

    * Added support for the Dart Development Compiler.

      Unlike dart2js, this new compiler is modular, which allows pub to do
      incremental re-builds for `pub serve`, and potentially `pub build` in the
      future.

      In practice what that means is you can edit your Dart files, refresh in
      Chrome (or other supported browsers), and see your edits almost
      immediately. This is because pub is only recompiling your package, not all
      packages that you depend on.

      There is one caveat with the new compiler, which is that your package and
      your dependencies must all be strong mode clean. If you are getting an
      error compiling one of your dependencies, you will need to file bugs or
      send pull requests to get them strong mode clean.

      There are two ways of opting into the new compiler:

        * Use the new `--web-compiler` flag, which supports `dartdevc`,
          `dart2js` or `none` as options. This is the easiest way to try things
          out without changing the default.

        * Add config to your pubspec. There is a new `web` key which supports a
          single key called `compiler`. This is a map from mode names to
          compiler to use. For example, to default to dartdevc in debug mode you
          can add the following to your pubspec:

          ```yaml
          web:
            compiler:
              debug: dartdevc
          ```

      You can also use the new compiler to run your tests in Chrome much more
      quickly than you can with dart2js. In order to do that, run
      `pub serve test --web-compiler=dartdevc`, and then run
      `pub run test -p chrome --pub-serve=8080`.

    * The `--no-dart2js` flag has been deprecated in favor of
      `--web-compiler=none`.

    * `pub build` will use a failing exit code if there are errors in any
      transformer.

  * `pub publish`

    * Added support for the UNLICENSE file.

    * Packages that depend on the Flutter SDK may be published.

  * `pub get` and `pub upgrade`

    * Don't dump a stack trace when a network error occurs while fetching
      packages.

* dartfmt
    * Preserve type parameters in new generic function typedef syntax.
    * Add self-test validation to ensure formatter bugs do not cause user code
      to be lost.

### Infrastructure changes

* As of this release, we'll show a warning when using the MIPS architecture.
  Unless we learn about any critical use of Dart on MIPS in the meantime, we're
  planning to deprecate support for MIPS starting with the next stable release.

## 1.23.0 - 2017-04-21

#### Strong Mode

* Breaking change - it is now a strong mode error if a mixin causes a name
  conflict between two private members (field/getter/setter/method) from a
  different library. (SDK
  issue [28809](https://github.com/dart-lang/sdk/issues/28809)).

lib1.dart:


```dart
class A {
  int _x;
}

class B {
  int _x;
}
```

lib2.dart:


```dart
import 'lib1.dart';

class C extends A with B {}
```

```
    error • The private name _x, defined by B, conflicts with the same name defined by A at tmp/lib2.dart:3:24 • private_collision_in_mixin_application
```


* Breaking change - strong mode will prefer the expected type to infer generic
  types, functions, and methods (SDK
  issue [27586](https://github.com/dart-lang/sdk/issues/27586)).

  ```dart
  main() {
    List<Object> foo = /*infers: <Object>*/['hello', 'world'];
    var bar = /*infers: <String>*/['hello', 'world'];
  }
  ```

* Strong mode inference error messages are improved
  (SDK issue [29108](https://github.com/dart-lang/sdk/issues/29108)).

  ```dart
  import 'dart:math';
  test(Iterable/* fix is to add <num> here */ values) {
    num n = values.fold(values.first as num, max);
  }
  ```
  Now produces the error on the generic function "max":
  ```
  Couldn't infer type parameter 'T'.

  Tried to infer 'dynamic' for 'T' which doesn't work:
    Function type declared as '<T extends num>(T, T) → T'
                  used where  '(num, dynamic) → num' is required.

  Consider passing explicit type argument(s) to the generic.
  ```

* Strong mode supports overriding fields, `@virtual` is no longer required
    (SDK issue [28120](https://github.com/dart-lang/sdk/issues/28120)).

    ```dart
    class C {
      int x = 42;
    }
    class D extends C {
      get x {
        print("x got called");
        return super.x;
      }
    }
    main() {
      print(new D().x);
    }
    ```

* Strong mode down cast composite warnings are no longer issued by default.
  (SDK issue [28588](https://github.com/dart-lang/sdk/issues/28588)).

```dart
void test() {
  List untyped = [];
  List<int> typed = untyped; // No down cast composite warning
}
```

To opt back into the warnings, add the following to
the
[.analysis_options](https://www.dartlang.org/guides/language/analysis-options)
file for your project.

```
analyzer:
  errors:
    strong_mode_down_cast_composite: warning
```


### Core library changes

* `dart:core`
  * Added `Uri.isScheme` function to check the scheme of a URI.
    Example: `uri.isScheme("http")`. Ignores case when comparing.
  * Make `UriData.parse` validate its input better.
    If the data is base-64 encoded, the data is normalized wrt.
    alphabet and padding, and it contains invalid base-64 data,
    parsing fails. Also normalizes non-base-64 data.
* `dart:io`
  * Added functions `File.lastAccessed`, `File.lastAccessedSync`,
    `File.setLastModified`, `File.setLastModifiedSync`, `File.setLastAccessed`,
    and `File.setLastAccessedSync`.
  * Added `{Stdin,Stdout}.supportsAnsiEscapes`.

### Dart VM

* Calls to `print()` and `Stdout.write*()` now correctly print unicode
  characters to the console on Windows. Calls to `Stdout.add*()` behave as
  before.

### Tool changes

* Analysis
  * `dartanalyzer` now follows the same rules as the analysis server to find
    an analysis options file, stopping when an analysis options file is found:
    * Search up the directory hierarchy looking for an analysis options file.
    * If analyzing a project referencing the [Flutter](https://flutter.io/)
      package, then use the
      [default Flutter analysis options](https://github.com/flutter/flutter/blob/master/packages/flutter/lib/analysis_options_user.yaml)
      found in `package:flutter`.
    * If in a Bazel workspace, then use the analysis options in
      `package:dart.analysis_options/default.yaml` if it exists.
    * Use the default analysis options rules.
  * In addition, specific to `dartanalyzer`:
    * an analysis options file can be specified on the command line via
      `--options` and that file will be used instead of searching for an
      analysis options file.
    * any analysis option specified on the command line
      (e.g. `--strong` or `--no-strong`) takes precedence over any corresponding
      value specified in the analysis options file.

* Dartium, dart2js, and DDC

  * Imports to `dart:io` are allowed, but the imported library is not supported
    and will likely fail on most APIs at runtime. This change was made as a
    stopgap measure to make it easier to write libraries that share code between
    platforms (like package `http`). This might change again when configuration
    specific imports are supported.

* Pub
  * Now sends telemetry data to `pub.dartlang.org` to allow better understanding
    of why a particular package is being accessed.
  * `pub publish`
    * Warns if a package imports a package that's not a dependency from within
      `lib/` or `bin/`, or a package that's not a dev dependency from within
      `benchmark/`, `example/`, `test/` or `tool/`.
    * No longer produces "UID too large" errors on OS X. All packages are now
      uploaded with the user and group names set to "pub".
    * No longer fails with a stack overflow when uploading a package that uses
      Git submodules.
  * `pub get` and `pub upgrade`
    * Produce more informative error messages if they're run directly in a
      package that uses Flutter.
    * Properly unlock SDK and path dependencies if they have a new version
      that's also valid according to the user's pubspec.

* dartfmt
  * Support new generic function typedef syntax.
  * Make the precedence of cascades more visible.
  * Fix a couple of places where spurious newlines were inserted.
  * Correctly report unchanged formatting when reading from stdin.
  * Ensure space between `-` and `--`. Code that does this is pathological, but
    it technically meant dartfmt could change the semantics of the code.
  * Preserve a blank line between enum cases.
  * Other small formatting tweaks.


## 1.22.1 - 2017-02-22

Patch release, resolves two issues:
* Dart VM crash: [Issue 28072](https://github.com/dart-lang/sdk/issues/28757)

* Dart VM bug combining types, await, and deferred loading: [Issue 28678](https://github.com/dart-lang/sdk/issues/28678)


## 1.22.0 - 2017-02-14

### Language

  * Breaking change:
    ['Generalized tear-offs'](https://github.com/gbracha/generalizedTearOffs/blob/master/proposal.md)
    are no longer supported, and will cause errors. We updated the language spec
    and added warnings in 1.21, and are now taking the last step to fully
    de-support them. They were previously only supported in the VM, and there
    are almost no known uses of them in the wild.

  * The `assert()` statement has been expanded to support an optional second
    `message` argument
    (SDK issue [27342](https://github.com/dart-lang/sdk/issues/27342)).

    The message is displayed if the assert fails. It can be any object, and it
    is accessible as `AssertionError.message`. It can be used to provide more
    user friendly exception outputs. As an example, the following assert:

    ```dart
    assert(configFile != null, "Tool config missing. Please see https://goo.gl/k8iAi for details.");
    ```

    would produce the following exception output:

    ```
    Unhandled exception:
    'file:///Users/mit/tmp/tool/bin/main.dart': Failed assertion: line 9 pos 10:
    'configFile != null': Tool config missing. Please see https://goo.gl/k8iAi for details.
    #0      _AssertionError._doThrowNew (dart:core-patch/errors_patch.dart:33)
    #1      _AssertionError._throwNew (dart:core-patch/errors_patch.dart:29)
    #2      main (file:///Users/mit/tmp/tool/bin/main.dart:9:10)
    ```

  * The `Null` type has been moved to the bottom of the type hierarchy. As such,
    it is considered a subtype of every other type. The `null` *literal* was
    always treated as a bottom type. Now the named class `Null` is too:

    ```dart
    const empty = <Null>[];

    String concatenate(List<String> parts) => parts.join();
    int sum(List<int> numbers) => numbers.fold(0, (sum, n) => sum + n);

    concatenate(empty); // OK.
    sum(empty); // OK.
    ```

  * Introduce `covariant` modifier on parameters. It indicates that the
    parameter (and the corresponding parameter in any method that overrides it)
    has looser override rules. In strong mode, these require a runtime type
    check to maintain soundness, but enable an architectural pattern that is
    useful in some code.

    It lets you specialize a family of classes together, like so:

    ```dart
    abstract class Predator {
      void chaseAndEat(covariant Prey p);
    }

    abstract class Prey {}

    class Mouse extends Prey {}

    class Seal extends Prey {}

    class Cat extends Predator {
      void chaseAndEat(Mouse m) => ...
    }

    class Orca extends Predator {
      void chaseAndEat(Seal s) => ...
    }
    ```

    This isn't statically safe, because you could do:

    ```dart
    Predator predator = new Cat(); // Upcast.
    predator.chaseAndEat(new Seal()); // Cats can't eat seals!
    ```

    To preserve soundness in strong mode, in the body of a method that uses a
    covariant override (here, `Cat.chaseAndEat()`), the compiler automatically
    inserts a check that the parameter is of the expected type. So the compiler
    gives you something like:

    ```dart
    class Cat extends Predator {
      void chaseAndEat(o) {
        var m = o as Mouse;
        ...
      }
    }
    ```

    Spec mode allows this unsound behavior on all parameters, even though users
    rarely rely on it. Strong mode disallowed it initially. Now, strong mode
    lets you opt into this behavior in the places where you do want it by using
    this modifier. Outside of strong mode, the modifier is ignored.

  * Change instantiate-to-bounds rules for generic type parameters when running
    in strong mode. If you leave off the type parameters from a generic type, we
    need to decide what to fill them in with.  Dart 1.0 says just use `dynamic`,
    but that isn't sound:

    ```dart
    class Abser<T extends num> {
       void absThis(T n) { n.abs(); }
    }

    var a = new Abser(); // Abser<dynamic>.
    a.absThis("not a num");
    ```

    We want the body of `absThis()` to be able to safely assume `n` is at
    least a `num` -- that's why there's a constraint on T, after all. Implicitly
    using `dynamic` as the type parameter in this example breaks that.

    Instead, strong mode uses the bound. In the above example, it fills it in
    with `num`, and then the second line where a string is passed becomes a
    static error.

    However, there are some cases where it is hard to figure out what that
    default bound should be:

    ```dart
    class RuhRoh<T extends Comparable<T>> {}
    ```

    Strong mode's initial behavior sometimes produced surprising, unintended
    results. For 1.22, we take a simpler approach and then report an error if
    a good default type argument can't be found.

### Core libraries

  * Define `FutureOr<T>` for code that works with either a future or an
    immediate value of some type. For example, say you do a lot of text
    manipulation, and you want a handy function to chain a bunch of them:

    ```dart
    typedef String StringSwizzler(String input);

    String swizzle(String input, List<StringSwizzler> swizzlers) {
      var result = input;
      for (var swizzler in swizzlers) {
        result = swizzler(result);
      }

      return result;
    }
    ```

    This works fine:

    ```dart
    main() {
      var result = swizzle("input", [
        (s) => s.toUpperCase(),
        (s) => () => s * 2)
      ]);
      print(result); // "INPUTINPUT".
    }
    ```

    Later, you realize you'd also like to support swizzlers that are
    asynchronous (maybe they look up synonyms for words online). You could make
    your API strictly asynchronous, but then users of simple synchronous
    swizzlers have to manually wrap the return value in a `Future.value()`.
    Ideally, your `swizzle()` function would be "polymorphic over asynchrony".
    It would allow both synchronous and asynchronous swizzlers. Because `await`
    accepts immediate values, it is easy to implement this dynamically:

    ```dart
    Future<String> swizzle(String input, List<StringSwizzler> swizzlers) async {
      var result = input;
      for (var swizzler in swizzlers) {
        result = await swizzler(result);
      }

      return result;
    }

    main() async {
      var result = swizzle("input", [
        (s) => s.toUpperCase(),
        (s) => new Future.delayed(new Duration(milliseconds: 40), () => s * 2)
      ]);
      print(await result);
    }
    ```

    What should the declared return type on StringSwizzler be? In the past, you
    had to use `dynamic` or `Object`, but that doesn't tell the user much. Now,
    you can do:

    ```dart
    typedef FutureOr<String> StringSwizzler(String input);
    ```

    Like the name implies, `FutureOr<String>` is a union type. It can be a
    `String` or a `Future<String>`, but not anything else. In this case, that's
    not super useful beyond just stating a more precise type for readers of the
    code. It does give you a little better error checking in code that uses the
    result of that.

    `FutureOr<T>` becomes really important in *generic* methods like
    `Future.then()`. In those cases, having the type system understand this
    magical union type helps type inference figure out the type argument of
    `then()` based on the closure you pass it.

    Previously, strong mode had hard-coded rules for handling `Future.then()`
    specifically. `FutureOr<T>` exposes that functionality so third-party APIs
    can take advantage of it too.

### Tool changes

* Dart2Js

  * Remove support for (long-time deprecated) mixin typedefs.

* Pub

  * Avoid using a barback asset server for executables unless they actually use
    transformers. This makes precompilation substantially faster, produces
    better error messages when precompilation fails, and allows
    globally-activated executables to consistently use the
    `Isolate.resolvePackageUri()` API.

  * On Linux systems, always ignore packages' original file owners and
    permissions when extracting those packages. This was already the default
    under most circumstances.

  * Properly close the standard input stream of child processes started using
    `pub run`.

  * Handle parse errors from the package cache more gracefully. A package whose
    pubspec can't be parsed will now be ignored by `pub get --offline` and
    deleted by `pub cache repair`.

  * Make `pub run` run executables in spawned isolates. This lets them handle
    signals and use standard IO reliably.

  * Fix source-maps produced by dart2js when running in `pub serve`: URL
    references to assets from packages match the location where `pub serve`
    serves them (`packages/package_name/` instead of
    `../packages/package_name/`).

### Infrastructure changes

  * The SDK now uses GN rather than gyp to generate its build files, which will
    now be exclusively ninja flavored. Documentation can be found on our
    [wiki](https://github.com/dart-lang/sdk/wiki/Building-with-GN). Also see the
    help message of `tools/gn.py`. This change is in response to the deprecation
    of gyp. Build file generation with gyp will continue to be available in this
    release by setting the environment variable `DART_USE_GYP` before running
    `gclient sync` or `gclient runhooks`, but this will be removed in a future
    release.

## 1.21.1 - 2017-01-13

Patch release, resolves one issue:

* Dart VM: Snapshots of generic functions fail. [Issue 28072](https://github.com/dart-lang/sdk/issues/28072)

## 1.21.0 - 2016-12-07

### Language

* Support generic method syntax. Type arguments are not available at
  runtime. For details, check the
  [informal specification](https://gist.github.com/eernstg/4353d7b4f669745bed3a5423e04a453c).
* Support access to initializing formals, e.g., the use of `x` to initialize
 `y` in `class C { var x, y; C(this.x): y = x; }`.
  Please check the
  [informal specification](https://gist.github.com/eernstg/cff159be9e34d5ea295d8c24b1a3e594)
  for details.
* Don't warn about switch case fallthrough if the case ends in a `rethrow`
  statement.  (SDK issue
  [27650](https://github.com/dart-lang/sdk/issues/27650))
* Also don't warn if the entire switch case is wrapped in braces - as long as
  the block ends with a `break`, `continue`, `rethrow`, `return` or `throw`.
* Allow `=` as well as `:` as separator for named parameter default values.

  ```dart
  enableFlags({bool hidden: false}) { … }
  ```

  can now be replaced by

  ```dart
  enableFlags({bool hidden = false}) { … }
  ```

  (SDK issue [27559](https://github.com/dart-lang/sdk/issues/27559))

### Core library changes

* `dart:core`: `Set.difference` now takes a `Set<Object>` as argument.  (SDK
  issue [27573](https://github.com/dart-lang/sdk/issues/27573))

* `dart:developer`

  * Added `Service` class.
    * Allows inspecting and controlling the VM service protocol HTTP server.
    * Provides an API to access the ID of an `Isolate`.

### Tool changes

* Dart Dev Compiler

  * Support calls to `loadLibrary()` on deferred libraries. Deferred libraries
    are still loaded eagerly. (SDK issue
    [27343](https://github.com/dart-lang/sdk/issues/27343))

## 1.20.1 - 2016-10-13

Patch release, resolves one issue:

* Dartium: Fixes a bug that caused crashes.  No issue filed.

### Strong Mode

* It is no longer a warning when casting from dynamic to a composite type
    (SDK issue [27766](https://github.com/dart-lang/sdk/issues/27766)).

    ```dart
    main() {
      dynamic obj = <int>[1, 2, 3];
      // This is now allowed without a warning.
      List<int> list = obj;
    }
    ```

## 1.20.0 - 2016-10-11

### Dart VM

* We have improved the way that the VM locates the native code library for a
  native extension (e.g. `dart-ext:` import). We have updated this
  [article on native extensions](https://www.dartlang.org/articles/dart-vm/native-extensions)
  to reflect the VM's improved behavior.

* Linux builds of the VM will now use the `tcmalloc` library for memory
  allocation. This has the advantages of better debugging and profiling support
  and faster small allocations, with the cost of slightly larger initial memory
  footprint, and slightly slower large allocations.

* We have improved the way the VM searches for trusted root certificates for
  secure socket connections on Linux. First, the VM will look for trusted root
  certificates in standard locations on the file system
  (`/etc/pki/tls/certs/ca-bundle.crt` followed by `/etc/ssl/certs`), and only if
  these do not exist will it fall back on the builtin trusted root certificates.
  This behavior can be overridden on Linux with the new flags
  `--root-certs-file` and `--root-certs-cache`. The former is the path to a file
  containing the trusted root certificates, and the latter is the path to a
  directory containing root certificate files hashed using `c_rehash`.

* The VM now throws a catchable `Error` when method compilation fails. This
  allows easier debugging of syntax errors, especially when testing.  (SDK issue
  [23684](https://github.com/dart-lang/sdk/issues/23684))

### Core library changes

* `dart:core`: Remove deprecated `Resource` class.
  Use the class in `package:resource` instead.
* `dart:async`
  * `Future.wait` now catches synchronous errors and returns them in the
    returned Future.  (SDK issue
    [27249](https://github.com/dart-lang/sdk/issues/27249))
  * More aggressively returns a `Future` on `Stream.cancel` operations.
    Discourages to return `null` from `cancel`.  (SDK issue
    [26777](https://github.com/dart-lang/sdk/issues/26777))
  * Fixes a few bugs where the cancel future wasn't passed through
    transformations.
* `dart:io`
  * Added `WebSocket.addUtf8Text` to allow sending a pre-encoded text message
    without a round-trip UTF-8 conversion.  (SDK issue
    [27129](https://github.com/dart-lang/sdk/issues/27129))

### Strong Mode

* Breaking change - it is an error if a generic type parameter cannot be
    inferred (SDK issue [26992](https://github.com/dart-lang/sdk/issues/26992)).

    ```dart
    class Cup<T> {
      Cup(T t);
    }
    main() {
      // Error because:
      // - if we choose Cup<num> it is not assignable to `cOfInt`,
      // - if we choose Cup<int> then `n` is not assignable to int.
      num n;
      C<int> cOfInt = new C(n);
    }
    ```

* New feature - use `@checked` to override a method and tighten a parameter
    type (SDK issue [25578](https://github.com/dart-lang/sdk/issues/25578)).

    ```dart
    import 'package:meta/meta.dart' show checked;
    class View {
      addChild(View v) {}
    }
    class MyView extends View {
      // this override is legal, it will check at runtime if we actually
      // got a MyView.
      addChild(@checked MyView v) {}
    }
    main() {
      dynamic mv = new MyView();
      mv.addChild(new View()); // runtime error
    }
    ```

* New feature - use `@virtual` to allow field overrides in strong mode
    (SDK issue [27384](https://github.com/dart-lang/sdk/issues/27384)).

    ```dart
    import 'package:meta/meta.dart' show virtual;
    class Base {
      @virtual int x;
    }
    class Derived extends Base {
      int x;

      // Expose the hidden storage slot:
      int get superX => super.x;
      set superX(int v) { super.x = v; }
    }
    ```

* Breaking change - infer list and map literals from the context type as well as
    their values, consistent with generic methods and instance creation
    (SDK issue [27151](https://github.com/dart-lang/sdk/issues/27151)).

    ```dart
    import 'dart:async';
    main() async {
      var b = new Future<B>.value(new B());
      var c = new Future<C>.value(new C());
      var/*infer List<Future<A>>*/ list = [b, c];
      var/*infer List<A>*/ result = await Future.wait(list);
    }
    class A {}
    class B extends A {}
    class C extends A {}
    ```

### Tool changes

* `dartfmt` - upgraded to v0.2.10
    * Don't crash on annotations before parameters with trailing commas.
    * Always split enum declarations if they end in a trailing comma.
    * Add `--set-exit-if-changed` to set the exit code on a change.

* Pub
  * Pub no longer generates a `packages/` directory by default.  Instead, it
    generates a `.packages` file, called a package spec. To generate
    a `packages/` directory in addition to the package spec, use the
    `--packages-dir` flag with `pub get`, `pub upgrade`, and `pub downgrade`.
    See the [Good-bye
    symlinks](http://news.dartlang.org/2016/10/good-bye-symlinks.html) article
    for details.

## 1.19.1 - 2016-09-08

Patch release, resolves one issue:

* Dartdoc:  Fixes a bug that prevented generation of docs.
  (Dartdoc issue [1233](https://github.com/dart-lang/dartdoc/issues/1233))

## 1.19.0 - 2016-08-26

### Language changes

* The language now allows a trailing comma after the last argument of a call and
 the last parameter of a function declaration. This can make long argument or
 parameter lists easier to maintain, as commas can be left as-is when
 reordering lines. For details, see SDK issue
 [26644](https://github.com/dart-lang/sdk/issues/26644).

### Tool Changes

* `dartfmt` - upgraded to v0.2.9+1
  * Support trailing commas in argument and parameter lists.
  * Gracefully handle read-only files.
  * About a dozen other bug fixes.

* Pub
  * Added a `--no-packages-dir` flag to `pub get`, `pub upgrade`, and `pub
    downgrade`. When this flag is passed, pub will not generate a `packages/`
    directory, and will remove that directory and any symlinks to it if they
    exist. Note that this replaces the unsupported `--no-package-symlinks` flag.

  * Added the ability for packages to declare a constraint on the [Flutter][]
    SDK:

    ```yaml
    environment:
      flutter: ^0.1.2
      sdk: >=1.19.0 <2.0.0
    ```

    A Flutter constraint will only be satisfiable when pub is running in the
    context of the `flutter` executable, and when the Flutter SDK version
    matches the constraint.

  * Added `sdk` as a new package source that fetches packages from a hard-coded
    SDK. Currently only the `flutter` SDK is supported:

    ```yaml
    dependencies:
      flutter_driver:
        sdk: flutter
        version: ^0.0.1
    ```

    A Flutter `sdk` dependency will only be satisfiable when pub is running in
    the context of the `flutter` executable, and when the Flutter SDK contains a
    package with the given name whose version matches the constraint.

  * `tar` files on Linux are now created with `0` as the user and group IDs.
    This fixes a crash when publishing packages while using Active Directory.

  * Fixed a bug where packages from a hosted HTTP URL were considered the same
    as packages from an otherwise-identical HTTPS URL.

  * Fixed timer formatting for timers that lasted longer than a minute.

  * Eliminate some false negatives when determining whether global executables
    are on the user's executable path.

* `dart2js`
  * `dart2dart` (aka `dart2js --output-type=dart`) has been removed (this was deprecated in Dart 1.11).

[Flutter]: https://flutter.io/

### Dart VM

*   The dependency on BoringSSL has been rolled forward. Going forward, builds
    of the Dart VM including secure sockets will require a compiler with C++11
    support. For details, see the
    [Building wiki page](https://github.com/dart-lang/sdk/wiki/Building).

### Strong Mode

*   New feature - an option to disable implicit casts
    (SDK issue [26583](https://github.com/dart-lang/sdk/issues/26583)),
    see the [documentation](https://github.com/dart-lang/dev_compiler/blob/master/doc/STATIC_SAFETY.md#disable-implicit-casts)
    for usage instructions and examples.

*   New feature - an option to disable implicit dynamic
    (SDK issue [25573](https://github.com/dart-lang/sdk/issues/25573)),
    see the [documentation](https://github.com/dart-lang/dev_compiler/blob/master/doc/STATIC_SAFETY.md#disable-implicit-dynamic)
    for usage instructions and examples.

*   Breaking change - infer generic type arguments from the
    constructor invocation arguments
    (SDK issue [25220](https://github.com/dart-lang/sdk/issues/25220)).

    ```dart
    var map = new Map<String, String>();

    // infer: Map<String, String>
    var otherMap = new Map.from(map);
    ```

*   Breaking change - infer local function return type
    (SDK issue [26414](https://github.com/dart-lang/sdk/issues/26414)).

    ```dart
    void main() {
      // infer: return type is int
      f() { return 40; }
      int y = f() + 2; // type checks
      print(y);
    }
    ```

*   Breaking change - allow type promotion from a generic type parameter
    (SDK issue [26414](https://github.com/dart-lang/sdk/issues/26965)).

    ```dart
    void fn/*<T>*/(/*=T*/ object) {
      if (object is String) {
        // Treat `object` as `String` inside this block.
        // But it will require a cast to pass it to something that expects `T`.
        print(object.substring(1));
      }
    }
    ```

* Breaking change - smarter inference for Future.then
    (SDK issue [25944](https://github.com/dart-lang/sdk/issues/25944)).
    Previous workarounds that use async/await or `.then/*<Future<SomeType>>*/`
    should no longer be necessary.

    ```dart
    // This will now infer correctly.
    Future<List<int>> t2 = f.then((_) => [3]);
    // This infers too.
    Future<int> t2 = f.then((_) => new Future.value(42));
    ```

* Breaking change - smarter inference for async functions
    (SDK issue [25322](https://github.com/dart-lang/sdk/issues/25322)).

    ```dart
    void test() async {
      List<int> x = await [4]; // was previously inferred
      List<int> y = await new Future.value([4]); // now inferred too
    }
    ```

* Breaking change - sideways casts are no longer allowed
    (SDK issue [26120](https://github.com/dart-lang/sdk/issues/26120)).

## 1.18.1 - 2016-08-02

Patch release, resolves two issues and improves performance:

* Debugger: Fixes a bug that crashes the VM
(SDK issue [26941](https://github.com/dart-lang/sdk/issues/26941))

* VM: Fixes an optimizer bug involving closures, try, and await
(SDK issue [26948](https://github.com/dart-lang/sdk/issues/26948))

* Dart2js: Speeds up generated code on Firefox
(https://codereview.chromium.org/2180533002)

## 1.18.0 - 2016-07-27

### Core library changes

* `dart:core`
  * Improved performance when parsing some common URIs.
  * Fixed bug in `Uri.resolve` (SDK issue [26804](https://github.com/dart-lang/sdk/issues/26804)).
* `dart:io`
  * Adds file locking modes `FileLock.BLOCKING_SHARED` and
    `FileLock.BLOCKING_EXCLUSIVE`.

## 1.17.1 - 2016-06-10

Patch release, resolves two issues:

* VM: Fixes a bug that caused crashes in async functions.
(SDK issue [26668](https://github.com/dart-lang/sdk/issues/26668))

* VM: Fixes a bug that caused garbage collection of reachable weak properties.
(https://codereview.chromium.org/2041413005)

## 1.17.0 - 2016-06-08

### Core library changes
* `dart:convert`
  * Deprecate `ChunkedConverter` which was erroneously added in 1.16.

* `dart:core`
  * `Uri.replace` supports iterables as values for the query parameters.
  * `Uri.parseIPv6Address` returns a `Uint8List`.

* `dart:io`
  * Added `NetworkInterface.listSupported`, which is `true` when
    `NetworkInterface.list` is supported, and `false` otherwise. Currently,
    `NetworkInterface.list` is not supported on Android.

### Tool Changes

* Pub
  * TAR files created while publishing a package on Mac OS and Linux now use a
    more portable format.

  * Errors caused by invalid arguments now print the full usage information for
    the command.

  * SDK constraints for dependency overrides are no longer considered when
    determining the total SDK constraint for a lockfile.

  * A bug has been fixed in which a lockfile was considered up-to-date when it
    actually wasn't.

  * A bug has been fixed in which `pub get --offline` would crash when a
    prerelease version was selected.

* Dartium and content shell
  * Debugging Dart code inside iframes improved, was broken.

## 1.16.1 - 2016-05-24

Patch release, resolves one issue:

* VM: Fixes a bug that caused intermittent hangs on Windows.
(SDK issue [26400](https://github.com/dart-lang/sdk/issues/26400))

## 1.16.0 - 2016-04-26

### Core library changes

* `dart:convert`
  * Added `BASE64URL` codec and corresponding `Base64Codec.urlSafe` constructor.

  * Introduce `ChunkedConverter` and deprecate chunked methods on `Converter`.

* `dart:html`

  There have been a number of **BREAKING** changes to align APIs with recent
  changes in Chrome. These include:

  * Chrome's `ShadowRoot` interface no longer has the methods `getElementById`,
    `getElementsByClassName`, and `getElementsByTagName`, e.g.,

    ```dart
    elem.shadowRoot.getElementsByClassName('clazz')
    ```

    should become:

    ```dart
    elem.shadowRoot.querySelectorAll('.clazz')
    ```

  * The `clipboardData` property has been removed from `KeyEvent`
    and `Event`. It has been moved to the new `ClipboardEvent` class, which is
    now used by `copy`, `cut`, and `paste` events.

  * The `layer` property has been removed from `KeyEvent` and
    `UIEvent`. It has been moved to `MouseEvent`.

  * The `Point get page` property has been removed from `UIEvent`.
    It still exists on `MouseEvent` and `Touch`.

  There have also been a number of other additions and removals to `dart:html`,
  `dart:indexed_db`, `dart:svg`, `dart:web_audio`, and `dart:web_gl` that
  correspond to changes to Chrome APIs between v39 and v45. Many of the breaking
  changes represent APIs that would have caused runtime exceptions when compiled
  to Javascript and run on recent Chrome releases.

* `dart:io`
  * Added `SecurityContext.alpnSupported`, which is true if a platform
    supports ALPN, and false otherwise.

### JavaScript interop

For performance reasons, a potentially **BREAKING** change was added for
libraries that use JS interop.
Any Dart file that uses `@JS` annotations on declarations (top-level functions,
classes or class members) to interop with JavaScript code will require that the
file have the annotation `@JS()` on a library directive.

```dart
@JS()
library my_library;
```

The analyzer will enforce this by generating the error:

The `@JS()` annotation can only be used if it is also declared on the library
directive.

If part file uses the `@JS()` annotation, the library that uses the part should
have the `@JS()` annotation e.g.,

```dart
// library_1.dart
@JS()
library library_1;

import 'package:js/js.dart';

part 'part_1.dart';
```

```dart
// part_1.dart
part of library_1;

@JS("frameworkStabilizers")
external List<FrameworkStabilizer> get frameworkStabilizers;
```

If your library already has a JS module e.g.,

```dart
@JS('array.utils')
library my_library;
```

Then your library will work without any additional changes.

### Analyzer

*   Static checking of `for in` statements. These will now produce static
    warnings:

    ```dart
    // Not Iterable.
    for (var i in 1234) { ... }

    // String cannot be assigned to int.
    for (int n in <String>["a", "b"]) { ... }
    ```

### Tool Changes

* Pub
  * `pub serve` now provides caching headers that should improve the performance
    of requesting large files multiple times.

  * Both `pub get` and `pub upgrade` now have a `--no-precompile` flag that
    disables precompilation of executables and transformed dependencies.

  * `pub publish` now resolves symlinks when publishing from a Git repository.
    This matches the behavior it always had when publishing a package that
    wasn't in a Git repository.

* Dart Dev Compiler
  * The **experimental** `dartdevc` executable has been added to the SDK.

  * It will help early adopters validate the implementation and provide
    feedback. `dartdevc` **is not** yet ready for production usage.

  * Read more about the Dart Dev Compiler [here][dartdevc].

[dartdevc]: https://github.com/dart-lang/dev_compiler

## 1.15.0 - 2016-03-09

### Core library changes

* `dart:async`
  * Made `StreamView` class a `const` class.

* `dart:core`
  * Added `Uri.queryParametersAll` to handle multiple query parameters with
    the same name.

* `dart:io`
  * Added `SecurityContext.usePrivateKeyBytes`,
    `SecurityContext.useCertificateChainBytes`,
    `SecurityContext.setTrustedCertificatesBytes`, and
    `SecurityContext.setClientAuthoritiesBytes`.
  * **Breaking** The named `directory` argument of
    `SecurityContext.setTrustedCertificates` has been removed.
  * Added support to `SecurityContext` for PKCS12 certificate and key
    containers.
  * All calls in `SecurityContext` that accept certificate data now accept an
    optional named parameter `password`, similar to
    `SecurityContext.usePrivateKeyBytes`, for use as the password for PKCS12
    data.

### Tool changes

* Dartium and content shell
  * The Chrome-based tools that ship as part of the Dart SDK – Dartium and
    content shell – are now based on Chrome version 45 (instead of Chrome 39).
  * Dart browser libraries (`dart:html`, `dart:svg`, etc) *have not* been
    updated.
    * These are still based on Chrome 39.
    * These APIs will be updated in a future release.
  * Note that there are experimental APIs which have changed in the underlying
    browser, and will not work with the older libraries.
    For example, `Element.animate`.

* `dartfmt` - upgraded to v0.2.4
  * Better handling for long collections with comments.
  * Always put member metadata annotations on their own line.
  * Indent functions in named argument lists with non-functions.
  * Force the parameter list to split if a split occurs inside a function-typed
    parameter.
  * Don't force a split for before a single named argument if the argument
    itself splits.

### Service protocol changes

* Fixed a documentation bug where the field `extensionRPCs` in `Isolate`
  was not marked optional.

### Experimental language features
  * Added support for [configuration-specific imports](https://github.com/munificent/dep-interface-libraries/blob/master/Proposal.md).
    On the VM and `dart2js`, they can be enabled with `--conditional-directives`.

    The analyzer requires additional configuration:
    ```yaml
    analyzer:
      language:
        enableConditionalDirectives: true
    ```

    Read about [configuring the analyzer] for more details.

[configuring the analyzer]: https://github.com/dart-lang/sdk/tree/master/pkg/analyzer#configuring-the-analyzer

## 1.14.2 - 2016-02-10

Patch release, resolves three issues:

* VM: Fixed a code generation bug on x64.
  (SDK commit [834b3f02](https://github.com/dart-lang/sdk/commit/834b3f02b6ab740a213fd808e6c6f3269bed80e5))

* `dart:io`: Fixed EOF detection when reading some special device files.
  (SDK issue [25596](https://github.com/dart-lang/sdk/issues/25596))

* Pub: Fixed an error using hosted dependencies in SDK version 1.14.
  (Pub issue [1386](https://github.com/dart-lang/pub/issues/1386))

## 1.14.1 - 2016-02-04

Patch release, resolves one issue:

* Debugger: Fixes a VM crash when a debugger attempts to set a break point
during isolate initialization.
(SDK issue [25618](https://github.com/dart-lang/sdk/issues/25618))

## 1.14.0 - 2016-01-28

### Core library changes
* `dart:async`
  * Added `Future.any` static method.
  * Added `Stream.fromFutures` constructor.

* `dart:convert`
  * `Base64Decoder.convert` now takes optional `start` and `end` parameters.

* `dart:core`
  * Added `current` getter to `StackTrace` class.
  * `Uri` class added support for data URIs
      * Added two new constructors: `dataFromBytes` and `dataFromString`.
      * Added a `data` getter for `data:` URIs with a new `UriData` class for
      the return type.
  * Added `growable` parameter to `List.filled` constructor.
  * Added microsecond support to `DateTime`: `DateTime.microsecond`,
    `DateTime.microsecondsSinceEpoch`, and
    `new DateTime.fromMicrosecondsSinceEpoch`.

* `dart:math`
  * `Random` added a `secure` constructor returning a cryptographically secure
    random generator which reads from the entropy source provided by the
    embedder for every generated random value.

* `dart:io`
  * `Platform` added a static `isIOS` getter and `Platform.operatingSystem` may
    now return `ios`.
  * `Platform` added a static `packageConfig` getter.
  * Added support for WebSocket compression as standardized in RFC 7692.
  * Compression is enabled by default for all WebSocket connections.
      * The optionally named parameter `compression` on the methods
      `WebSocket.connect`, `WebSocket.fromUpgradedSocket`, and
      `WebSocketTransformer.upgrade` and  the `WebSocketTransformer`
      constructor can be used to modify or disable compression using the new
      `CompressionOptions` class.

* `dart:isolate`
  * Added **_experimental_** support for [Package Resolution Configuration].
    * Added `packageConfig` and `packageRoot` instance getters to `Isolate`.
    * Added a `resolvePackageUri` method to `Isolate`.
    * Added named arguments `packageConfig` and `automaticPackageResolution` to
    the `Isolate.spawnUri` constructor.

[Package Resolution Configuration]: https://github.com/dart-lang/dart_enhancement_proposals/blob/master/Accepted/0005%20-%20Package%20Specification/DEP-pkgspec.md

### Tool changes

* `dartfmt`

  * Better line splitting in a variety of cases.

  * Other optimizations and bug fixes.

* Pub

  * **Breaking:** Pub now eagerly emits an error when a pubspec's "name" field
    is not a valid Dart identifier. Since packages with non-identifier names
    were never allowed to be published, and some of them already caused crashes
    when being written to a `.packages` file, this is unlikely to break many
    people in practice.

  * **Breaking:** Support for `barback` versions prior to 0.15.0 (released July
    2014) has been dropped. Pub will no longer install these older barback
    versions.

  * `pub serve` now GZIPs the assets it serves to make load times more similar
    to real-world use-cases.

  * `pub deps` now supports a `--no-dev` flag, which causes it to emit the
    dependency tree as it would be if no `dev_dependencies` were in use. This
    makes it easier to see your package's dependency footprint as your users
    will experience it.

  * `pub global run` now detects when a global executable's SDK constraint is no
    longer met and errors out, rather than trying to run the executable anyway.

  * Pub commands that check whether the lockfile is up-to-date (`pub run`, `pub
    deps`, `pub serve`, and `pub build`) now do additional verification. They
    ensure that any path dependencies' pubspecs haven't been changed, and they
    ensure that the current SDK version is compatible with all dependencies.

  * Fixed a crashing bug when using `pub global run` on a global script that
    didn't exist.

  * Fixed a crashing bug when a pubspec contains a dependency without a source
    declared.

## 1.13.2 - 2016-01-06

Patch release, resolves one issue:

* dart2js: Stack traces are not captured correctly (SDK issue [25235]
(https://github.com/dart-lang/sdk/issues/25235))

## 1.13.1 - 2015-12-17

Patch release, resolves three issues:

* VM type propagation fix: Resolves a potential crash in the Dart VM (SDK commit
 [dff13be]
(https://github.com/dart-lang/sdk/commit/dff13bef8de104d33b04820136da2d80f3c835d7))

* dart2js crash fix: Resolves a crash in pkg/js and dart2js (SDK issue [24974]
(https://github.com/dart-lang/sdk/issues/24974))

* Pub get crash on ARM: Fixes a crash triggered when running 'pub get' on ARM
 processors such as those on a Raspberry Pi (SDK issue [24855]
(https://github.com/dart-lang/sdk/issues/24855))

## 1.13.0 - 2015-11-18

### Core library changes
* `dart:async`
  * `StreamController` added getters for `onListen`, `onPause`, and `onResume`
    with the corresponding new `typedef void ControllerCallback()`.
  * `StreamController` added a getter for `onCancel` with the corresponding
    new `typedef ControllerCancelCallback()`;
  * `StreamTransformer` instances created with `fromHandlers` with no
    `handleError` callback now forward stack traces along with errors to the
    resulting streams.

* `dart:convert`
  * Added support for Base-64 encoding and decoding.
    * Added new classes `Base64Codec`, `Base64Encoder`, and `Base64Decoder`.
    * Added new top-level `const Base64Codec BASE64`.

* `dart:core`
  * `Uri` added `removeFragment` method.
  * `String.allMatches` (implementing `Pattern.allMatches`) is now lazy,
    as all `allMatches` implementations are intended to be.
  * `Resource` is deprecated, and will be removed in a future release.

* `dart:developer`
  * Added `Timeline` class for interacting with Observatory's timeline feature.
  * Added `ServiceExtensionHandler`, `ServiceExtensionResponse`, and `registerExtension` which enable developers to provide their own VM service protocol extensions.

* `dart:html`, `dart:indexed_db`, `dart:svg`, `dart:web_audio`, `dart:web_gl`, `dart:web_sql`
  * The return type of some APIs changed from `double` to `num`. Dartium is now
    using
    JS interop for most operations. JS does not distinguish between numeric
    types, and will return a number as an int if it fits in an int. This will
    mostly cause an error if you assign to something typed `double` in
    checked mode. You may
    need to insert a `toDouble()` call or accept `num`. Examples of APIs that
    are affected include `Element.getBoundingClientRect` and
    `TextMetrics.width`.

* `dart:io`
  * **Breaking:** Secure networking has changed, replacing the NSS library
    with the BoringSSL library. `SecureSocket`, `SecureServerSocket`,
    `RawSecureSocket`,`RawSecureServerSocket`, `HttpClient`, and `HttpServer`
    now all use a `SecurityContext` object which contains the certificates
    and keys used for secure TLS (SSL) networking.

    This is a breaking change for server applications and for some client
    applications. Certificates and keys are loaded into the `SecurityContext`
    from PEM files, instead of from an NSS certificate database. Information
    about how to change applications that use secure networking is at
    https://www.dartlang.org/server/tls-ssl.html

  * `HttpClient` no longer sends URI fragments in the request. This is not
    allowed by the HTTP protocol.
    The `HttpServer` still gracefully receives fragments, but discards them
    before delivering the request.
  * To allow connections to be accepted on the same port across different
    isolates, set the `shared` argument to `true` when creating server socket
    and `HttpServer` instances.
    * The deprecated `ServerSocketReference` and `RawServerSocketReference`
      classes have been removed.
    * The corresponding `reference` properties on `ServerSocket` and
      `RawServerSocket` have been removed.

* `dart:isolate`
  * `spawnUri` added an `environment` named argument.

### Tool changes

* `dart2js` and Dartium now support improved Javascript Interoperability via the
  [js package](https://pub.dartlang.org/packages/js).

* `docgen` and `dartdocgen` no longer ship in the SDK. The `docgen` sources have
   been removed from the repository.

* This is the last release to ship the VM's "legacy debug protocol".
  We intend to remove the legacy debug protocol in Dart VM 1.14.

* The VM's Service Protocol has been updated to version 3.0 to take care
  of a number of issues uncovered by the first few non-observatory
  clients.  This is a potentially breaking change for clients.

* Dartium has been substantially changed. Rather than using C++ calls into
  Chromium internals for DOM operations it now uses JS interop.
  The DOM objects in `dart:html` and related libraries now wrap
  a JavaScript object and delegate operations to it. This should be
  mostly transparent to users. However, performance and memory characteristics
  may be different from previous versions. There may be some changes in which
  DOM objects are wrapped as Dart objects. For example, if you get a reference
  to a Window object, even through JS interop, you will always see it as a
  Dart Window, even when used cross-frame. We expect the change to using
  JS interop will make it much simpler to update to new Chrome versions.

## 1.12.2 - 2015-10-21

### Core library changes

* `dart:io`

  * A memory leak in creation of Process objects is fixed.

## 1.12.1 - 2015-09-08

### Tool changes

* Pub

  * Pub will now respect `.gitignore` when validating a package before it's
    published. For example, if a `LICENSE` file exists but is ignored, that is
    now an error.

  * If the package is in a subdirectory of a Git repository and the entire
    subdirectory is ignored with `.gitignore`, pub will act as though nothing
    was ignored instead of uploading an empty package.

  * The heuristics for determining when `pub get` needs to be run before various
    commands have been improved. There should no longer be false positives when
    non-dependency sections of the pubspec have been modified.

## 1.12.0 - 2015-08-31

### Language changes

* Null-aware operators
    * `??`: if null operator. `expr1 ?? expr2` evaluates to `expr1` if
      not `null`, otherwise `expr2`.
    * `??=`: null-aware assignment. `v ??= expr` causes `v` to be assigned
      `expr` only if `v` is `null`.
    * `x?.p`: null-aware access. `x?.p` evaluates to `x.p` if `x` is not
      `null`, otherwise evaluates to `null`.
    * `x?.m()`: null-aware method invocation. `x?.m()` invokes `m` only
      if `x` is not `null`.

### Core library changes

* `dart:async`
  * `StreamController` added setters for the `onListen`, `onPause`, `onResume`
    and `onCancel` callbacks.

* `dart:convert`
  * `LineSplitter` added a `split` static method returning an `Iterable`.

* `dart:core`
  * `Uri` class now perform path normalization when a URI is created.
    This removes most `..` and `.` sequences from the URI path.
    Purely relative paths (no scheme or authority) are allowed to retain
    some leading "dot" segments.
    Also added `hasAbsolutePath`, `hasEmptyPath`, and `hasScheme` properties.

* `dart:developer`
  * New `log` function to transmit logging events to Observatory.

* `dart:html`
  * `NodeTreeSanitizer` added the `const trusted` field. It can be used
    instead of defining a `NullTreeSanitizer` class when calling
    `setInnerHtml` or other methods that create DOM from text. It is
    also more efficient, skipping the creation of a `DocumentFragment`.

* `dart:io`
  * Added two new file modes, `WRITE_ONLY` and `WRITE_ONLY_APPEND` for
    opening a file write only.
    [eaeecf2](https://github.com/dart-lang/sdk/commit/eaeecf2ed13ba6c7fbfd653c3c592974a7120960)
  * Change stdout/stderr to binary mode on Windows.
    [4205b29](https://github.com/dart-lang/sdk/commit/4205b2997e01f2cea8e2f44c6f46ed6259ab7277)

* `dart:isolate`
  * Added `onError`, `onExit` and `errorsAreFatal` parameters to
    `Isolate.spawnUri`.

* `dart:mirrors`
  * `InstanceMirror.delegate` moved up to `ObjectMirror`.
  * Fix InstanceMirror.getField optimization when the selector is an operator.
  * Fix reflective NoSuchMethodErrors to match their non-reflective
    counterparts when due to argument mismatches. (VM only)

### Tool changes

* Documentation tools

  * `dartdoc` is now the default tool to generate static HTML for API docs.
    [Learn more](https://pub.dartlang.org/packages/dartdoc).

  * `docgen` and `dartdocgen` have been deprecated. Currently plan is to remove
    them in 1.13.

* Formatter (`dartfmt`)

  * Over 50 bugs fixed.

  * Optimized line splitter is much faster and produces better output on
    complex code.

* Observatory
  * Allocation profiling.

  * New feature to display output from logging.

  * Heap snapshot analysis works for 64-bit VMs.

  * Improved ability to inspect typed data, regex and compiled code.

  * Ability to break on all or uncaught exceptions from Observatory's debugger.

  * Ability to set closure-specific breakpoints.

  * 'anext' - step past await/yield.

  * Preserve when a variable has been expanded/unexpanded in the debugger.

  * Keep focus on debugger input box whenever possible.

  * Echo stdout/stderr in the Observatory debugger.  Standalone-only so far.

  * Minor fixes to service protocol documentation.

* Pub

  * **Breaking:** various commands that previously ran `pub get` implicitly no
    longer do so. Instead, they merely check to make sure the ".packages" file
    is newer than the pubspec and the lock file, and fail if it's not.

  * Added support for `--verbosity=error` and `--verbosity=warning`.

  * `pub serve` now collapses multiple GET requests into a single line of
    output. For full output, use `--verbose`.

  * `pub deps` has improved formatting for circular dependencies on the
    entrypoint package.

  * `pub run` and `pub global run`

    * **Breaking:** to match the behavior of the Dart VM, executables no longer
      run in checked mode by default. A `--checked` flag has been added to run
      them in checked mode manually.

    * Faster start time for executables that don't import transformed code.

    * Binstubs for globally-activated executables are now written in the system
      encoding, rather than always in `UTF-8`. To update existing executables,
      run `pub cache repair`.

  * `pub get` and `pub upgrade`

    * Pub will now generate a ".packages" file in addition to the "packages"
      directory when running `pub get` or similar operations, per the
      [package spec proposal][]. Pub now has a `--no-package-symlinks` flag that
      will stop "packages" directories from being generated at all.

    * An issue where HTTP requests were sometimes made even though `--offline`
      was passed has been fixed.

    * A bug with `--offline` that caused an unhelpful error message has been
      fixed.

    * Pub will no longer time out when a package takes a long time to download.

  * `pub publish`

    * Pub will emit a non-zero exit code when it finds a violation while
      publishing.

    * `.gitignore` files will be respected even if the package isn't at the top
      level of the Git repository.

  * Barback integration

    * A crashing bug involving transformers that only apply to non-public code
      has been fixed.

    * A deadlock caused by declaring transformer followed by a lazy transformer
      (such as the built-in `$dart2js` transformer) has been fixed.

    * A stack overflow caused by a transformer being run multiple times on the
      package that defines it has been fixed.

    * A transformer that tries to read a non-existent asset in another package
      will now be re-run if that asset is later created.

[package spec proposal]: https://github.com/lrhn/dep-pkgspec

### VM Service Protocol Changes

* **BREAKING** The service protocol now sends JSON-RPC 2.0-compatible
  server-to-client events. To reflect this, the service protocol version is
  now 2.0.

* The service protocol now includes a `"jsonrpc"` property in its responses, as
  opposed to `"json-rpc"`.

* The service protocol now properly handles requests with non-string ids.
  Numeric ids are no longer converted to strings, and null ids now don't produce
  a response.

* Some RPCs that didn't include a `"jsonrpc"` property in their responses now
  include one.

## 1.11.2 - 2015-08-03

### Core library changes

* Fix a bug where `WebSocket.close()` would crash if called after
  `WebSocket.cancel()`.

## 1.11.1 - 2015-07-02

### Tool changes

* Pub will always load Dart SDK assets from the SDK whose `pub` executable was
  run, even if a `DART_SDK` environment variable is set.

## 1.11.0 - 2015-06-25

### Core library changes

* `dart:core`
  * `Iterable` added an `empty` constructor.
    [dcf0286](https://github.com/dart-lang/sdk/commit/dcf0286f5385187a68ce9e66318d3bf19abf454b)
  * `Iterable` can now be extended directly. An alternative to extending
    `IterableBase` from `dart:collection`.
  * `List` added an `unmodifiable` constructor.
    [r45334](https://code.google.com/p/dart/source/detail?r=45334)
  * `Map` added an `unmodifiable` constructor.
    [r45733](https://code.google.com/p/dart/source/detail?r=45733)
  * `int` added a `gcd` method.
    [a192ef4](https://github.com/dart-lang/sdk/commit/a192ef4acb95fad1aad1887f59eed071eb5e8201)
  * `int` added a `modInverse` method.
    [f6f338c](https://github.com/dart-lang/sdk/commit/f6f338ce67eb8801b350417baacf6d3681b26002)
  * `StackTrace` added a `fromString` constructor.
    [68dd6f6](https://github.com/dart-lang/sdk/commit/68dd6f6338e63d0465041d662e778369c02c2ce6)
  * `Uri` added a `directory` constructor.
    [d8dbb4a](https://github.com/dart-lang/sdk/commit/d8dbb4a60f5e8a7f874c2a4fbf59eaf1a39f4776)
  * List iterators may not throw `ConcurrentModificationError` as eagerly in
    release mode. In checked mode, the modification check is still as eager
    as possible.
    [r45198](https://github.com/dart-lang/sdk/commit/5a79c03)

* `dart:developer` - **NEW**
  * Replaces the deprecated `dart:profiler` library.
  * Adds new functions `debugger` and `inspect`.
    [6e42aec](https://github.com/dart-lang/sdk/blob/6e42aec4f64cf356dde7bad9426e07e0ea5b58d5/sdk/lib/developer/developer.dart)

* `dart:io`
  * `FileSystemEntity` added a `uri` property.
    [8cf32dc](https://github.com/dart-lang/sdk/commit/8cf32dc1a1664b516e57f804524e46e55fae88b2)
  * `Platform` added a `static resolvedExecutable` property.
    [c05c8c6](https://github.com/dart-lang/sdk/commit/c05c8c66069db91cc2fd48691dfc406c818d411d)

* `dart:html`
  * `Element` methods, `appendHtml` and `insertAdjacentHtml` now take `nodeValidator`
    and `treeSanitizer` parameters, and the inputs are consistently
    sanitized.
    [r45818 announcement](https://groups.google.com/a/dartlang.org/forum/#!topic/announce/GVO7EAcPi6A)

* `dart:isolate`
  * **BREAKING** The positional `priority` parameter of `Isolate.ping` and `Isolate.kill` is
    now a named parameter named `priority`.
  * **BREAKING** Removed the `Isolate.AS_EVENT` priority.
  * `Isolate` methods `ping` and `addOnExitListener` now have a named parameter
    `response`.
    [r45092](https://github.com/dart-lang/sdk/commit/1b208bd)
  * `Isolate.spawnUri` added a named argument `checked`.
  * Remove the experimental state of the API.

* `dart:profiler` - **DEPRECATED**
  * This library will be removed in 1.12. Use `dart:developer` instead.

### Tool changes

* This is the first release that does not include the Eclipse-based
  **Dart Editor**.
  See [dartlang.org/tools](https://www.dartlang.org/tools/) for alternatives.
* This is the last release that ships the (unsupported)
  dart2dart (aka `dart2js --output-type=dart`) utility as part
  of dart2js

## 1.10.0 – 2015-04-29

### Core library changes

* `dart:convert`
  * **POTENTIALLY BREAKING** Fix behavior of `HtmlEscape`. It no longer escapes
  no-break space (U+00A0) anywhere or forward slash (`/`, `U+002F`) in element
  context. Slash is still escaped using `HtmlEscapeMode.UNKNOWN`.
  [r45003](https://github.com/dart-lang/sdk/commit/8b8223d),
  [r45153](https://github.com/dart-lang/sdk/commit/8a5d049),
  [r45189](https://github.com/dart-lang/sdk/commit/3c39ad2)

* `dart:core`
  * `Uri.parse` added `start` and `end` positional arguments.

* `dart:html`
  * **POTENTIALLY BREAKING** `CssClassSet` method arguments must now be 'tokens', i.e. non-empty
  strings with no white-space characters. The implementation was incorrect for
  class names containing spaces. The fix is to forbid spaces and provide a
  faster implementation.
  [Announcement](https://groups.google.com/a/dartlang.org/d/msg/announce/jmUI2XJHfC8/UZUCvJH3p2oJ)

* `dart:io`

  * `ProcessResult` now exposes a constructor.
  * `import` and `Isolate.spawnUri` now supports the
    [Data URI scheme](http://en.wikipedia.org/wiki/Data_URI_scheme) on the VM.

## Tool Changes

### pub

  * Running `pub run foo` within a package now runs the `foo` executable defined
    by the `foo` package. The previous behavior ran `bin/foo`. This makes it
    easy to run binaries in dependencies, for instance `pub run test`.

  * On Mac and Linux, signals sent to `pub run` and forwarded to the child
    command.

## 1.9.3 – 2015-04-14

This is a bug fix release which merges a number of commits from `bleeding_edge`.

* dart2js: Addresses as issue with minified Javascript output with CSP enabled -
  [r44453](https://code.google.com/p/dart/source/detail?r=44453)

* Editor: Fixes accidental updating of files in the pub cache during rename
  refactoring - [r44677](https://code.google.com/p/dart/source/detail?r=44677)

* Editor: Fix for
  [issue 23032](https://code.google.com/p/dart/issues/detail?id=23032)
  regarding skipped breakpoints on Windows -
  [r44824](https://code.google.com/p/dart/source/detail?r=44824)

* dart:mirrors: Fix `MethodMirror.source` when the method is on the first line
  in a script -
  [r44957](https://code.google.com/p/dart/source/detail?r=44957),
  [r44976](https://code.google.com/p/dart/source/detail?r=44976)

* pub: Fix for
  [issue 23084](https://code.google.com/p/dart/issues/detail?id=23084):
  Pub can fail to load transformers necessary for local development -
  [r44876](https://code.google.com/p/dart/source/detail?r=44876)

## 1.9.1 – 2015-03-25

### Language changes

* Support for `async`, `await`, `sync*`, `async*`, `yield`, `yield*`, and `await
  for`. See the [the language tour][async] for more details.

* Enum support is fully enabled. See [the language tour][enum] for more details.

[async]: https://www.dartlang.org/docs/dart-up-and-running/ch02.html#asynchrony
[enum]: https://www.dartlang.org/docs/dart-up-and-running/ch02.html#enums

### Tool changes

* The formatter is much more comprehensive and generates much more readable
  code. See [its tool page][dartfmt] for more details.

* The analysis server is integrated into the IntelliJ plugin and the Dart
  editor. This allows analysis to run out-of-process, so that interaction
  remains smooth even for large projects.

* Analysis supports more and better hints, including unused variables and unused
  private members.

[dartfmt]: https://www.dartlang.org/tools/dartfmt/

### Core library changes

#### Highlights

* There's a new model for shared server sockets with no need for a `Socket`
  reference.

* A new, much faster [regular expression engine][regexp].

* The Isolate API now works across the VM and `dart2js`.

[regexp]: http://news.dartlang.org/2015/02/irregexp-dart-vms-new-regexp.html

#### Details

For more information on any of these changes, see the corresponding
documentation on the [Dart API site](http://api.dartlang.org).

* `dart:async`:

  * `Future.wait` added a new named argument, `cleanUp`, which is a callback
    that releases resources allocated by a successful `Future`.

  * The `SynchronousStreamController` class was added as an explicit name for
    the type returned when the `sync` argument is passed to `new
    StreamController`.

* `dart:collection`: The `new SplayTreeSet.from(Iterable)` constructor was
  added.

* `dart:convert`: `Utf8Encoder.convert` and `Utf8Decoder.convert` added optional
  `start` and `end` arguments.

* `dart:core`:

  * `RangeError` added new static helper functions: `checkNotNegative`,
    `checkValidIndex`, `checkValidRange`, and `checkValueInInterval`.

  * `int` added the `modPow` function.

  * `String` added the `replaceFirstMapped` and `replaceRange` functions.

* `dart:io`:

  * Support for locking files to prevent concurrent modification was added. This
    includes the `File.lock`, `File.lockSync`, `File.unlock`, and
    `File.unlockSync` functions as well as the `FileLock` class.

  * Support for starting detached processes by passing the named `mode` argument
    (a `ProcessStartMode`) to `Process.start`. A process can be fully attached,
    fully detached, or detached except for its standard IO streams.

  * `HttpServer.bind` and `HttpServer.bindSecure` added the `v6Only` named
    argument. If this is true, only IPv6 connections will be accepted.

  * `HttpServer.bind`, `HttpServer.bindSecure`, `ServerSocket.bind`,
    `RawServerSocket.bind`, `SecureServerSocket.bind` and
    `RawSecureServerSocket.bind` added the `shared` named argument. If this is
    true, multiple servers or sockets in the same Dart process may bind to the
    same address, and incoming requests will automatically be distributed
    between them.

  * **Deprecation:** the experimental `ServerSocketReference` and
    `RawServerSocketReference` classes, as well as getters that returned them,
    are marked as deprecated. The `shared` named argument should be used
    instead. These will be removed in Dart 1.10.

  * `Socket.connect` and `RawSocket.connect` added the `sourceAddress` named
    argument, which specifies the local address to bind when making a
    connection.

  * The static `Process.killPid` method was added to kill a process with a given
    PID.

  * `Stdout` added the `nonBlocking` instance property, which returns a
    non-blocking `IOSink` that writes to standard output.

* `dart:isolate`:

  * The static getter `Isolate.current` was added.

  * The `Isolate` methods `addOnExitListener`, `removeOnExitListener`,
    `setErrorsFatal`, `addOnErrorListener`, and `removeOnErrorListener` now work
    on the VM.

  * Isolates spawned via `Isolate.spawn` now allow most objects, including
    top-level and static functions, to be sent between them.

## 1.8.5 – 2015-01-21

* Code generation for SIMD on ARM and ARM64 is fixed.

* A possible crash on MIPS with newer GCC toolchains has been prevented.

* A segfault when using `rethrow` was fixed ([issue 21795][]).

[issue 21795]: https://code.google.com/p/dart/issues/detail?id=21795

## 1.8.3 – 2014-12-10

* Breakpoints can be set in the Editor using file suffixes ([issue 21280][]).

* IPv6 addresses are properly handled by `HttpClient` in `dart:io`, fixing a
  crash in pub ([issue 21698][]).

* Issues with the experimental `async`/`await` syntax have been fixed.

* Issues with a set of number operations in the VM have been fixed.

* `ListBase` in `dart:collection` always returns an `Iterable` with the correct
  type argument.

[issue 21280]: https://code.google.com/p/dart/issues/detail?id=21280
[issue 21698]: https://code.google.com/p/dart/issues/detail?id=21698

## 1.8.0 – 2014-11-28

* `dart:collection`: `SplayTree` added the `toSet` function.

* `dart:convert`: The `JsonUtf8Encoder` class was added.

* `dart:core`:

  * The `IndexError` class was added for errors caused by an index being outside
    its expected range.

  * The `new RangeError.index` constructor was added. It forwards to `new
    IndexError`.

  * `RangeError` added three new properties. `invalidProperty` is the value that
    caused the error, and `start` and `end` are the minimum and maximum values
    that the value is allowed to assume.

  * `new RangeError.value` and `new RangeError.range` added an optional
    `message` argument.

  * The `new String.fromCharCodes` constructor added optional `start` and `end`
    arguments.

* `dart:io`:

  * Support was added for the [Application-Layer Protocol Negotiation][alpn]
    extension to the TLS protocol for both the client and server.

  * `SecureSocket.connect`, `SecureServerSocket.bind`,
    `RawSecureSocket.connect`, `RawSecureSocket.secure`,
    `RawSecureSocket.secureServer`, and `RawSecureServerSocket.bind` added a
    `supportedProtocols` named argument for protocol negotiation.

  * `RawSecureServerSocket` added a `supportedProtocols` field.

  * `RawSecureSocket` and `SecureSocket` added a `selectedProtocol` field which
    contains the protocol selected during protocol negotiation.

[alpn]: https://tools.ietf.org/html/rfc7301

## 1.7.0 – 2014-10-15

### Tool changes

* `pub` now generates binstubs for packages that are globally activated so that
  they can be put on the user's `PATH` and used as normal executables. See the
  [`pub global activate` documentation][pub global activate].

* When using `dart2js`, deferred loading now works with multiple Dart apps on
  the same page.

[pub global activate]: https://www.dartlang.org/tools/pub/cmd/pub-global.html#running-a-script-from-your-path

### Core library changes

* `dart:async`: `Zone`, `ZoneDelegate`, and `ZoneSpecification` added the
  `errorCallback` function, which allows errors that have been programmatically
  added to a `Future` or `Stream` to be intercepted.

* `dart:io`:

  * **Breaking change:** `HttpClient.close` must be called for all clients or
    they will keep the Dart process alive until they time out. This fixes the
    handling of persistent connections. Previously, the client would shut down
    immediately after a request.

  * **Breaking change:** `HttpServer` no longer compresses all traffic by
    default. The new `autoCompress` property can be set to `true` to re-enable
    compression.

* `dart:isolate`: `Isolate.spawnUri` added the optional `packageRoot` argument,
  which controls how it resolves `package:` URIs.<|MERGE_RESOLUTION|>--- conflicted
+++ resolved
@@ -1,21 +1,3 @@
-<<<<<<< HEAD
-=======
-## 2.1.0-dev.XX.0
-(Add new changes here, and they will be copied to the change section for the
-  next dev version)
-
-### Language
-
-### Dart VM
-
-### Tool Changes
-
-#### Pub
-
-#### Other Tools
-
-### Core library changes
-
 ## 2.1.0-dev.2.0
 
 ### Tool Changes
@@ -33,7 +15,6 @@
     annotation class. These should have been removed before releasing Dart 2.0,
     and they have no effect.
 
->>>>>>> e1039fc8
 ## 2.1.0-dev.1.0
 
 ### Tool Changes
