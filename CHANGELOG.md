--- conflicted
+++ resolved
@@ -1,21 +1,6 @@
 ## 2.19.0
 
 ### Language
-<<<<<<< HEAD
-
-### Libraries
-
-### `dart:developer`
-
-- Deprecates `UserTag.MAX_USER_TAGS` in favor of `UserTag.maxUserTags`.
-
-### Tools
-
-#### Linter
-
-Updated the Linter to `1.26.0`, which includes changes that
-
-=======
 
 - **Breaking change** [#49635][]: Flag additional code as unreachable due to
   types `Null` and `Never`.  Several unusual constructs that lead to unreachable
@@ -110,7 +95,6 @@
 - update `public_member_api_docs` to report diagnostics on extension
   names (instead of bodies).
 - add miscellaneous documentation improvements.
->>>>>>> f50280dc
 - add new lint: `combinators_ordering`.
 - fix `use_colored_box` and `use_decorated_box` to not over-report on containers without
   a child.
@@ -122,8 +106,6 @@
 - fix `prefer_final_locals` false positives on declaration lists with at least one
   non-final variable.
 - fix`use_build_context_synchronously` to handle `await`s in `if` conditions.
-<<<<<<< HEAD
-=======
 
 #### Pub
 
@@ -146,7 +128,6 @@
 #### `dart:html`
 
 - Add constructor and `slice` to `SharedArrayBuffer`.
->>>>>>> f50280dc
 
 ## 2.18.0
 
@@ -196,22 +177,6 @@
    }
    ```
 [Enhanced type inference for generic invocations with function literals]: https://github.com/dart-lang/language/issues/731
-
-- **Breaking Change** [#48167](https://github.com/dart-lang/sdk/issues/48167):
-  Mixin of classes that don't extend `Object` is no longer supported:
-  ```dart
-  class Base {}
-  class Mixin extends Base {}
-  class C extends Base with Mixin {}
-  ```
-  This should instead be written using a mixin declaration of `Mixin`:
-  ```dart
-  class Base {}
-  mixin Mixin on Base {}
-  class C extends Base with Mixin {}
-  ```
-  This feature has not been supported in most compilation targets for some
-  time but is now completely removed.
 
 - **Breaking Change** [#48167](https://github.com/dart-lang/sdk/issues/48167):
   Mixin of classes that don't extend `Object` is no longer supported:
@@ -316,12 +281,8 @@
 Besides smaller code size and better performance of async methods,
 the new implementation carries a few subtle changes in behavior:
 
-<<<<<<< HEAD
-- If `async` method returns before reaching the first `await`, it now returns a completed Future.
-=======
 - If `async` method returns before reaching the first `await`, it now
   returns a completed Future.
->>>>>>> f50280dc
   Previously `async` methods completed resulting Future in separate microtasks.
 
 - Stack traces no longer have duplicate entries for `async` methods.
@@ -334,12 +295,8 @@
   variables in `async`/`async*`/`sync*` methods, which means that unused
   objects stored in local variables in such methods might be garbage
   collected earlier than they were before
-<<<<<<< HEAD
-  (see issue [#36983](https://github.com/dart-lang/sdk/issues/36983) for details).
-=======
   (see issue [#36983](https://github.com/dart-lang/sdk/issues/36983)
   for details).
->>>>>>> f50280dc
 
 ### Tools
 
@@ -416,8 +373,6 @@
 * `dart pub outdated` now shows which of your dependencies are discontinued.
 * `dart pub publish` will now list all the files it is about to publish.
 
-<<<<<<< HEAD
-=======
 ## 2.17.7 - 2022-08-24
 
 This is a patch release that:
@@ -426,20 +381,13 @@
 
 [#49209]: https://github.com/dart-lang/sdk/issues/49209
 
->>>>>>> f50280dc
 ## 2.17.6 - 2022-07-13
 
 This is a patch release that:
 
-<<<<<<< HEAD
-- Improves code completion for Flutter (issue [#49054][]).
-- Fixes a crash on ARM (issue [#106510][]).
-- Fixes a compiler crash with Finalizable parameters (issue [#49402][]).
-=======
 - improves code completion for Flutter (issue [#49054][]).
 - fixes a crash on ARM (issue [#106510][]).
 - fixes a compiler crash with Finalizable parameters (issue [#49402][]).
->>>>>>> f50280dc
 
 [#49054]: https://github.com/dart-lang/sdk/issues/49054
 [#106510]: https://github.com/flutter/flutter/issues/106510
@@ -483,139 +431,6 @@
 [#49010]: https://github.com/dart-lang/sdk/issues/49010
 
 ## 2.17.0 - 2022-05-11
-
-### Language
-
-The following features are new in the Dart 2.17 [language version][]. To use
-them, you must set the lower bound on the SDK constraint for your package to
-2.17 or greater (`sdk: '>=2.17.0 <3.0.0'`).
-
-[language version]: https://dart.dev/guides/language/evolution
-
--   **[Enhanced enums with members][]**: Enum declarations can now define
-    members including fields, constructors, methods, getters, etc. For example:
-
-    ```dart
-    enum Water {
-      frozen(32),
-      lukewarm(100),
-      boiling(212);
-
-      final int tempInFahrenheit;
-      const Water(this.tempInFahrenheit);
-
-      @override
-      String toString() => "The $name water is $tempInFahrenheit F.";
-    }
-    ```
-
-    Constructors must be `const` since enum values are always constants. If the
-    constructor takes arguments, they are passed when the enum value is
-    declared.
-
-    The above enum can be used like so:
-
-    ```dart
-    void main() {
-      print(Water.frozen); // prints "The frozen water is 32 F."
-    }
-    ```
-
-[enhanced enums with members]: https://github.com/dart-lang/language/blob/master/accepted/future-releases/enhanced-enums/feature-specification.md
-
--   **[Super parameters][]**: When extending a class whose constructor takes
-    parameters, the subclass constructor needs to provide arguments for them.
-    Often, these are passed as parameters to the subclass constructor, which
-    then forwards them to the superclass constructor. This is verbose because
-    the subclass constructor must list the name and type of each parameter in
-    its parameter list, and then explicitly forward each one as an argument to
-    the superclass constructor.
-
-    [@roy-sianez][] suggested [allowing `super.`][super dot] before a subclass
-    constructor parameter to implicitly forward it to the corresponding
-    superclass constructor parameter. Applying this feature to Flutter
-    eliminated [nearly 2,000 lines of code][flutter super]. For example, before:
-
-    ```dart
-    class CupertinoPage<T> extends Page<T> {
-      const CupertinoPage({
-        required this.child,
-        this.maintainState = true,
-        this.title,
-        this.fullscreenDialog = false,
-        LocalKey? key,
-        String? name,
-        Object? arguments,
-        String? restorationId,
-      }) : super(
-            key: key,
-            name: name,
-            arguments: arguments,
-            restorationId: restorationId,
-          );
-
-      // ...
-    }
-    ```
-
-    And using super parameters:
-
-    ```dart
-    class CupertinoPage<T> extends Page<T> {
-      const CupertinoPage({
-        required this.child,
-        this.maintainState = true,
-        this.title,
-        this.fullscreenDialog = false,
-        super.key,
-        super.name,
-        super.arguments,
-        super.restorationId,
-      });
-
-      // ...
-    }
-    ```
-
-    From our analysis, over 90% of explicit superclass constructor calls can be
-    completely eliminated, using `super.` parameters instead.
-
-[super parameters]: https://github.com/dart-lang/language/blob/master/working/1855%20-%20super%20parameters/proposal.md
-[@roy-sianez]: https://github.com/roy-sianez
-[super dot]: https://github.com/dart-lang/language/issues/1855
-[flutter super]: https://github.com/flutter/flutter/pull/100905/files
-
--   **[Named args everywhere][]**: In a function call, Dart requires positional
-    arguments to appear before named arguments. This can be frustrating for
-    arguments like collection literals and function expressions that look best
-    as the last argument in the argument list but are positional, like the
-    `test()` function in the [test package][]:
-
-    ```dart
-    main() {
-      test('A test description', () {
-        // Very long function body here...
-      }, skip: true);
-    }
-    ```
-
-    It would be better if the `skip` argument appeared at the top of the call
-    to `test()` so that it wasn't easily overlooked, but since it's named and
-    the test body argument is positional, `skip` must be placed at the end.
-
-    Dart 2.17 removes this restriction. Named arguments can be freely
-    interleaved with positional arguments, allowing code like:
-
-    ```dart
-    main() {
-      test(skip: true, 'A test description', () {
-        // Very long function body here...
-      });
-    }
-    ```
-
-[named args everywhere]: https://github.com/dart-lang/language/blob/master/accepted/future-releases/named-arguments-anywhere/feature-specification.md
-[test package]: https://pub.dev/packages/test
 
 ### Language
 
@@ -960,11 +775,6 @@
   The `Platform.packageRoot` API has been removed. It had been marked deprecated
   in 2018, as it doesn't work with any Dart 2.x release.
 - Add optional `sourcePort` parameter to `Socket.connect`, `Socket.startConnect`, `RawSocket.connect` and `RawSocket.startConnect`
-
-- **Breaking Change** [#45410](https://github.com/dart-lang/sdk/issues/45410):
-  `HttpClient` no longer transmits some headers (i.e. `authorization`,
-  `www-authenticate`, `cookie`, `cookie2`) when processing redirects to
-  a different domain.
 
 #### `dart:isolate`
 
