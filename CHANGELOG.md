<<<<<<< HEAD
## 3.1.5 - 2023-10-25
=======
## 3.2.0
>>>>>>> a30d2edb

This is a patch release that:

- Fixes an issue affecting Dart compiled to JavaScript running in Node.js 21. A
  change in Node.js 21 affected the Dart Web compiler runtime. This patch
  release accomodates for those changes (issue #53810).

[#53810]: https://github.com/dart-lang/sdk/issues/53810

## 3.1.4 - 2023-10-18

This is a patch release that:

- Fixes an issue in the Dart VM, users are not being able to see
  value of variables while debugging code (issue [#53747]).

[#53654]: https://github.com/dart-lang/sdk/issues/53747

## 3.1.3 - 2023-09-27

This is a patch release that:

- Fixes a bug in dart2js which would cause the compiler to crash when using
  `@staticInterop` `@anonymous` factory constructors with type parameters (see
  issue [#53579] for more details).

- The standalone Dart VM now exports symbols only for the Dart_* embedding API
  functions, avoiding conflicts with other DSOs loaded into the same process,
  such as shared libraries loaded through `dart:ffi`, that may have different
  versions of the same symbols (issue [#53503]).

- Fixes an issue with super slow access to variables while debugging.
  The fix avoids searching static functions in the imported libraries
  as references to members are fully resolved by the front-end. (issue
  [#53541])

[#53579]: https://github.com/dart-lang/sdk/issues/53579
[#53267]: https://github.com/dart-lang/sdk/issues/53503
[#53541]: https://github.com/dart-lang/sdk/issues/53541

## 3.1.2 - 2023-09-13

This is a patch release that:

- Fixes a bug in dart2js which crashed the compiler when a typed record pattern
  was used outside the scope of a function body, such as in a field initializer.
  For example `final x = { for (var (int a,) in someList) a: a };`
  (issue [#53358])

- Fixes an expedient issue of users seeing an unhandled
  exception pause in the debugger, please see
  https://github.com/dart-lang/sdk/issues/53450 for more
  details.
  The fix uses try/catch in lookupAddresses instead of
  Future error so that we don't see an unhandled exception
  pause in the debugger (issue [#53334])

[#53358]: https://github.com/dart-lang/sdk/issues/53449
[#53334]: https://github.com/dart-lang/sdk/issues/53450

## 3.1.1 - 2023-09-07

This is a patch release that:

- Fixes a bug in the parser which prevented a record pattern from containing a
  nested record pattern, where the nested record pattern uses record
  destructuring shorthand syntax, for example `final ((:a, :b), c) = record;`
  (issue [#53352]).

[#53352]: https://github.com/dart-lang/sdk/issues/53352

## 3.1.0 - 2023-08-16

Dart 3.2 adds the following features. To use them, set your package's [SDK
constraint][language version] lower bound to 3.2 or greater (`sdk: '^3.2.0'`).

[language version]: https://dart.dev/guides/language/evolution

- **Private field promotion**: In most circumstances, the types of private final
  fields can now be promoted by null checks and `is` tests. For example:

  ```dart
  class Example {
    final int? _privateField;
    Example1(this._privateField);

    f() {
      if (_privateField != null) {
        // _privateField has now been promoted; you can use it without
        // null checking it.
        int i = _privateField; // OK
      }
    }
  }

  // Private field promotions also work from outside of the class:
  f(Example1 x) {
    if (x._privateField != null) {
      int i = x._privateField; // OK
    }
  }
  ```

  To ensure soundness, a field is not eligible for field promotion in the
  following circumstances:
  - If it's not final (because a non-final field could be changed in between the
    test and the usage, invalidating the promotion).
  - If it's overridden elsewhere in the library by a concrete getter or a
    non-final field (because an access to an overridden field might resolve at
    runtime to the overriding getter or field).
  - If it's not private (because a non-private field might be overridden
    elsewhere in the program).
  - If it has the same name as a concrete getter or a non-final field in some
    other unrelated class in the library (because a class elsewhere in the
    program might extend one of the classes and implement the other, creating an
    override relationship between them).
  - If there is a concrete class `C` in the library whose interface contains a
    getter with the same name, but `C` does not have an implementation of that
    getter (such unimplemented getters aren't safe for field promotion, because
    they are implicitly forwarded to `noSuchMethod`, which might not return the
    same value each time it's called).

- **Breaking Change** [#53167][]: Use a more precise split point for refutable
  patterns. Previously, in an if-case statement, if flow analysis could prove
  that the scrutinee expression was guaranteed to throw an exception, it would
  sometimes fail to propagate type promotions implied by the pattern to the
  (dead) code that follows. This change makes the type promotion behavior of
  if-case statements consistent regardless of whether the scrutinee expression
  throws an exception.

  No live code is affected by this change, but there is a small chance that the
  change in types will cause a compile-time error to appear in some dead code in
  the user's project, where no compile-time error appeared previously.

[#53167]: https://github.com/dart-lang/sdk/issues/53167

### Libraries

#### `dart:async`

- Added `broadcast` parameter to `Stream.empty` constructor.

#### `dart:convert`

- **Breaking change** [#52801][]:
  - Changed return types of `utf8.encode()` and `Utf8Codec.encode()` from
    `List<int>` to `Uint8List`.

[#52801]: https://github.com/dart-lang/sdk/issues/52801

#### `dart:developer`

- Deprecated the `Service.getIsolateID` method.
- Added `getIsolateId` method to `Service`.
- Added `getObjectId` method to `Service`.

#### `dart:ffi`

- Added the `NativeCallable.isolateLocal` constructor. This creates
  `NativeCallable`s with the same functionality as `Pointer.fromFunction`,
  except that `NativeCallable` accepts closures.
- Added the `NativeCallable.keepIsolateAlive` method, which determines whether
  the `NativeCallable` keeps the isolate that created it alive.
- All `NativeCallable` constructors can now accept closures. Previously
  `NativeCallable`s had the same restrictions as `Pointer.fromFunction`, and
  could only create callbacks for static functions.
- **Breaking change** [#53311][]: `NativeCallable.nativeFunction` now throws an
  error if is called after the `NativeCallable` has already been `close`d. Calls
  to `close` after the first are now ignored.

#### `dart:io`

- **Breaking change** [#53005][]: The headers returned by
  `HttpClientResponse.headers` and `HttpRequest.headers` no longer include
  trailing whitespace in their values.

- **Breaking change** [#53227][]: Folded headers values returned by
  `HttpClientResponse.headers` and `HttpRequest.headers` now have a space
  inserted at the fold point.

[#53005]: https://dartbug.com/53005
[#53227]: https://dartbug.com/53227

#### `dart:isolate`

- Added `Isolate.packageConfigSync` and `Isolate.resolvePackageUriSync` APIs.

#### `dart:js_interop`

- **Breaking Change on JSNumber.toDart and Object.toJS**:
  `JSNumber.toDart` is removed in favor of `toDartDouble` and `toDartInt` to
  make the type explicit. `Object.toJS` is also removed in favor of
  `Object.toJSBox`. Previously, this function would allow Dart objects to flow
  into JS unwrapped on the JS backends. Now, there's an explicit wrapper that is
  added and unwrapped via `JSBoxedDartObject.toDart`. Similarly,
  `JSExportedDartObject` is renamed to `JSBoxedDartObject` and the extensions
  `ObjectToJSExportedDartObject` and `JSExportedDartObjectToObject` are renamed
  to `ObjectToJSBoxedDartObject` and `JSBoxedDartObjectToObject` in order to
  avoid confusion with `@JSExport`.
- **Type parameters in external APIs**:
  Type parameters must now be bound to a static interop type or one of the
  `dart:js_interop` types like `JSNumber` when used in an external API. This
  only affects `dart:js_interop` classes and not `package:js` or other forms of
  JS interop.
- **Subtyping `dart:js_interop` types**:
  `@staticInterop` types can subtype only `JSObject` and `JSAny` from the set of
  JS types in `dart:js_interop`. Subtyping other types from `dart:js_interop`
  would result in confusing type errors before, so this makes it a static error.
- **Global context of `dart:js_interop` and `@staticInterop` APIs**:
  Static interop APIs will now use the same global context as non-static interop
  instead of `globalThis` to avoid a greater migration. Static interop APIs,
  either through `dart:js_interop` or the `@staticInterop` annotation, have used
  JavaScript's `globalThis` as the global context. This is relevant to things
  like external top-level members or external constructors, as this is the root
  context we expect those members to reside in. Historically, this was not the
  case in Dart2JS and DDC. We used either `self` or DDC's `global` in non-static
  interop APIs with `package:js`. So, static interop APIs will now use one of
  those global contexts. Functionally, this should matter in only a very small
  number of cases, like when using older browser versions. `dart:js_interop`'s
  `globalJSObject` is also renamed to `globalContext` and returns the global
  context used in the lowerings.
- **Breaking Change on Types of `dart:js_interop` External APIs**:
  External JS interop APIs when using `dart:js_interop` are restricted to a set
  of allowed types. Namely, this include the primitive types like `String`, JS
  types from `dart:js_interop`, and other static interop types (either through
  `@staticInterop` or extension types).
- **Breaking Change on `dart:js_interop` `isNull` and `isUndefined`**:
  `null` and `undefined` can only be discerned in the JS backends. dart2wasm
  conflates the two values and treats them both as Dart null. Therefore, these
  two helper methods should not be used on dart2wasm and will throw to avoid
  potentially erroneous code.
- **Breaking Change on `dart:js_interop` `typeofEquals` and `instanceof`**:
  Both APIs now return a `bool` instead of a `JSBoolean`. `typeofEquals` also
  now takes in a `String` instead of a `JSString`.
- **Breaking Change on `dart:js_interop` `JSAny` and `JSObject`**:
  These types can only be implemented, and no longer extended, by user
  `@staticInterop` types.
- **Breaking Change on `dart:js_interop` `JSArray.withLength`**:
  This API now takes in an `int` instead of `JSNumber`.

### Tools

#### Dart Dev Compiler (DDC)

- Applications compiled by DDC will no longer add members to the native
  JavaScript Object prototype.
- **Breaking change for JS interop with Symbols and BigInts**:
  JavaScript `Symbol`s and `BigInt`s are now associated with their own
  interceptor and should not be used with `package:js` classes. These types were
  being intercepted with the assumption that they are a subtype of JavaScript's
  `Object`, but this is incorrect. This lead to erroneous behavior when using
  these types as Dart `Object`s. See [#53106][] for more details. Use
  `dart:js_interop`'s `JSSymbol` and `JSBigInt` with extension types to interop
  with these types.

#### Dart2js

- **Breaking change for JS interop with Symbols and BigInts**:
  JavaScript `Symbol`s and `BigInt`s are now associated with their own
  interceptor and should not be used with `package:js` classes. These types were
  being intercepted with the assumption that they are a subtype of JavaScript's
  `Object`, but this is incorrect. This lead to erroneous behavior when using
  these types as Dart `Object`s. See [#53106][] for more details. Use
  `dart:js_interop`'s `JSSymbol` and `JSBigInt` with extension types to interop
  with these types.

[#53106]: https://github.com/dart-lang/sdk/issues/53106

#### Dart format

- Always split enum declarations containing a line comment.
- Fix regression in splitting type annotations with library prefixes.
- Support `--enable-experiment` command-line option to enable language
  experiments.

#### Pub

- New option `dart pub upgrade --tighten` which will update dependencies' lower
  bounds in pubspec.yaml to match the current version.
- The commands `dart pub get`/`add`/`upgrade` will now show if a dependency
  changed between direct, dev and transitive dependency.
- The command `dart pub upgrade` no longer shows unchanged dependencies.

## 3.1.2 - 2023-09-13

This is a patch release that:

- Fixes a bug in dart2js which crashed the compiler when a typed record pattern
  was used outside the scope of a function body, such as in a field initializer.
  For example `final x = { for (var (int a,) in someList) a: a };`
  (issue [#53449])

- Fixes an expedient issue of users seeing an unhandled
  exception pause in the debugger, please see
  https://github.com/dart-lang/sdk/issues/53450 for more
  details.
  The fix uses try/catch in lookupAddresses instead of
  Future error so that we don't see an unhandled exception
  pause in the debugger (issue [#53450])

[#53449]: https://github.com/dart-lang/sdk/issues/53449
[#53450]: https://github.com/dart-lang/sdk/issues/53450

## 3.1.1 - 2023-09-07

This is a patch release that:

- Fixes a bug in the parser which prevented a record pattern from containing a
  nested record pattern, where the nested record pattern uses record
  destructuring shorthand syntax, for example `final ((:a, :b), c) = record;`
  (issue [#53352]).

[#53352]: https://github.com/dart-lang/sdk/issues/53352

## 3.1.0 - 2023-08-16

### Libraries

#### `dart:async`

- **Breaking change** [#52334][]:
  - Added the `interface` modifier to purely abstract classes:
    `MultiStreamController`, `StreamConsumer`, `StreamIterator` and
    `StreamTransformer`. As a result, these types can only be implemented,
    not extended or mixed in.

[#52334]: https://github.com/dart-lang/sdk/issues/52334

#### `dart:convert`

- **Breaking change** [#52801][]:
  - Changed return types of `utf8.encode()` and `Utf8Codec.encode()` from
    `List<int>` to `Uint8List`.

[#52801]: https://dartbug.com/52801

#### `dart:core`

- `Uri.base` on native platforms now respects `IOOverrides` overriding
   current directory ([#39796][]).

[#39796]: https://github.com/dart-lang/sdk/issues/39796

#### `dart:ffi`

- Added the `NativeCallable` class, which can be used to create callbacks that
  allow native code to call into Dart code from any thread. See
  `NativeCallable.listener`. In future releases, `NativeCallable` will be
  updated with more functionality, and will become the recommended way of
  creating native callbacks for all use cases, replacing `Pointer.fromFunction`.

#### `dart:io`

- **Breaking change** [#51486][]:
  - Added `sameSite` to the `Cookie` class.
  - Added class `SameSite`.
- **Breaking change** [#52027][]: `FileSystemEvent` is
  [`sealed`](https://dart.dev/language/class-modifiers#sealed). This means
  that `FileSystemEvent` cannot be extended or implemented.
- Added a deprecation warning when `Platform` is instantiated.
- Added `Platform.lineTerminator` which exposes the character or characters
  that the operating system uses to separate lines of text, e.g.,
  `"\r\n"` on Windows.

[#51486]: https://github.com/dart-lang/sdk/issues/51486
[#52027]: https://github.com/dart-lang/sdk/issues/52027

#### `dart:isolate`

- Added `Isolate.packageConfigSync` and `Isolate.resolvePackageUriSync` APIs.

#### `dart:js_interop`

- **Object literal constructors**:
  `ObjectLiteral` is removed from `dart:js_interop`. It's no longer needed in
  order to declare an object literal constructor with inline classes. As long as
  an external constructor has at least one named parameter, it'll be treated as
  an object literal constructor. If you want to create an object literal with no
  named members, use `{}.jsify()`.

### Other libraries

#### `package:js`

- **Breaking change to `@staticInterop` and `external` extension members**:
  `external` `@staticInterop` members and `external` extension members can no
  longer be used as tear-offs. Declare a closure or a non-`external` method that
  calls these members, and use that instead.
- **Breaking change to `@staticInterop` and `external` extension members**:
  `external` `@staticInterop` members and `external` extension members will
  generate slightly different JS code for methods that have optional parameters.
  Whereas before, the JS code passed in the default value for missing optionals,
  it will now pass in only the provided members. This aligns with how JS
  parameters work, where omitted parameters are actually omitted. For example,
  calling `external void foo([int a, int b])` as `foo(0)` will now result in
  `foo(0)`, and not `foo(0, null)`.

<<<<<<< HEAD
=======
### Tools

#### Linter

- Added new static analysis lints you can [enable][enable-lints] in
  your package's `analysis_options.yaml` file:
  - [`no_self_assignments`](https://dart.dev/lints/no_self_assignments)
  - [`no_wildcard_variable_uses`](https://dart.dev/lints/no_wildcard_variable_uses)

[enable-lints]: https://dart.dev/tools/analysis#enabling-linter-rules

>>>>>>> a30d2edb
## 3.0.7 - 2023-07-26

This is a patch release that:

- Fixes a bug in dart2js which would cause certain uses of records to lead to
<<<<<<< HEAD
  bad codegen causing TypeErrors/NoSuchMethodErrors at runtime (issue [#53001]).
=======
  bad codegen causing a `TypeError` or `NoSuchMethodError` to be thrown
  at runtime (issue [#53001]).
>>>>>>> a30d2edb

[#53001]: https://github.com/dart-lang/sdk/issues/53001

## 3.0.6 - 2023-07-12

This is a patch release that:

- Fixes a flow in flow analysis that causes it to sometimes ignore destructuring
  assignments (issue [#52767]).
- Fixes an infinite loop in some web development compiles that include `is` or
  `as` expressions involving record types with named fields (issue [#52869]).
- Fixes a memory leak in Dart analyzer's file-watching (issue [#52791]).
- Fixes a memory leak of file system watcher related data structures (issue [#52793]).

[#52767]: https://github.com/dart-lang/sdk/issues/52767
[#52869]: https://github.com/dart-lang/sdk/issues/52869
[#52791]: https://github.com/dart-lang/sdk/issues/52791
[#52793]: https://github.com/dart-lang/sdk/issues/52793

## 3.0.5 - 2023-06-14

This is a patch release that:

- Fixes a bad cast in the frontend which can manifest as a crash in the dart2js
  `ListFactorySpecializer` during Flutter web builds (issue [#52403]).

[#52403]: https://github.com/dart-lang/sdk/issues/52403

## 3.0.4 - 2023-06-07

This is a patch release that:

- `dart format` now handles formatting nullable record types
  with no fields (dart_style issue [#1224]).
- Fixes error when using records when targeting the web in development mode
  (issue [#52480]).

[#1224]: https://github.com/dart-lang/dart_style/issues/1224
[#52480]: https://github.com/dart-lang/sdk/issues/52480

## 3.0.3 - 2023-02-07

This is a patch release that:

- Fixes an AOT compiler crash when generating an implicit getter
  returning an unboxed record (issue [#52449]).
- Fixes a situation in which variables appearing in multiple branches of an
  or-pattern might be erroneously reported as being mismatched (issue [#52373]).
- Adds missing `interface` modifiers on the purely abstract classes
  `MultiStreamController`, `StreamConsumer`, `StreamIterator` and
  `StreamTransformer` (issue [#52334]).
- Fixes an error during debugging when `InternetAddress.tryParse` is
  used (issue [#52423]).
- Fixes a VM issue causing crashes on hot reload (issue [#126884]).
- Improves linter support (issue [#4195]).
- Fixes an issue in variable patterns preventing users from expressing
  a pattern match using a variable or wildcard pattern with a nullable
  record type (issue [#52439]).
- Updates warnings and provide instructions for updating the Dart pub
  cache on Windows (issue [#52386]).

[#52373]: https://github.com/dart-lang/sdk/issues/52373
[#52334]: https://github.com/dart-lang/sdk/issues/52334
[#52423]: https://github.com/dart-lang/sdk/issues/52423
[#126884]: https://github.com/flutter/flutter/issues/126884
[#4195]: https://github.com/dart-lang/linter/issues/4195
[#52439]: https://github.com/dart-lang/sdk/issues/52439
[#52449]: https://github.com/dart-lang/sdk/issues/52449
[#52386]: https://github.com/dart-lang/sdk/issues/52386

## 3.0.2 - 2023-05-24

This is a patch release that:

- Fixes a dart2js crash when using a switch case expression on a record where
  the fields don't match the cases (issue [#52438]).
- Add class modifier chips on class and mixin pages
  generated with `dart doc` (issue [#3392]).
- Fixes a situation causing the parser to fail resulting in an infinite loop
  leading to higher memory usage (issue [#52352]).
- Add clear errors when mixing inheritance in pre and post Dart 3 libraries
  (issue: [#52078]).

[#52438]: https://github.com/dart-lang/sdk/issues/52438
[#3392]: https://github.com/dart-lang/dartdoc/issues/3392
[#52352]: https://github.com/dart-lang/sdk/issues/52352
[#52078]: https://github.com/dart-lang/sdk/issues/52078

## 3.0.1 - 2023-05-17

This is a patch release that:

- Fixes a compiler crash involving redirecting factories and FFI
  (issue [#124369]).
- Fixes a dart2js crash when using a combination of local functions, generics,
  and records (issue [#51899]).
- Fixes incorrect error using a `void` in a switch case expression
  (issue [#52191]).
- Fixes a false error when using in switch case expressions when the switch
  refers to a private getter (issue [#52041]).
- Prevent the use of `when` and `as` as variable names in patterns
  (issue [#52260]).
- Fixes an inconsistency in type promotion between the analyzer and VM
  (issue [#52241]).
- Improve performance on functions with many parameters (issue [#1212]).

[#124369]: https://github.com/flutter/flutter/issues/124369
[#51899]: https://github.com/dart-lang/sdk/issues/51899
[#52191]: https://github.com/dart-lang/sdk/issues/52191
[#52041]: https://github.com/dart-lang/sdk/issues/52041
[#52260]: https://github.com/dart-lang/sdk/issues/52260
[#52241]: https://github.com/dart-lang/sdk/issues/52241
[#1212]: https://github.com/dart-lang/dart_style/issues/1212

## 3.0.0 - 2023-05-10

### Language

Dart 3.0 adds the following features. To use them, set your package's [SDK
constraint][language version] lower bound to 3.0 or greater (`sdk: '^3.0.0'`).

[language version]: https://dart.dev/guides/language/evolution

- **[Records]**: Records are anonymous immutable data structures that let you
  aggregate multiple values together, similar to [tuples][] in other languages.
  With records, you can return multiple values from a function, create composite
  map keys, or use them any other place where you want to bundle a couple of
  objects together.

  For example, using a record to return two values:

  ```dart
  (double x, double y) geoLocation(String name) {
    if (name == 'Nairobi') {
      return (-1.2921, 36.8219);
    } else {
      ...
    }
  }
  ```

- **[Pattern matching]**: Expressions build values out of smaller pieces.
  Conversely, patterns are an expressive tool for decomposing values back into
  their constituent parts. Patterns can call getters on an object, access
  elements from a list, pull fields out of a record, etc. For example, we can
  destructure the record from the previous example like so:

  ```dart
  var (lat, long) = geoLocation('Nairobi');
  print('Nairobi is at $lat, $long.');
  ```

  Patterns can also be used in [switch cases]. There, you can destructure values
  and also test them to see if they have a certain type or value:

  ```dart
  switch (object) {
    case [int a]:
      print('A list with a single integer element $a');
    case ('name', _):
      print('A two-element record whose first field is "name".');
    default: print('Some other object.');
  }
  ```

  Also, as you can see, non-empty switch cases no longer need `break;`
  statements.

  **Breaking change**: Dart 3.0 interprets [switch cases] as patterns instead of
  constant expressions. Most constant expressions found in switch cases are
  valid patterns with the same meaning (named constants, literals, etc.). You
  may need to tweak a few constant expressions to make them valid. This only
  affects libraries that have upgraded to language version 3.0.

- **[Switch expressions]**: Switch expressions allow you to use patterns and
  multi-way branching in contexts where a statement isn't allowed:

  ```dart
  return TextButton(
    onPressed: _goPrevious,
    child: Text(switch (page) {
      0 => 'Exit story',
      1 => 'First page',
      _ when page == _lastPage => 'Start over',
      _ => 'Previous page',
    }),
  );
  ```

- **[If-case statements and elements]**: A new if construct that matches a value
  against a pattern and executes the then or else branch depending on whether
  the pattern matches:

  ```dart
  if (json case ['user', var name]) {
    print('Got user message for user $name.');
  }
  ```

  There is also a corresponding [if-case element] that can be used in collection
  literals.

- **[Sealed classes]**: When you mark a type `sealed`, the compiler ensures that
  switches on values of that type [exhaustively cover] every subtype. This
  enables you to program in an [algebraic datatype][] style with the
  compile-time safety you expect:

  ```dart
  sealed class Amigo {}
  class Lucky extends Amigo {}
  class Dusty extends Amigo {}
  class Ned extends Amigo {}

  String lastName(Amigo amigo) =>
      switch (amigo) {
        Lucky _ => 'Day',
        Ned _   => 'Nederlander',
      };
  ```

  In this last example, the compiler reports an error that the switch doesn't
  cover the subclass `Dusty`.

- **[Class modifiers]**: New modifiers `final`, `interface`, `base`, and `mixin`
  on `class` and `mixin` declarations let you control how the type can be used.
  By default, Dart is flexible in that a single class declaration can be used as
  an interface, a superclass, or even a mixin. This flexibility can make it
  harder to evolve an API over time without breaking users. We mostly keep the
  current flexible defaults, but these new modifiers give you finer-grained
  control over how the type can be used.

  **Breaking change:** Class declarations from libraries that have been upgraded
  to Dart 3.0 can no longer be used as mixins by default. If you want the class
  to be usable as both a class and a mixin, mark it [`mixin class`][mixin
  class]. If you want it to be used only as a mixin, make it a `mixin`
  declaration. If you haven't upgraded a class to Dart 3.0, you can still use it
  as a mixin.

- **Breaking change** [#50902][]: Dart reports a compile-time error if a
  `continue` statement targets a [label] that is not a loop (`for`, `do` and
  `while` statements) or a `switch` member. Fix this by changing the `continue`
  to target a valid labeled statement.

- **Breaking change** [language/#2357][]: Starting in language version 3.0,
  Dart reports a compile-time error if a colon (`:`) is used as the
  separator before the default value of an optional named parameter.
  Fix this by changing the colon (`:`) to an equal sign (`=`).

[records]: https://dart.dev/language/records
[tuples]: https://en.wikipedia.org/wiki/Tuple
[pattern matching]: https://dart.dev/language/patterns
[switch cases]: https://dart.dev/language/branches#switch
[switch expressions]: https://dart.dev/language/branches#switch-expressions
[if-case statements and elements]: https://dart.dev/language/branches#if-case
[if-case element]: https://dart.dev/language/collections#control-flow-operators
[sealed classes]: https://dart.dev/language/class-modifiers#sealed
[exhaustively cover]: https://dart.dev/language/branches#exhaustiveness-checking
[algebraic datatype]: https://en.wikipedia.org/wiki/Algebraic_data_type
[class modifiers]: https://dart.dev/language/class-modifiers
[mixin class]: https://dart.dev/language/mixins#class-mixin-or-mixin-class
[#50902]: https://github.com/dart-lang/sdk/issues/50902
[label]: https://dart.dev/language/branches#switch
<<<<<<< HEAD
[language/#2357][]: https://github.com/dart-lang/language/issues/2357
=======
[language/#2357]: https://github.com/dart-lang/language/issues/2357
>>>>>>> a30d2edb

### Libraries

#### General changes

- **Breaking Change**: Non-`mixin` classes in the platform libraries
  can no longer be mixed in, unless they are explicitly marked as `mixin class`.
  The following existing classes have been made mixin classes:
  * `Iterable`
  * `IterableMixin` (now alias for `Iterable`)
  * `IterableBase` (now alias for `Iterable`)
  * `ListMixin`
  * `SetMixin`
  * `MapMixin`
  * `LinkedListEntry`
  * `StringConversionSink`

#### `dart:core`
- Added `bool.parse` and `bool.tryParse` static methods.
- Added `DateTime.timestamp()` constructor to get current time as UTC.
- The type of `RegExpMatch.pattern` is now `RegExp`, not just `Pattern`.

- **Breaking change** [#49529][]:
  - Removed the deprecated `List` constructor, as it wasn't null safe.
    Use list literals (e.g. `[]` for an empty list or `<int>[]` for an empty
    typed list) or [`List.filled`][].
  - Removed the deprecated `onError` argument on [`int.parse`][], [`double.parse`][],
    and [`num.parse`][]. Use the [`tryParse`][] method instead.
  - Removed the deprecated [`proxy`][] and [`Provisional`][] annotations.
    The original `proxy` annotation has no effect in Dart 2,
    and the `Provisional` type and [`provisional`][] constant
    were only used internally during the Dart 2.0 development process.
  - Removed the deprecated [`Deprecated.expires`][] getter.
    Use [`Deprecated.message`][] instead.
  - Removed the deprecated [`CastError`][] error.
    Use [`TypeError`][] instead.
  - Removed the deprecated [`FallThroughError`][] error. The kind of
    fall-through previously throwing this error was made a compile-time
    error in Dart 2.0.
  - Removed the deprecated [`NullThrownError`][] error. This error is never
    thrown from null safe code.
  - Removed the deprecated [`AbstractClassInstantiationError`][] error. It was made
    a compile-time error to call the constructor of an abstract class in Dart 2.0.
  - Removed the deprecated [`CyclicInitializationError`]. Cyclic dependencies are
    no longer detected at runtime in null safe code. Such code will fail in other
    ways instead, possibly with a StackOverflowError.
  - Removed the deprecated [`NoSuchMethodError`][] default constructor.
    Use the [`NoSuchMethodError.withInvocation`][] named constructor instead.
  - Removed the deprecated [`BidirectionalIterator`][] class.
    Existing bidirectional iterators can still work, they just don't have
    a shared supertype locking them to a specific name for moving backwards.

- **Breaking change when migrating code to Dart 3.0**:
  Some changes to platform libraries only affect code when that code is migrated
  to language version 3.0.
  - The `Function` type can no longer be implemented, extended or mixed in.
    Since Dart 2.0 writing `implements Function` has been allowed
    for backwards compatibility, but it has not had any effect.
    In Dart 3.0, the `Function` type is `final` and cannot be subtyped,
    preventing code from mistakenly assuming it works.
  - The following declarations can only be implemented, not extended:
    * `Comparable`
    * `Exception`
    * `Iterator`
    * `Pattern`
    * `Match`
    * `RegExp`
    * `RegExpMatch`
    * `StackTrace`
    * `StringSink`

    None of these declarations contained any implementation to inherit,
    and are marked as `interface` to signify that they are only intended
    as interfaces.
  - The following declarations can no longer be implemented or extended:
    * `MapEntry`
    * `OutOfMemoryError`
    * `StackOverflowError`
    * `Expando`
    * `WeakReference`
    * `Finalizer`

    The `MapEntry` value class is restricted to enable later optimizations.
    The remaining classes are tightly coupled to the platform and not
    intended to be subclassed or implemented.

[#49529]: https://github.com/dart-lang/sdk/issues/49529
[`List.filled`]: https://api.dart.dev/stable/2.18.6/dart-core/List/List.filled.html
[`int.parse`]: https://api.dart.dev/stable/2.18.4/dart-core/int/parse.html
[`double.parse`]: https://api.dart.dev/stable/2.18.4/dart-core/double/parse.html
[`num.parse`]: https://api.dart.dev/stable/2.18.4/dart-core/num/parse.html
[`tryParse`]: https://api.dart.dev/stable/2.18.4/dart-core/num/tryParse.html
[`Deprecated.expires`]: https://api.dart.dev/stable/2.18.4/dart-core/Deprecated/expires.html
[`Deprecated.message`]: https://api.dart.dev/stable/2.18.4/dart-core/Deprecated/message.html
[`AbstractClassInstantiationError`]: https://api.dart.dev/stable/2.17.4/dart-core/AbstractClassInstantiationError-class.html
[`CastError`]: https://api.dart.dev/stable/2.17.4/dart-core/CastError-class.html
[`FallThroughError`]: https://api.dart.dev/stable/2.17.4/dart-core/FallThroughError-class.html
[`NoSuchMethodError`]: https://api.dart.dev/stable/2.18.4/dart-core/NoSuchMethodError/NoSuchMethodError.html
[`NoSuchMethodError.withInvocation`]: https://api.dart.dev/stable/2.18.4/dart-core/NoSuchMethodError/NoSuchMethodError.withInvocation.html
[`CyclicInitializationError`]: https://api.dart.dev/dev/2.19.0-430.0.dev/dart-core/CyclicInitializationError-class.html
[`Provisional`]: https://api.dart.dev/stable/2.18.4/dart-core/Provisional-class.html
[`provisional`]: https://api.dart.dev/stable/2.18.4/dart-core/provisional-constant.html
[`proxy`]: https://api.dart.dev/stable/2.18.4/dart-core/proxy-constant.html
[`CastError`]: https://api.dart.dev/stable/2.18.3/dart-core/CastError-class.html
[`TypeError`]: https://api.dart.dev/stable/2.18.3/dart-core/TypeError-class.html
[`FallThroughError`]: https://api.dart.dev/dev/2.19.0-374.0.dev/dart-core/FallThroughError-class.html
[`NullThrownError`]: https://api.dart.dev/dev/2.19.0-430.0.dev/dart-core/NullThrownError-class.html
[`AbstractClassInstantiationError`]: https://api.dart.dev/stable/2.18.3/dart-core/AbstractClassInstantiationError-class.html
[`CyclicInitializationError`]: https://api.dart.dev/dev/2.19.0-430.0.dev/dart-core/CyclicInitializationError-class.html
[`BidirectionalIterator`]: https://api.dart.dev/dev/2.19.0-430.0.dev/dart-core/BidirectionalIterator-class.html

#### `dart:async`

- Added extension member `wait` on iterables and 2-9 tuples of futures.

- **Breaking change** [#49529][]:
  - Removed the deprecated [`DeferredLibrary`][] class.
    Use the [`deferred as`][] import syntax instead.

[#49529]: https://github.com/dart-lang/sdk/issues/49529
[`DeferredLibrary`]: https://api.dart.dev/stable/2.18.4/dart-async/DeferredLibrary-class.html
[`deferred as`]: https://dart.dev/language/libraries#deferred-loading

#### `dart:collection`

- Added extension members `nonNulls`, `firstOrNull`, `lastOrNull`,
  `singleOrNull`, `elementAtOrNull` and `indexed` on `Iterable`s.
  Also exported from `dart:core`.
- Deprecated the `HasNextIterator` class ([#50883][]).

- **Breaking change when migrating code to Dart 3.0**:
  Some changes to platform libraries only affect code when it is migrated
  to language version 3.0.
  - The following interface can no longer be extended, only implemented:
    * `Queue`
  - The following implementation classes can no longer be implemented:
    * `LinkedList`
    * `LinkedListEntry`
  - The following implementation classes can no longer be implemented
    or extended:
    * `HasNextIterator` (Also deprecated.)
    * `HashMap`
    * `LinkedHashMap`
    * `HashSet`
    * `LinkedHashSet`
    * `DoubleLinkedQueue`
    * `ListQueue`
    * `SplayTreeMap`
    * `SplayTreeSet`

[#50883]: https://github.com/dart-lang/sdk/issues/50883

#### `dart:developer`

- **Breaking change** [#49529][]:
  - Removed the deprecated [`MAX_USER_TAGS`][] constant.
    Use [`maxUserTags`][] instead.
- Callbacks passed to `registerExtension` will be run in the zone from which
  they are registered.

- **Breaking change** [#50231][]:
  - Removed the deprecated [`Metrics`][], [`Metric`][], [`Counter`][],
    and [`Gauge`][] classes as they have been broken since Dart 2.0.

[#49529]: https://github.com/dart-lang/sdk/issues/49529
[#50231]: https://github.com/dart-lang/sdk/issues/50231
[`MAX_USER_TAGS`]: https://api.dart.dev/stable/2.19.6/dart-developer/UserTag/MAX_USER_TAGS-constant.html
[`maxUserTags`]: https://api.dart.dev/beta/2.19.0-255.2.beta/dart-developer/UserTag/maxUserTags-constant.html
[`Metrics`]: https://api.dart.dev/stable/2.18.2/dart-developer/Metrics-class.html
[`Metric`]: https://api.dart.dev/stable/2.18.2/dart-developer/Metric-class.html
[`Counter`]: https://api.dart.dev/stable/2.18.2/dart-developer/Counter-class.html
[`Gauge`]: https://api.dart.dev/stable/2.18.2/dart-developer/Gauge-class.html

#### `dart:html`

- **Breaking change**: As previously announced, the deprecated `registerElement`
  and `registerElement2` methods in `Document` and `HtmlDocument` have been
  removed.  See [#49536](https://github.com/dart-lang/sdk/issues/49536) for
  details.

#### `dart:math`

- **Breaking change when migrating code to Dart 3.0**:
  Some changes to platform libraries only affect code when it is migrated
  to language version 3.0.
  - The `Random` interface can only be implemented, not extended.

#### `dart:io`

- Added `name` and `signalNumber` to the `ProcessSignal` class.
- Deprecate `NetworkInterface.listSupported`. Has always returned true since
  Dart 2.3.
- Finalize `httpEnableTimelineLogging` parameter name transition from `enable`
  to `enabled`. See [#43638][].
- Favor IPv4 connections over IPv6 when connecting sockets. See
  [#50868].
- **Breaking change** [#51035][]:
  - Update `NetworkProfiling` to accommodate new `String` ids
    that are introduced in vm_service:11.0.0

[#43638]: https://github.com/dart-lang/sdk/issues/43638
[#50868]: https://github.com/dart-lang/sdk/issues/50868
[#51035]: https://github.com/dart-lang/sdk/issues/51035

#### `dart:js_util`

- Added several helper functions to access more JavaScript operators, like
  `delete` and the `typeof` functionality.
- `jsify` is now permissive and has inverse semantics to `dartify`.
- `jsify` and `dartify` both handle types they understand natively more
  efficiently.
- Signature of `callMethod` has been aligned with the other methods and
  now takes `Object` instead of `String`.

### Tools

#### Observatory
- Observatory is no longer served by default and users should instead use Dart
  DevTools. Users requiring specific functionality in Observatory should set
  the `--serve-observatory` flag.

#### Web Dev Compiler (DDC)
- Removed deprecated command line flags `-k`, `--kernel`, and `--dart-sdk`.
- The compile time flag `--nativeNonNullAsserts`, which ensures web library APIs
are sound in their nullability, is by default set to true in sound mode. For
more information on the flag, see [NATIVE_NULL_ASSERTIONS.md][].

[NATIVE_NULL_ASSERTIONS.md]: https://github.com/dart-lang/sdk/blob/main/sdk/lib/html/doc/NATIVE_NULL_ASSERTIONS.md

#### dart2js
- The compile time flag `--native-null-assertions`, which ensures web library
APIs are sound in their nullability, is by default set to true in sound mode,
unless `-O3` or higher is passed, in which case they are not checked. For more
information on the flag, see [NATIVE_NULL_ASSERTIONS.md][].

[NATIVE_NULL_ASSERTIONS.md]: https://github.com/dart-lang/sdk/blob/main/sdk/lib/html/doc/NATIVE_NULL_ASSERTIONS.md

#### Dart2js

- Cleanup related to [#46100](https://github.com/dart-lang/sdk/issues/46100):
  the internal dart2js snapshot fails unless it is called from a supported
  interface, such as `dart compile js`, `flutter build`, or
  `build_web_compilers`. This is not expected to be a visible change.

#### Formatter

* Format `sync*` and `async*` functions with `=>` bodies.
* Don't split after `<` in collection literals.
* Better indentation of multiline function types inside type argument lists.
* Fix bug where parameter metadata wouldn't always split when it should.

#### Analyzer

- Most static analysis "hints" are converted to be "warnings," and any
  remaining hints are intended to be converted soon after the Dart 3.0 release.
  This means that any (previously) hints reported by `dart analyze` are now
  considered "fatal" (will result in a non-zero exit code). The previous
  behavior, where such hints (now warnings) are not fatal, can be achieved by
  using the `--no-fatal-warnings` flag. This behavior can also be altered, on a
  code-by-code basis, by [changing the severity of rules] in an analysis
  options file.
- Add static enforcement of the SDK-only `@Since` annotation. When code in a
  package uses a Dart SDK element annotated with `@Since`, analyzer will report
  a warning if the package's [Dart SDK constraint] allows versions of Dart
  which don't include that element.
- Protects the Dart Analysis Server against extreme memory usage by limiting
  the number of plugins per analysis context to 1. (issue [#50981][]).

[changing the severity of rules]: https://dart.dev/tools/analysis#changing-the-severity-of-rules
[Dart SDK constraint]: https://dart.dev/tools/pub/pubspec#sdk-constraints

#### Linter

Updates the Linter to `1.35.0`, which includes changes that

- add new lints:
  - `implicit_reopen`
  - `unnecessary_breaks`
  - `type_literal_in_constant_pattern`
  - `invalid_case_patterns`
- update existing lints to support patterns and class modifiers
- remove support for:
  - `enable_null_safety`
  - `invariant_booleans`
  - `prefer_bool_in_asserts`
  - `prefer_equal_for_default_values`
  - `super_goes_last`
- fix `unnecessary_parenthesis` false-positives with null-aware expressions.
- fix `void_checks` to allow assignments of `Future<dynamic>?` to parameters
  typed `FutureOr<void>?`.
- fix `use_build_context_synchronously` in if conditions.
- fix a false positive for `avoid_private_typedef_functions` with generalized
  type aliases.
- update `unnecessary_parenthesis` to detect some doubled parens.
- update `void_checks` to allow returning `Never` as void.
- update `no_adjacent_strings_in_list` to support set literals and for- and
  if-elements.
- update `avoid_types_as_parameter_names` to handle type variables.
- update `avoid_positional_boolean_parameters` to handle typedefs.
- update `avoid_redundant_argument_values` to check parameters of redirecting
  constructors.
- improve performance for `prefer_const_literals_to_create_immutables`.
- update `use_build_context_synchronously` to check context properties.
- improve `unnecessary_parenthesis` support for property accesses and method
  invocations.
- update `unnecessary_parenthesis` to allow parentheses in more null-aware
  cascade contexts.
- update `unreachable_from_main` to track static elements.
- update `unnecessary_null_checks` to not report on arguments passed to
  `Future.value` or `Completer.complete`.
- mark `always_use_package_imports` and `prefer_relative_imports` as
  incompatible rules.
- update `only_throw_errors` to not report on `Never`-typed expressions.
- update `unnecessary_lambdas` to not report with `late final` variables.
- update `avoid_function_literals_in_foreach_calls` to not report with nullable-
  typed targets.
- add new lint: `deprecated_member_use_from_same_package` which replaces the
  soft-deprecated analyzer hint of the same name.
- update `public_member_api_docs` to not require docs on enum constructors.
- update `prefer_void_to_null` to not report on as-expressions.

#### Migration tool removal

The null safety migration tool (`dart migrate`) has been removed.  If you still
have code which needs to be migrated to null safety, please run `dart migrate`
using Dart version 2.19, before upgrading to Dart version 3.0.

#### Pub

- To preserve compatibility with null-safe code pre Dart 3, Pub will interpret a
  language constraint indicating a language version of `2.12` or higher and an
  upper bound of `<3.0.0` as `<4.0.0`.

  For example `>=2.19.2 <3.0.0` will be interpreted as `>=2.19.2 <4.0.0`.
- `dart pub publish` will no longer warn about `dependency_overrides`. Dependency
  overrides only take effect in the root package of a resolution.
- `dart pub token add` now verifies that the given token is valid for including
  in a header according to [RFC 6750 section
  2.1](https://www.rfc-editor.org/rfc/rfc6750#section-2.1). This means they must
  contain only the characters: `^[a-zA-Z0-9._~+/=-]+$`. Before a failure would
  happen when attempting to send the authorization header.
- `dart pub get` and related commands will now by default also update the
  dependencies in the `example` folder (if it exists). Use `--no-example` to
  avoid this.
- On Windows the `PUB_CACHE` has moved to `%LOCALAPPDATA%`, since Dart 2.8 the
  `PUB_CACHE` has been created in `%LOCALAPPDATA%` when one wasn't present.
  Hence, this only affects users with a `PUB_CACHE` created by Dart 2.7 or
  earlier. If you have `path/to/.pub-cache/bin` in `PATH` you may need to
  update your `PATH`.

## 2.19.6 - 2023-03-29

This is a patch release that:

- Fixes an `Out of Memory` exception due to a VM bug. (issue [#50537]).

[#50537]: https://github.com/dart-lang/sdk/issues/50537

## 2.19.5 - 2023-03-22

This is a patch release that:

- Fixes broken usage of `Dart_CObject_Type`. (issue [#51459]).

[#51459]: https://github.com/dart-lang/sdk/issues/51459

## 2.19.4 - 2023-03-08

This is a patch release that:

- Fixes mobile devices vm crashes caused by particular use of RegExp. (issue
  [#121270][]).

[#121270]: https://github.com/flutter/flutter/issues/121270

## 2.19.3 - 2023-03-01

This is a patch release that:

- Updates DDC test and builder configuration. (issue [#51481][]).

- Protects the Dart Analysis Server against extreme memory usage by limiting
  the number of plugins per analysis context to 1. (issue [#50981][]).

[#50981]: https://github.com/dart-lang/sdk/issues/50981
[#51481]: https://github.com/dart-lang/sdk/issues/51481

## 2.19.2 - 2023-02-08

This is a patch release that:

- Fixes a VM crash when mixing the use of double and float calculations in
  debug/jit configuration. (issue [#50622][]).

- Fixes the compiler crashing when attempting to inline a method with lots of
  optional parameters with distinct default values. (issue [#119220][]).

- Fixes the `part_of_different_library` error encountered when using `PackageBuildWorkspace`. (issue [#51087][]).

[#50622]: https://github.com/dart-lang/sdk/issues/50622
[#119220]: https://github.com/flutter/flutter/issues/119220
[#51087]: https://github.com/dart-lang/sdk/issues/51087

## 2.19.1 - 2023-02-01

This is a patch release that:

- Fixes `pub get` behaviour: In Dart 2.19.0 a `dart pub get` with a
  `pubspec.lock` created by a 2.18 SDK will unlock all constraints, effectively
  like a `pub upgrade` (issue [#51166][]).

- Stops rewriting SDK constraints: In Dart 3, a SDK constraint like
  `>=2.12.0 <3.0.0` gets interpreted by the pub client as `>=2.12.0 <4.0.0` to
  allow for backwards compatibility (issue [#51101][]).

  This change was intended for Dart 3.0.0 and later, but was landed already in
  2.19.0. It is now being removed in 2.19.1, as it can give confusing messages
  such as:

  > Because library requires SDK version >=2.19.2 <4.0.0, version solving failed.

  This reinterpretation no longer happens in Dart 2.19.1.

- Fixes a VM crash caused by incorrect sharing of RegExp between isolates
  (issue [#51130][]).

[#51166]: https://github.com/dart-lang/sdk/issues/51166
[#51101]: https://github.com/dart-lang/sdk/issues/51101
[#51130]: https://github.com/dart-lang/sdk/issues/51130

## 2.19.0 - 2023-01-24

### Language

- **Breaking change** [#49635][]: Flag additional code as unreachable due to
  types `Null` and `Never`. Several unusual constructs that lead to unreachable
  code are now recognized by flow analysis:

  - Control flow after an expression of the form `e ?? other` or `e ??= other`,
    where `e` has static type `Null` and `other` has static type `Never`, is
    considered unreachable.

  - Control flow predicated on an expression of the form `e is Never` evaluating
    to `true` is considered unreachable.

  - Control flow predicated on an expression of the form `e is! Never`
    evaluating to `false` is considered unreachable.

  - Control flow on the RHS of a null-aware access such as `e?.property...`,
    `e?.property = ...` or `e?.method(...)`, where `e` has static type `Null`,
    is considered unreachable (Note: this can arise in the presence of extension
    methods).

  Previously, these behaviors only took effect if `e` was a reference to a local
  variable.

  Additionally, a type test of the form `v is Never` (where `v` is a local
  variable) no longer promotes `v` to type `Never`.

[#49635]: https://github.com/dart-lang/sdk/issues/49635

- **Breaking Change** [#49687][]: Don't delegate inaccessible private names to
  `noSuchMethod`. If a concrete class implements an interface containing a
  member with a name that's private to different library, and does not inherit
  an implementation of that interface member, a invocation of that member will
  result in an exception getting thrown. Previously, such attempts would result
  in the call being diverted to the `noSuchMethod` method.

  This change closes a loophole in Dart's privacy system, where another library
  can provide a different implementation of a supposedly private member using
  `noSuchMethod`, and paves the way for a future implementation of promotion for
  private final fields (see [#2020][]).

[#49687]: https://github.com/dart-lang/sdk/issues/49687
[#2020]: https://github.com/dart-lang/language/issues/2020

- **Breaking Change** [#50383][]: Report a compile-time error for all cyclic
  dependencies during top-level type inference.

  Previously, some of these dependencies were ignored, based on an analysis
  determining that they could not influence the inferred type. However, this
  analysis was complex, differed slightly among tools, and had become much more
  complex due to other changes (especially, enhanced flow analysis).

  With this change, all tools treat these cyclic dependencies in the same way,
  the analysis is well-understood, and, arguably, the code is more readable.

  Breakage is mitigated by adding a declared type to one top-level declaration
  per cycle which is now an error.

[#50383]: https://github.com/dart-lang/sdk/issues/50383

- Add support for **unnamed libraries**. Dart language 2.19 allows a library
  directive to be written without a name (`library;`). A library directive can
  be used for library-level annotations (such as `@deprecated`) and for
  library-level documentation comments, and with this new feature, you don't
  have to provide a unique name for each library directive. Instead, a name can
  simply be omitted (see [#1073][]).

[#1073]: https://github.com/dart-lang/language/issues/1073

### Libraries

#### `dart:convert`

- **Breaking change** [#34233]: The previously deprecated API
  [`DEFAULT_BUFFER_SIZE`] in `JsonUtf8Encoder` has been removed.

[#34233]: https://github.com/dart-lang/sdk/issues/34233
[`DEFAULT_BUFFER_SIZE`]: https://api.dart.dev/stable/2.17.6/dart-convert/JsonUtf8Encoder/DEFAULT_BUFFER_SIZE-constant.html

#### `dart:core`

- Deprecated `FallThroughError`. Has not been thrown since Dart 2.0
  (see [#49529]).
- Added `copyWith` extension method on `DateTime` (see [#24644]).
- Deprecated `RangeError.checkValidIndex` in favor of `IndexError.check`.
- Deprecated `IndexError` constructor in favor of `IndexError.withLength`
  constructor.
- Deprecated `NullThrownError` and `CyclicInitializationError`.
  Neither error is thrown by null safe code.
[#49529]: https://github.com/dart-lang/sdk/issues/49529
[#24644]: https://github.com/dart-lang/sdk/issues/24644

#### `dart:developer`

- **Breaking change** [#34233]: The previously deprecated APIs `kInvalidParams`,
  `kExtensionError`, `kExtensionErrorMax`, and `kExtensionErrorMin` in
  [`ServiceExtensionResponse`] have been removed. They have been replaced by
  `invalidParams`, `extensionError`, `extensionErrorMax`, and
  `extensionErrorMin`.
- Deprecated `UserTag.MAX_USER_TAGS` in favor of `UserTag.maxUserTags`.

[#34233]: https://github.com/dart-lang/sdk/issues/34233
[`ServiceExtensionResponse`]: https://api.dart.dev/stable/2.17.6/dart-developer/ServiceExtensionResponse-class.html#constants

#### `dart:ffi`

- **Breaking change** [#49935]: The runtime type argument of `Pointer` has
  changed to `Never` in preparation of completely removing the runtime type
  argument. `Pointer.toString` has changed to not report any type argument.

[#49935]: https://github.com/dart-lang/sdk/issues/49935

#### `dart:html`

- Add constructor and `slice` to `SharedArrayBuffer`.
- Deprecated `registerElement` and `registerElement2` in `Document` and
  `HtmlDocument`. These APIs were based on the deprecated Web Components v0.5
  specification and are not supported by browsers today. These APIs are expected
  to be deleted in a future release. See the related breaking change request
  [#49536](https://github.com/dart-lang/sdk/issues/49536).

#### `dart:io`

- **Breaking change** [#49305](https://github.com/dart-lang/sdk/issues/49305):
  Disallow negative or hexadecimal content-length headers.
- **Breaking change** [#49647](https://github.com/dart-lang/sdk/issues/49647):
  `File.create` now takes new optional `exclusive` `bool` parameter, and when it
  is `true` the operation will fail if target file already exists.
- **Breaking change** [#49878]: Calling `ResourceHandle.toFile()`,
  `ResourceHandle.toSocket()`, `ResourceHandle.toRawSocket()` or
  `ResourceHandle.toRawDatagramSocket()`, more than once now throws a
  `StateError`.

  The previous behavior would allow multiple Dart objects to refer to the same
  file descriptor, which would produce errors when one object was closed or
  garbage collected.

[#49878]: https://github.com/dart-lang/sdk/issues/49878

- Adds three new `FileSystemException` subclasses to handle common error cases:

  - `PathAccessException`: The necessary access rights are not available.
  - `PathExistsException`: The path being created already exists.
  - `PathNotFoundException`: The path being accessed does not exist.

[#12461]: https://github.com/dart-lang/sdk/issues/12461
[#50436]: https://github.com/dart-lang/sdk/issues/50436

#### `dart:isolate`

- Add `Isolate.run` to run a function in a new isolate.
- **Breaking change**: `SendPort.send` is again applying strict checks to the
  contents of the message when sending messages between isolates that are not
  known to share the same code (e.g. an isolate spawned via `Isolate.spawnUri`).
  These checks were accidentally relaxed in an earlier Dart version allowing
  all classes from `dart:core` and `dart:collection` through. This for
  example means that you can't send an instance of a `HashMap` to an isolate
  spawned via `Isolate.spawnUri`. See [`SendPort.send`] documentation for
  the full list of restrictions.

[`SendPort.send`]: https://api.dart.dev/stable/dart-isolate/SendPort/send.html

#### `dart:mirrors`

- **Breaking change** [#34233]: The APIs [`MirrorsUsed`] and [`Comment`] have
  been removed. `MirrorsUsed` was experimental and deprecated; `Comment` was
  previously used internally in dart2js. Both are no longer functional.

[#34233]: https://github.com/dart-lang/sdk/issues/34233
[`MirrorsUsed`]: https://api.dart.dev/stable/dart-mirrors/MirrorsUsed-class.html
[`Comment`]: https://api.dart.dev/stable/dart-mirrors/Comment-class.html

### Other libraries

#### `package:js`

- **Breaking changes to the preview feature `@staticInterop`**:
  - Classes with this annotation are now disallowed from using `external`
    generative constructors. Use `external factory`s for these classes instead,
    and the behavior should be identical. This includes use of synthetic
    constructors. See [#48730] and [#49941] for more details.
  - Classes with this annotation's external extension members are now disallowed
    from using type parameters e.g. `external void method<T>(T t)`. Use a
    non-`external` extension method for type parameters instead. See [#49350]
    for more details.
  - Classes with this annotation should also have the `@JS` annotation. You can
    also have the `@anonymous` annotation with these two annotations for an
    object literal constructor, but it isn't required.
  - Classes with this annotation can not be implemented by classes without this
    annotation. This is to avoid confusing type behavior.

[#48730]: https://github.com/dart-lang/sdk/issues/48730
[#49941]: https://github.com/dart-lang/sdk/issues/49941
[#49350]: https://github.com/dart-lang/sdk/issues/49350

### Tools

#### Analyzer

- add static enforcement of new `mustBeOverridden` annotation, and quick fixes
- add quick fixes for many diagnostics including compile-time errors, hints, and
  lints. There are now quick fixes for over 300 diagnostic codes. These lint
  rules have new fixes: `combinators_ordering`, `dangling_library_doc_comments`,
  `implicit_call_tearoffs`, `library_annotations`, and
  `unnecessary_library_directive`.
- add new hints: `body_might_complete_normally_catch_error`,
  `cast_from_null_always_fails`, `cast_from_nullable_always_fails`,
  `deprecated_colon_for_default_value`, and `duplicate_export`
- remove hint: `invalid_override_different_default_values`

#### Linter

Updated the Linter to `1.31.0`, which includes changes that

- add new lint: `collection_methods_unrelated_type`.
- add new lint: `combinators_ordering`.
- add new lint: `dangling_library_doc_comments`.
- add new lint: `enable_null_safety`.
- add new lint: `implicit_call_tearoffs`.
- add new lint: `library_annotations`.
- add new lint: `unnecessary_library_directive`.
- add new lint: `unreachable_from_main`.
- add new lint: `use_string_in_part_of_directives`.
- fix `no_leading_underscores_for_local_identifiers` to not report super formals
  as local variables.
- fix `unnecessary_overrides` false negatives.
- fix `cancel_subscriptions` for nullable fields.
- update `library_names` to support unnamed libraries.
- fix `unnecessary_parenthesis` support for as-expressions.
- fix `use_build_context_synchronously` to check for context property accesses.
- fix false positive in `comment_references`.
- improved unrelated type checks to handle enums and cascades.
- fix `unnecessary_brace_in_string_interps` for `this` expressions .
- update `use_build_context_synchronously` for `BuildContext.mounted`.
- improve `flutter_style_todos` to handle more cases.
- fix `use_build_context_synchronously` to check for `BuildContext`s in named
  expressions.
- fix `exhaustive_cases` to check parenthesized expressions
- update `avoid_redundant_argument_values` to work with enum declarations.
- fix `avoid_redundant_argument_values` when referencing required
  parameters in legacy libraries.
- fix `use_super_parameters` false positives with repeated super
  parameter references.
- update `use_late_for_private_fields_and_variables` to handle enums.
- fix `prefer_contains` false positives when a start index is non-zero.
- improve `noop_primitive_operations` to catch `.toString()`
  in string interpolations.
- update `public_member_api_docs` to report diagnostics on extension
  names (instead of bodies).
- fix `use_colored_box` and `use_decorated_box` to not over-report on containers without
  a child.
- fix `unnecessary_parenthesis` false positives on a map-or-set literal at the start of
  an expression statement.
- fix `prefer_final_locals` false positives reporting on fields.
- fix `unnecessary_overrides` to allow overrides on `@Protected`members.
- fix `avoid_multiple_declarations_per_line` false positives in `for` statements.
- fix `prefer_final_locals` false positives on declaration lists with at least one
  non-final variable.
- fix`use_build_context_synchronously` to handle `await`s in `if` conditions.
- improves performance for:
  - `avoid_escaping_inner_quotes`.
  - `avoid_null_checks_in_equality_operators`.
  - `avoid_positional_boolean_parameters`.
  - `avoid_returning_null`.
  - `avoid_returning_null`.
  - `avoid_returning_this`.
  - `cascade_invocations`.
  - `diagnostic_describe_all_properties`.
  - `flutter_style_todos`.
  - `join_return_with_statement`.
  - `parameter_assignments`.
  - `prefer_const_constructors`.
  - `prefer_constructors_over_static_methods`.
  - `prefer_constructors_over_static_methods`.
  - `prefer_contains`.
  - `prefer_foreach`.
  - `prefer_interpolation_to_compose_strings`.
  - `prefer_interpolation_to_compose_strings`.
  - `recursive_getters`.
  - `tighten_type_of_initializing_formals`.
  - `unnecessary_lambdas`.
  - `use_late_for_private_fields_and_variables`.

#### Pub

- Treats packages with sdk constraint lower bound `>=2.12.0` or more and upper
  bound `<3.0.0` as compatible with `<4.0.0`.
- Introduces content-hashes in pubspec.lock, to protect against corrupted
  package repositories.

  These will show up in the lock file on the first run of `dart pub get`.

  See https://dart.dev/go/content-hashes for more details.
- New flag `dart pub get --enforce-lockfile` will fetch dependencies, but fail
  if anything deviates from `pubspec.lock`. Useful for ensuring reproducible runs
  in CI and production.
- Remove remaining support for `.packages` files. The flag
  `--legacy-packages-file` is no longer supported.
- The client will now default to the `pub.dev` repository instead of `pub.dartlang.org`.
  This will cause a change in `pubspec.lock`.
- Support a new field [`funding`](https://dart.dev/tools/pub/pubspec#funding) in `pubspec.yaml`.
- Validate the CRC32c checksum of downloaded archives and retry on failure.
- `dart pub add foo:<constraint>` with an existing dependency will now update
  the constraint rather than fail.
- Update `dart pub publish` to allow `dependency_overrides` in `pubspec.yaml`.
  They will still cause a publication warning.
  Note that only `dependency_overrides` from the root package effect resolution.
- Update `dart pub publish` to require a working resolution.
  If publishing a breaking release of mutually dependent packages use `dependency_overrides`
  to obtain a resolution.
- `dart pub add` will now allow adding multiple packages from any source using
  the same YAML syntax as in `pubspec.yaml`.

  For example:
  ```console
  $ dart pub add retry:^1.0.0 'dev:foo{"git":"https://github.com/foo/foo"}'
  ```
- `dart pub publish` will now give a warning if `dart analyze` reports any diagnostics.
- `dart pub get` now fails gracefully when run from inside the pub-cache.
- `dart pub publish` now shows the file sizes of large files in your package to
  prevent accidental publication of large unrelated files.
- Fix a bug in `dart pub upgrade --major-versions` where packages not requiring
  major updates would be held back unless needed.

#### dart2js

- **Breaking change** [49473](https://github.com/dart-lang/sdk/issues/49473):
  dart2js no longer supports HTTP URIs as inputs.

## 2.18.5 - 2022-11-23

- fixes an error on private variable setters in mixins on dart web
  (issue [#50119][]).
- fixes the handling of type parameter nullability in factory constructors
  (issue [#50392][]).

[#50119]: https://github.com/dart-lang/sdk/issues/50119
[#50392]: https://github.com/dart-lang/sdk/issues/50392

## 2.18.4 - 2022-11-02

This is a patch release that fixes crashes during hot reload
(issue [flutter/flutter#113540][]).

[flutter/flutter#113540]: https://github.com/flutter/flutter/issues/113540

## 2.18.3 - 2022-10-19

This is a patch release that fixes a regression in code coverage computation
(issue [#49887][]).

[#49887]: https://github.com/dart-lang/sdk/issues/49887

## 2.18.2 - 2022-09-28

This is a patch release that:

- fixes incorrect behavior in `Uri.parse`.
- fixes a compiler crash (issue [#50052][]).

### Libraries

#### `dart:core`

- **Security advisory** [CVE-2022-3095](https://github.com/dart-lang/sdk/security/advisories/GHSA-m9pm-2598-57rj):
  There is a auth bypass vulnerability in Dart SDK, specifically `dart:uri` core
  library, used to parse and validate URLs. This library is vulnerable to the
  backslash-trick wherein backslash is not recognized as equivalent to forward
  slash in URLs.

  The `Uri` class has been changed to parse a backslash in the path or the
  authority separator of a URI as a forward slash. This affects the `Uri`
  constructor's `path` parameter, and the `Uri.parse` method.
  This change was made to not diverge as much from the browser `URL` behavior.
  The Dart `Uri` class is still not an implementation of the same standard
  as the browser's `URL` implementation.

[#50052]: https://github.com/dart-lang/sdk/issues/50052

## 2.18.1 - 2022-09-14

This is a patch release that fixes a crash caused by incorrect type inference
(issues [flutter/flutter#110715][] and [flutter/flutter#111088][]).

[flutter/flutter#110715]: https://github.com/flutter/flutter/issues/110715
[flutter/flutter#111088]: https://github.com/flutter/flutter/issues/111088

## 2.18.0 - 2022-08-30

### Language

The following features are new in the Dart 2.18 [language version][]. To use
them, you must set the lower bound on the SDK constraint for your package to
2.18 or greater (`sdk: '>=2.18.0 <3.0.0'`).

[language version]: https://dart.dev/guides/language/evolution

-  **[Enhanced type inference for generic invocations with function literals][]**:
   Invocations of generic methods/constructors that supply function literal
   arguments now have improved type inference. This primarily affects the
   `Iterable.fold` method. For example, in previous versions of Dart, the
   compiler would fail to infer an appropriate type for the parameter `a`:

   ```dart
   void main() {
     List<int> ints = [1, 2, 3];
     var maximum = ints.fold(0, (a, b) => a < b ? b : a);
   }
   ```

   With this improvement, `a` receives its type from the initial value, `0`.

   On rare occasions, the wrong type will be inferred, leading to a compile-time
   error, for example in this code, type inference will infer that `a` has a
   type of `Null`:

   ```dart
   void main() {
     List<int> ints = [1, 2, 3];
     var maximumOrNull = ints.fold(null,
         (a, b) => a == null || a < b ? b : a);
   }
   ```

   This can be worked around by supplying the appropriate type as an explicit
   type argument to `fold`:

   ```dart
   void main() {
     List<int> ints = [1, 2, 3];
     var maximumOrNull = ints.fold<int?>(null,
         (a, b) => a == null || a < b ? b : a);
   }
   ```
[Enhanced type inference for generic invocations with function literals]: https://github.com/dart-lang/language/issues/731

- **Breaking Change** [#48167](https://github.com/dart-lang/sdk/issues/48167):
  Mixin of classes that don't extend `Object` is no longer supported:
  ```dart
  class Base {}
  class Mixin extends Base {}
  class C extends Base with Mixin {}
  ```
  This should instead be written using a mixin declaration of `Mixin`:
  ```dart
  class Base {}
  mixin Mixin on Base {}
  class C extends Base with Mixin {}
  ```
  This feature has not been supported in most compilation targets for some
  time but is now completely removed.

### Core libraries

#### `dart:async`

- The `Stream.fromIterable` stream can now be listened to more than once.

#### `dart:collection`

- Deprecates `BidirectionalIterator`.

#### `dart:core`

- Allow omitting the `unencodedPath` positional argument to `Uri.http` and
  `Uri.https` to default to an empty path.

#### `dart:html`

- Add `connectionState` attribute and `connectionstatechange` listener to
  `RtcPeerConnection`.

#### `dart:io`

- **Breaking Change** [#49045](https://github.com/dart-lang/sdk/issues/49045):
  The `uri` property of `RedirectException` in `dart:io` has been changed to
  be nullable. Programs must be updated to handle the `null` case.
- **Breaking Change** [#34218](https://github.com/dart-lang/sdk/issues/34218):
  Constants in `dart:io`'s networking APIs following the `SCREAMING_CAPS`
  convention have been removed (they were previously deprecated). Please use
  the corresponding `lowerCamelCase` constants instead.

- **Breaking Change** [#45630][]: The Dart VM no longer automatically restores
    the initial terminal settings upon exit. Programs that change the `Stdin`
    settings `lineMode` and `echoMode` are now responsible for restoring the
    settings upon program exit. E.g. a program disabling `echoMode` will now
    need to restore the setting itself and handle exiting by the appropriate
    signals if desired:

    ```dart
    import 'dart:io';
    import 'dart:async';

    main() {
      bool echoWasEnabled = stdin.echoMode;
      try {
        late StreamSubscription subscription;
        subscription = ProcessSignal.sigint.watch().listen((ProcessSignal signal) {
          stdin.echoMode = echoWasEnabled;
          subscription.cancel();
          Process.killPid(pid, signal); /* Die by the signal. */
        });
        stdin.echoMode = false;
      } finally {
        stdin.echoMode = echoWasEnabled;
      }
    }
    ```

    This change is needed to fix [#36453][] where the dart programs not caring
    about the terminal settings can inadvertently corrupt the terminal settings
    when e.g. piping into less.

    Furthermore the `echoMode` setting now only controls the `echo` local mode
    and no longer sets the `echonl` local mode on POSIX systems (which controls
    whether newline are echoed even if the regular echo mode is disabled). The
    `echonl` local mode is usually turned off in common shell environments.
    Programs that wish to control the `echonl` local mode can use the new
    `echoNewlineMode` setting.

    The Windows console code pages (if not UTF-8) and ANSI escape code support
    (if disabled) remain restored when the VM exits.

[#45630]: https://github.com/dart-lang/sdk/issues/45630
[#36453]: https://github.com/dart-lang/sdk/issues/36453

#### `dart:js_util`

- Added `dartify` and a number of minor helper functions.

### Dart VM

Implementation of `async`/`async*`/`sync*` is revamped in Dart VM,
both in JIT and AOT modes. This also affects Flutter except Flutter Web.

Besides smaller code size and better performance of async methods,
the new implementation carries a few subtle changes in behavior:

- If `async` method returns before reaching the first `await`, it now
  returns a completed Future.
  Previously `async` methods completed resulting Future in separate microtasks.

- Stack traces no longer have duplicate entries for `async` methods.

- New implementation now correctly throws an error if `null` occurs as
  an argument of a logical expression (`&&` and `||`) which also contains
  an `await`.

- New implementation avoids unnecessary extending the liveness of local
  variables in `async`/`async*`/`sync*` methods, which means that unused
  objects stored in local variables in such methods might be garbage
  collected earlier than they were before
  (see issue [#36983](https://github.com/dart-lang/sdk/issues/36983)
  for details).

### Tools

#### General

- **Breaking Change** [#48272](https://github.com/dart-lang/sdk/issues/48272):
  The `.packages` file has been fully discontinued. Historically when the
  commands `dart pub get` or `flutter pub get` are executed, pub resolved all
  dependencies, and installs those dependencies to the local pub cache. It
  furthermore created a mapping from each used package to their location on the
  local file system, and wrote that into two files:

    * `.dart_tool/package_config.json`
    * `.packages` (deprecated in Dart 2.8.0)

  As of Dart 2.18.0, the `.packages` is now fully desupported, and all tools
  distributed in, and based on, the Dart SDK no longer support it, and thus
  solely use the `.dart_tool/package_config.json` file. If you've run `dart pub
  get` or `flutter pub get` with any Dart SDK from the past few years you
  already have a `.dart_tool/package_config.json` and thus should not be
  impacted. You can delete any old `.packages` files.

  If you have any third-party tools that for historical reasons depend on a
  `.packages` we will support the ability to generate a `.packages` by passing
  the flag `--legacy-packages-file` to `dart pub get`. This support will be
  removed in a following stable release.

#### Dart command line

- **Breaking change** [#46100](https://github.com/dart-lang/sdk/issues/46100):
  The standalone `dart2js` and `dartdevc` tools have been removed as previously
  announced. `dart2js` is replaced by the `dart compile js` command, `dartdevc`
  is no longer exposed as a command-line tool.

- **Breaking change** [#46100](https://github.com/dart-lang/sdk/issues/46100):
  The standalone `dartanalyzer` tool has been removed as previously
  announced. `dartanalyzer` is replaced by the `dart analyze` command.

#### Analyzer

- added quick fixes for diagnostics: `abstract_field_constructor_initializer`,
  `abstract_class_member`,
  [`always_put_control_body_on_new_line`](https://dart.dev/lints/always_put_control_body_on_new_line),
  [`avoid_print`](https://dart.dev/lints/avoid_print),
  [`avoid_renaming_method_parameters`](https://dart.dev/lints/avoid_renaming_method_parameters),
  [`discarded_futures`](https://dart.dev/lints/discarded_futures),
  `enum_with_abstract_member`, `non_bool_condition`,
  `super_formal_parameter_without_associated_named`,
  [`unawaited_futures`](https://dart.dev/lints/unawaited_futures),
  `unnecessary_final` `unused_element_parameter`,
- added new Hint: `deprecated_export_use`

#### Linter

Updated the Linter to `1.25.0`, which includes changes that

- add new lint: `discarded_futures`.
- add new lint: `unnecessary_null_aware_operator_on_extension_on_nullable`.
- add new lint: `unnecessary_to_list_in_spreads`.
- improve message and highlight range for `no_duplicate_case_values`
- improve performance for `lines_longer_than_80_chars`,
  `prefer_const_constructors_in_immutables`, and
  `prefer_initializing_formals`.
- fix `prefer_final_parameters` to support super parameters.
- fix `unawaited_futures` to handle string interpolated
  futures.
- update `use_colored_box` to not flag nullable colors,
- fix `no_leading_underscores_for_local_identifiers`
  to lint local function declarations.
- fix `avoid_init_to_null` to correctly handle super
  initializing defaults that are non-null.
- update `no_leading_underscores_for_local_identifiers`
  to allow identifiers with just underscores.
- fix `flutter_style_todos` to support usernames that
  start with a digit.
- update `require_trailing_commas` to handle functions
  in asserts and multi-line strings.
- update `unsafe_html` to allow assignments to
  `img.src`.
- fix `unnecessary_null_checks` to properly handle map
  literal entries.

#### Pub

* `dart pub get` and `dart pub upgrade` no longer create the
  `.packages` file. For details, see breaking change #48272 above.
* `dart pub outdated` now shows which of your dependencies are discontinued.
* `dart pub publish` will now list all the files it is about to publish.

## 2.17.7 - 2022-08-24

This is a patch release that:

- fixes a crash in the debugger (issue [#49209][]).

[#49209]: https://github.com/dart-lang/sdk/issues/49209

## 2.17.6 - 2022-07-13

This is a patch release that:

- improves code completion for Flutter (issue [#49054][]).
- fixes a crash on ARM (issue [#106510][]).
- fixes a compiler crash with Finalizable parameters (issue [#49402][]).

[#49054]: https://github.com/dart-lang/sdk/issues/49054
[#106510]: https://github.com/flutter/flutter/issues/106510
[#49402]: https://github.com/dart-lang/sdk/issues/49402

## 2.17.5 - 2022-06-22

This is a patch release that:

- improves analysis of enums and switch (issue [#49188][]).
- fixes a compiler crash when initializing Finalizable objects
  (issue [#49075][]).

[#49188]: https://github.com/dart-lang/sdk/issues/49188
[#49075]: https://github.com/dart-lang/sdk/issues/49075

## 2.17.3 - 2022-06-01

This is a patch release that fixes:

- a Dart VM compiler crash (issue [#100375][]).
- code completion when writing method overrides (issue [#49027][]).
- the `dart pub login` command (issue [#3424][]).
- analysis of enhanced enums (issue [#49097][]).

[#100375]: https://github.com/flutter/flutter/issues/100375
[#49027]: https://github.com/dart-lang/sdk/issues/49027
[#3424]: https://github.com/dart-lang/pub/issues/3424
[#49097]: https://github.com/dart-lang/sdk/issues/49097

## 2.17.1 - 2022-05-18

This is a patch release that fixes:

- an analyzer plugin crash (issue [#48682][]).
- Dart FFI support for `late` `Finalizable` variables (issue [#49024]).
- `dart compile` on macOS 10.15 (issue [#49010][]).

[#48682]: https://github.com/dart-lang/sdk/issues/48682
[#49024]: https://github.com/dart-lang/sdk/issues/49024
[#49010]: https://github.com/dart-lang/sdk/issues/49010

## 2.17.0 - 2022-05-11

### Language

The following features are new in the Dart 2.17 [language version][]. To use
them, you must set the lower bound on the SDK constraint for your package to
2.17 or greater (`sdk: '>=2.17.0 <3.0.0'`).

[language version]: https://dart.dev/guides/language/evolution

-   **[Enhanced enums with members][]**: Enum declarations can now define
    members including fields, constructors, methods, getters, etc. For example:

    ```dart
    enum Water {
      frozen(32),
      lukewarm(100),
      boiling(212);

      final int tempInFahrenheit;
      const Water(this.tempInFahrenheit);

      @override
      String toString() => "The $name water is $tempInFahrenheit F.";
    }
    ```

    Constructors must be `const` since enum values are always constants. If the
    constructor takes arguments, they are passed when the enum value is
    declared.

    The above enum can be used like so:

    ```dart
    void main() {
      print(Water.frozen); // prints "The frozen water is 32 F."
    }
    ```

[enhanced enums with members]: https://github.com/dart-lang/language/blob/master/accepted/future-releases/enhanced-enums/feature-specification.md

-   **[Super parameters][]**: When extending a class whose constructor takes
    parameters, the subclass constructor needs to provide arguments for them.
    Often, these are passed as parameters to the subclass constructor, which
    then forwards them to the superclass constructor. This is verbose because
    the subclass constructor must list the name and type of each parameter in
    its parameter list, and then explicitly forward each one as an argument to
    the superclass constructor.

    [@roy-sianez][] suggested [allowing `super.`][super dot] before a subclass
    constructor parameter to implicitly forward it to the corresponding
    superclass constructor parameter. Applying this feature to Flutter
    eliminated [nearly 2,000 lines of code][flutter super]. For example, before:

    ```dart
    class CupertinoPage<T> extends Page<T> {
      const CupertinoPage({
        required this.child,
        this.maintainState = true,
        this.title,
        this.fullscreenDialog = false,
        LocalKey? key,
        String? name,
        Object? arguments,
        String? restorationId,
      }) : super(
            key: key,
            name: name,
            arguments: arguments,
            restorationId: restorationId,
          );

      // ...
    }
    ```

    And using super parameters:

    ```dart
    class CupertinoPage<T> extends Page<T> {
      const CupertinoPage({
        required this.child,
        this.maintainState = true,
        this.title,
        this.fullscreenDialog = false,
        super.key,
        super.name,
        super.arguments,
        super.restorationId,
      });

      // ...
    }
    ```

    From our analysis, over 90% of explicit superclass constructor calls can be
    completely eliminated, using `super.` parameters instead.

[super parameters]: https://github.com/dart-lang/language/blob/master/working/1855%20-%20super%20parameters/proposal.md
[@roy-sianez]: https://github.com/roy-sianez
[super dot]: https://github.com/dart-lang/language/issues/1855
[flutter super]: https://github.com/flutter/flutter/pull/100905/files

-   **[Named args everywhere][]**: In a function call, Dart requires positional
    arguments to appear before named arguments. This can be frustrating for
    arguments like collection literals and function expressions that look best
    as the last argument in the argument list but are positional, like the
    `test()` function in the [test package][]:

    ```dart
    main() {
      test('A test description', () {
        // Very long function body here...
      }, skip: true);
    }
    ```

    It would be better if the `skip` argument appeared at the top of the call
    to `test()` so that it wasn't easily overlooked, but since it's named and
    the test body argument is positional, `skip` must be placed at the end.

    Dart 2.17 removes this restriction. Named arguments can be freely
    interleaved with positional arguments, allowing code like:

    ```dart
    main() {
      test(skip: true, 'A test description', () {
        // Very long function body here...
      });
    }
    ```

[named args everywhere]: https://github.com/dart-lang/language/blob/master/accepted/future-releases/named-arguments-anywhere/feature-specification.md
[test package]: https://pub.dev/packages/test

### Core libraries

#### `dart:core`

- Add `Finalizer` and `WeakReference` which can potentially detect when
  objects are "garbage collected".
- Add `isMimeType` method to `UriData` class, to allow case-insensitive
  checking of the MIME type.
- Add `isCharset` and `isEncoding` methods to `UriData` class,
  to allow case-insensitive and alternative-encoding-name aware checking
  of the MIME type "charset" parameter.
- Make `UriData.fromString` and `UriData.fromBytes` recognize and omit
  a "text/plain" `mimeType` even if it is not all lower-case.

#### `dart:ffi`

- Add `ref=` and `[]=` methods to the `StructPointer` and `UnionPointer`
  extensions. They copy a compound instance into a native memory region.
- Add `AbiSpecificInteger`s for common C types:
  - `char`
  - `unsigned char`
  - `signed char`
  - `short`
  - `unsigned short`
  - `int`
  - `unsigned int`
  - `long`
  - `unsigned long`
  - `long long`
  - `unsigned long long`
  - `uintptr_t`
  - `size_t`
  - `wchar_t`
- Add `NativeFinalizer` which can potentially detect when objects are
  "garbage collected". `NativeFinalizer`s run native code where `dart:core`'s
  `Finalizer`s run Dart code on finalization.

#### `dart:html`

- Add `scrollIntoViewIfNeeded` to `Element`. Previously, this method was nested
  within `scrollIntoView` based on the `ScrollAlignment` value. `scrollIntoView`
  is unchanged for now, but users who intend to use the native
  `Element.scrollIntoViewIfNeeded` should use the new `scrollIntoViewIfNeeded`
  definition instead.
- Change `Performance.mark` and `Performance.measure` to accept their different
  overloads. `mark` can now accept a `markOptions` map, and `measure` can now
  accept a `startMark` and `endMark`, or a `measureOptions` map. Both methods
  return their correct return types now as well - `PerformanceEntry?` and
  `PerformanceMeasure?`, respectively.

#### `dart:indexed_db`

- `IdbFactory.supportsDatabaseNames` has been deprecated. It will always return
  `false`.

#### `dart:io`

- **Breaking Change** [#47887](https://github.com/dart-lang/sdk/issues/47887):
  `HttpClient` has a new `connectionFactory` property, which allows socket
  creation to be customized. Classes that `implement HttpClient` may be broken
  by this change. Add the following method to your classes to fix them:

  ```dart
  void set connectionFactory(
      Future<ConnectionTask<Socket>> Function(
              Uri url, String? proxyHost, int? proxyPort)?
          f) =>
      throw UnsupportedError("connectionFactory not implemented");
  ```

- **Breaking Change** [#48093](https://github.com/dart-lang/sdk/issues/48093):
  `HttpClient` has a new `keyLog` property, which allows TLS keys to be logged
  for debugging purposes. Classes that `implement HttpClient` may be broken by
  this change. Add the following method to your classes to fix them:

  ```dart
  void set keyLog(Function(String line)? callback) =>
      throw UnsupportedError("keyLog not implemented");
  ```

- **Breaking Change** [#34218](https://github.com/dart-lang/sdk/issues/34218):
  Constants in `dart:io` following the `SCREAMING_CAPS` convention have been
  removed (they were previously deprecated).  Please use the corresponding
  `lowerCamelCase` constants instead.
- **Breaking Change** [#48513](https://github.com/dart-lang/sdk/issues/48513):
  Add a new `allowLegacyUnsafeRenegotiation` property to `SecurityContext`,
  which allows TLS renegotiation for client secure sockets.
- Add a optional `keyLog` parameter to `SecureSocket.connect` and
  `SecureSocket.startConnect`.
- Deprecate `SecureSocket.renegotiate` and `RawSecureSocket.renegotiate`,
  which were no-ops.

### Tools

#### Dart command line

- **Breaking change** [#46100](https://github.com/dart-lang/sdk/issues/46100):
  The standalone `dart2js` tool has been
  marked deprecated as previously announced.
  Its replacement is the `dart compile js` command.
  Should you find any issues, or missing features, in the replacement
  command, kindly file [an issue](https://github.com/dart-lang/sdk/issues/new).

- **Breaking change** [#46100](https://github.com/dart-lang/sdk/issues/46100):
  The standalone `dartdevc` tool has been marked deprecated as previously
  announced and will be deleted in a future Dart stable release.  This tool
  was intended for use only by build systems like bazel, `build_web_compilers`
  and `flutter_tools`. The functionality remains available for those systems,
  but it is no longer exposed as a command-line tool in the SDK.
  Please share any concerns in the
  [breaking change tracking issue](https://github.com/dart-lang/sdk/issues/46100).

- **Breaking change** [#46100](https://github.com/dart-lang/sdk/issues/46100):
  The standalone `dartdoc` tool has been removed as
  previously announced. Its replacement is the `dart doc` command.

- The template names used in the `dart create` command have been simplified,
  and the current template names are now the set shown below. (Note: for
  backwards compatibility the former template names can still be used.)
```
          [console] (default)    A command-line application.
          [package]              A package containing shared Dart libraries.
          [server-shelf]         A server app using package:shelf.
          [web]                  A web app that uses only core Dart libraries.
```

#### Analyzer

- added quick fixes for diagnostics:
  [`always_use_package_imports`](https://dart.dev/lints/always_use_package_imports),
  [`avoid_void_async`](https://dart.dev/lints/avoid_void_async),
  [`cascade_invocations`](https://dart.dev/lints/cascade_invocations),
  `default_list_constructor`,
  [`must_call_super`](https://dart.dev/tools/diagnostic-messages#must_call_super),
  [`no_leading_underscores_for_local_identifiers`](https://dart.dev/lints/no_leading_underscores_for_local_identifiers),
  [`null_check_on_nullable_type_parameter`](https://dart.dev/lints/null_check_on_nullable_type_parameter),
  [`prefer_function_declarations_over_variables`](https://dart.dev/lints/prefer_function_declarations_over_variables),
  [`sort_constructors_first`](https://dart.dev/lints/sort_constructors_first),
  [`sort_unnamed_constructors_first`](https://dart.dev/lints/sort_unnamed_constructors_first),
  `undefined_enum_constant`,
  [`unnecessary_late`](https://dart.dev/lints/unnecessary_late),
  `unnecessary_null_aware_assignments`,
  [`use_enums`](https://dart.dev/lints/use_enums),
  [`use_raw_strings`](https://dart.dev/lints/use_raw_strings),
  [`use_super_parameters`](https://dart.dev/lints/use_super_parameters),
  `var_return_type`
- added many errors for invalid enhanced enums
- added new Hint: [`unnecessary_final`](https://dart.dev/tools/diagnostic-messages#unnecessary_final)
- added new FFI error: `compound_implements_finalizable`
- improved errors for invalid Unicode escapes in source code

#### Linter

Updated the Linter to `1.22.0`, which includes changes that

- fixes null-safe variance exceptions in `invariant_booleans`.
- updates `depend_on_referenced_packages` to treat `flutter_gen` as a virtual
  package, not needing an explicit dependency.
- updates `unnecessary_null_checks` and
  `null_check_on_nullable_type_parameter` to handle
  list/set/map literals, and `yield` and `await` expressions.
- fixes `unnecessary_null_aware_assignments` property-access
  false positives.
- adds new lint: `use_super_parameters`.
- adds new lint: `use_enums`.
- adds new lint: `use_colored_box`.
- improves performance for `sort_constructors`.
- improves docs for `always_use_package_imports`,
  `avoid_print`, and `avoid_relative_lib_imports` .
- updates `avoid_void_async` to skip `main` functions.
- updates `prefer_final_parameters` to not super on super params.
- updates lints for enhanced-enums and super-initializer language
  features.
- updates `unnecessary_late` to report on variable names.
- marks `null_check_on_nullable_type_parameter` stable.

#### Dartdoc

Updated dartdoc to 5.1.0, which includes changes that

- support the enhanced enums feature
- remove superfluous `[...]` links
- fix `categoryOrder` option
- display categorized extensions
- add annotations to extensions
- make minor improvements to performance

## 2.16.2 - 2022-03-24

This is a patch release that fixes a dart2js crash when building some Flutter
web apps (issue [#47916][]).

[#47916]: https://github.com/dart-lang/sdk/issues/47916

## 2.16.1 - 2022-02-09

This is a patch release that fixes an AOT precompiler crash when building some
Flutter apps (issue [flutter/flutter#97301][]).

[flutter/flutter#97301]: https://github.com/flutter/flutter/issues/97301

## 2.16.0 - 2022-02-03

### Core libraries

#### `dart:core`

- Add `Error.throwWithStackTrace` which can `throw` an
  error with an existing stack trace, instead of creating
  a new stack trace.

#### `dart:ffi`

- Add `Abi` and `AbiSpecificInteger`. These enable specifying integers which
  have different sizes/signs per ABI (hardware and OS combination).

#### `dart:io`

- **Security advisory**
  [CVE-2022-0451](https://github.com/dart-lang/sdk/security/advisories/GHSA-c8mh-jj22-xg5h),
  **breaking change** [#45410](https://github.com/dart-lang/sdk/issues/45410):
  `HttpClient` no longer transmits some headers (i.e. `authorization`,
  `www-authenticate`, `cookie`, `cookie2`) when processing redirects to a
  different domain.
- **Breaking change** [#47653](https://github.com/dart-lang/sdk/issues/47653):
  On Windows, `Directory.rename` will no longer delete a directory if
  `newPath` specifies one. Instead, a `FileSystemException` will be thrown.
- **Breaking change** [#47769](https://github.com/dart-lang/sdk/issues/47769):
  The `Platform.packageRoot` API has been removed. It had been marked deprecated
  in 2018, as it doesn't work with any Dart 2.x release.
- Add optional `sourcePort` parameter to `Socket.connect`, `Socket.startConnect`, `RawSocket.connect` and `RawSocket.startConnect`

#### `dart:isolate`

- **Breaking change** [#47769](https://github.com/dart-lang/sdk/issues/47769):
The `Isolate.packageRoot` API has been removed. It had been marked deprecated
in 2018, as it doesn't work with any Dart 2.x release.

### Tools

#### Dart command line

- **Breaking change** [#46100](https://github.com/dart-lang/sdk/issues/46100):
  The standalone `dartanalyzer` tool has been
  marked deprecated as previously announced.
  Its replacement is the `dart analyze` command.
  Should you find any issues, or missing features, in the replacement
  command, kindly file [an issue][].

[an issue]: https://github.com/dart-lang/sdk/issues/new

- **Breaking change** [#46100](https://github.com/dart-lang/sdk/issues/46100):
  The standalone `dartdoc` tool has been
  marked deprecated as previously announced.
  Its replacement is the `dart doc` command.
  Should you find any issues, or missing features, in the replacement
  command, kindly file [an issue][].

[an issue]: https://github.com/dart-lang/sdk/issues/new

- **Breaking Change** [#46100](https://github.com/dart-lang/sdk/issues/46100):
  The deprecated standalone `pub` tool has been removed.
  Its replacement is the `dart pub` command.
  Should you find any issues, or missing features, in the replacement
  command, kindly file [an issue][].

[an issue]: https://github.com/dart-lang/pub/issues/new

#### Pub

- Fixed race conditions in `dart pub get`, `dart run` and `dart pub global run`.
  It should now be safe to run these concurrently.
- If (when) Pub crashes it will save a verbose log in
  `$PUB_CACHE/log/pub_log.txt` This can be used for filing issues to the issue
  tracker.

  `dart --verbose pub [command]` will also cause the log file to be written.
- `dart pub global activate --source=git` now takes arguments `--git-path` to
  specify the path of the activated package in the pubspec and `--git-ref` to
  specify the branch or revision to check out.
- `dart pub add` can now add multiple packages in one command.
- `dart pub token add` can now add a token for [pub.dev](https://pub.dev).
- `dart pub uploader` has been removed. To manage uploaders for a package use
  the `https://pub.dev/<packagename>/admin` web-interface.
- Pub now supports a separate `pubspec_overrides.yaml` file that can contain
  `dependency_overrides`. This makes it easier to avoid checking the local
  overrides into version control.

#### Linter

Updated the Linter to `1.18.0`, which includes changes that

- extends `camel_case_types` to cover enums.
- fixes `no_leading_underscores_for_local_identifiers` to not
  mis-flag field formal parameters with default values.
- fixes `prefer_function_declarations_over_variables` to not
  mis-flag non-final fields.
- improves performance for `prefer_contains`.
- updates `exhaustive_cases` to skip deprecated values that
  redirect to other values.
- adds new lint: `unnecessary_late`.
- improves docs for `prefer_initializing_formals`.
- updates `secure_pubspec_urls` to check `issue_tracker` and
  `repository` entries.
- adds new lint: `conditional_uri_does_not_exist`.
- improves performance for
  `missing_whitespace_between_adjacent_strings`.
- adds new lint: `avoid_final_parameters`.
- adds new lint: `no_leading_underscores_for_library_prefixes`.
- adds new lint: `no_leading_underscores_for_local_identifiers`.
- adds new lint: `secure_pubspec_urls`.
- adds new lint: `sized_box_shrink_expand`.
- adds new lint: `use_decorated_box`.
- improves docs for `omit_local_variable_types`.

## 2.15.1 - 2021-12-14

This is a patch release that fixes:

- an AOT compilation failure in some Flutter apps (issue [#47878][]).
- `dart pub publish` for servers with a path in the URL (pr
  [dart-lang/pub#3244][]).

[#47878]: https://github.com/dart-lang/sdk/issues/47878
[dart-lang/pub#3244]: https://github.com/dart-lang/pub/pull/3244

## 2.15.0 - 2021-12-08

- **Security advisory**
  [CVE-2021-22567](https://github.com/dart-lang/sdk/security/advisories/GHSA-8pcp-6qc9-rqmv):
  Bidirectional Unicode text can be interpreted and compiled differently than
  how it appears in editors and code-review tools. Exploiting this an attacker
  could embed source that is invisible to a code reviewer but that modifies the
  behavior of a program in unexpected ways. Dart 2.15.0 introduces new analysis
  warnings that flags the use of these.

- **Security advisory**
  [CVE-2021-22568](https://github.com/dart-lang/sdk/security/advisories/GHSA-r32f-vhjp-qhj7):
  A malicious third-party package repository may impersonate a user on pub.dev
  for up to one hour after the user has published a package to that third-party
  package repository using `dart pub publish`. As of Dart SDK version 2.15.0
  requests to third-party package repositories will no longer include an OAuth2
  `access_token` intended for pub.dev.

### Language

The following features are new in the Dart 2.15 [language version][]. To use
them, you must set the lower bound on the SDK constraint for your package to
2.15 or greater (`sdk: '>=2.15.0 <3.0.0'`).

[language version]: https://dart.dev/guides/language/evolution

- **[Constructor tear-offs][]**: Previous Dart versions allowed a method on an
  instance to be passed as a closure, and similarly for static methods. This is
  commonly referred to as "closurizing" or "tearing off" a method. Constructors
  were not previously eligible for closurization, forcing users to explicitly
  write wrapper functions when using constructors as first class functions.
  See the calls to `map()` in this example:

  ```dart
  class A {
    int x;
    A(this.x);
    A.fromString(String s) : x = int.parse(s);
  }

  void main() {
    var listOfInts = [1, 2, 3];
    var listOfStrings = ["1", "2", "3"];
    for(var a in listOfInts.map((x) => A(x))) {
      print(a.x);
    }
    for(var a in listOfStrings.map((x) => A.fromString(x))) {
      print(a.x);
    }
  }
  ```

  New in Dart 2.15, constructors are now allowed to be torn off. Named
  constructors are closurized using their declared name (here `A.fromString`).
  To closurize unnamed constructors, use the keyword `new` (here `A.new`).
  The above example may now be written as:

  ```dart
  class A {
    int x;
    A(this.x);
    A.fromString(String s) : x = int.parse(s);
  }

  void main() {
    var listOfInts = [1, 2, 3];
    var listOfStrings = ["1", "2", "3"];
    for(A a in listOfInts.map(A.new)) {
      print(a.x);
    }
    for(A a in listOfStrings.map(A.fromString)) {
      print(a.x);
    }
  }
  ```

  Constructors for generic classes may be torn off as generic functions, or
  instantiated at the tear-off site. In the following example, the tear-off
  `G.new` is used to initialize the variable `f` produces a generic function
  which may be used to produce an instance of `G<T>` for any type `T` provided
  when `f` is called. The tear-off `G<String>.new` is used to initialize the
  variable `g` to produce a non-generic function which may only be used
  to produce instances of type `G<String>`.

  ```dart
  class G<T> {
    T x;
    G(this.x);
  }

  void main() {
    G<T> Function<T>(T x) f = G.new;
    var x = f<int>(3);
    G<String> Function(String y) g = G<String>.new;
    var y = g("hello");
  }
  ```

[constructor tear-offs]: https://github.com/dart-lang/language/blob/master/accepted/2.15/constructor-tearoffs/feature-specification.md

- **[Generic type literals][explicit instantiation]**: Previous Dart versions
  allowed class names to be used as type literals. So for example,`int` may be
  used as an expression, producing a value of type `Type`. Generic classes (e.g.
  `List`) could be referred to by name as an expression, but no type arguments
  could be provided and so only the `dynamic` instantiation could be produced
  directly as an expression without using indirect methods:

  ```dart
  // Workaround to capture generic type literals.
  Type typeOf<T>() => T;

  void main() {
    var x = int; // The Type literal corresponding to `int`.
    var y = List; // The Type literal corresponding to `List<dynamic>`.
    // Use workaround to capture generic type literal.
    var z = typeOf<List<int>>(); // The Type literal for `List<int>`.
  }
  ```

  New in Dart 2.15, instantiations of generic classes may now be used as Type
  literals:

  ```dart
  void main() {
    var x = int; // The Type literal corresponding to `int`.
    var y = List; // The Type literal corresponding to `List<dynamic>`.
    var z = List<int>; // The Type literal corresponding to `List<int>`.
  }
  ```

- **[Explicit generic method instantiations][explicit instantiation]**: Previous
  Dart versions allowed generic methods to be implicitly specialized (or
  "instantiated") to non-generic versions when assigned to a location with a
  compatible monomorphic type. Example:

  ```dart
  // The generic identity function.
  T id<T>(T x) => x;

  void main() {
    // Initialize `intId` with a version of `id` implicitly specialized to
    // `int`.
    int Function(int) intId = id;
    print(intId(3));
    // Initialize `stringId` with a version of `id` implicitly specialized to
    // `String`.
    String Function(String) stringId = id;
    print(stringId("hello"));
  }
  ```

  New in Dart 2.15, generic methods may be explicitly instantiated using the
  syntax `f<T>` where `f` is the generic method to specialize and `T` is the
  type argument (in general, type arguments) to be used to specialize the
  method. Example:

  ```dart
  // The generic identity function.
  T id<T>(T x) => x;

  void main() {
    // Initialize `intId` with a version of `id` explicitly specialized to
    // `int`.
    var intId = id<int>;
    print(intId(3));
    // Initialize `stringId` with a version of `id` explicitly specialized to
    // `String`.
    var stringId = id<String>;
    print(stringId("hello"));
  }
  ```

[explicit instantiation]: https://github.com/dart-lang/language/blob/master/accepted/2.15/constructor-tearoffs/feature-specification.md#explicitly-instantiated-classes-and-functions

- **[Generic instantiation of function objects][object instantiation]**: Generic
  function instantiation was previously restricted to function declarations. For
  example, as soon as a function had been torn off, it could not be
  instantiated:

  ```dart
  // Before Dart 2.15:
  X id<X>(X x) => x;

  void main() {
    var fo = id; // Tear off `id`, creating a function object.
    var c1 = fo<int>; // Compile-time error: can't instantiate `fo`.
    int Function(int) c2 = fo; // Same compile-time error.
    // Constants are treated the same.
  }
  ```

  New in Dart 2.15, this restriction has been lifted. It is now possible
  to obtain a generic instantiation of an existing function object, both
  explicitly and implicitly (again, this works the same for non-constants):

  ```dart
  X id<X>(X x) => x;
  X other<X>(X x) => throw x;

  void main() {
    const fo = id; // Tear off `id`, creating a function object.

    // Generic function instantiation on `fo` is no longer an error.
    const c1 = fo<int>; // OK.
    const int Function(int) c2 = fo; // OK.

    // This also generalizes function instantiation because we can,
    // e.g., use non-trivial expressions and go via a constructor.
    const c3 = A(true); // OK.
  }

  class A {
    final int Function(int) x;
    // `(...)<T>` is now allowed, also in a `const` constructor.
    const A(bool b): x = (b ? id : other)<int>;
  }
  ```

[Object instantiation]: https://github.com/dart-lang/language/pull/1812

- Annotations on type parameters of classes can no longer refer to class members
  without a prefix.  For example, this used to be permitted:

  ```dart
  class C<@Annotation(foo) T> {
    static void foo() {}
  }
  ```

  Now, the reference must be qualified with the class name, i.e.:

  ```dart
  class C<@Annotation(C.foo) T> {
    static void foo() {}
  }
  ```

  This brings the implementation behavior in line with the spec.

- Initializer expressions on implicitly typed condition variables can now
  contribute to type promotion.  For example, this program no longer produces a
  compile-time error:

  ```dart
  f(int? i) {
    var iIsNull = i == null;
    if (!iIsNull) {
      print(i + 1); // OK, because `i` is known to be non-null.
    }
  }
  ```

  Previously, the above program had a compile-time error due to a bug
  ([#1785][]) in type promotion which prevented the initializer expression
  (`i == null`) from being accounted for when the variable in question
  (`iIsNull`) lacked an explicit type.

  To avoid causing problems for packages that are intended to work with older
  versions of Dart, the fix only takes effect when the minimum SDK of the source
  packages is 2.15 or greater.

[#1785]: https://github.com/dart-lang/language/issues/1785

- Restrictions on members of a class with a constant constructor are relaxed
  such that they only apply when the class has a _generative_ constant
  constructor. For example, this used to be an error, but is now permitted:

  ```dart
  abstract class A {
    const factory A() = B;
    var v1;
    late final v2 = Random().nextInt(10);
    late final v3;
  }

  class B implements A {
    const B([this.v3 = 1]);
    get v1 => null;
    set v1(_) => throw 'Cannot mutate B.v1';
    final v2 = 0;
    final v3;
    set v3(_) => throw 'Cannot initialize B.v3';
  }
  ```

  This implements a relaxation of the specified rule for a `late final`
  instance variable, and it brings the implementation behavior in line with
  the specification in all other cases.

- **Function object canonicalization and equality**: Several corner cases in the
  area of function object canonicalization and function object equality have
  been updated, such that all tools behave in the same way, and the behavior
  matches the specification.

  In particular, function objects are now equal when they are obtained by
  generic instantiation from the same function with the same actual type
  arguments, even when that type argument is not known at compile time.
  When the expressions are constant then the function objects are identical.
  Constant expressions are treated as such even when they do not occur in a
  constant context (e.g., `var f = top;`).

### Core libraries

#### `dart:async`

- Make the `unawaited` function's argument nullable, to allow calls like
  `unawaited(foo?.bar())`.

#### `dart:cli`

- The experimental `waitFor` functionality, and the library containing only that
  function, are now deprecated.

#### `dart:core`

- Add extension `name` getter on enum values.
- Add `Enum.compareByIndex` helper function for comparing enum values by index.
- Add `Enum.compareByName` helper function for comparing enum values by name.
- Add extension methods on `Iterable<T extends Enum>`, intended for
  `SomeEnumType.values` lists, to look up values by name.
- Deprecate `IntegerDivisionByZeroException`.
  Makes the class also implement `Error`. Code throwing the exception will be
  migrated to throwing an `Error` instead until the class is unused and
  ready to be removed.
  Code catching the class should move to catching `Error` instead
  (or, for integers, check first for whether it's dividing by zero).

#### `dart:ffi`

- Add `Bool` native type.

#### `dart:io`

- **Breaking change** [#46875](https://github.com/dart-lang/sdk/issues/46875):
  The `SecurityContext` class in `dart:io` has been updated to set the minimum
  TLS protocol version to TLS1_2_VERSION (1.2) instead of TLS1_VERSION.
- Add `RawSocket.sendMessage`, `RawSocket.receiveMessage` that allow passing of
  file handle references via Unix domain sockets.

#### `dart:js_util`

- The `js_util` methods `setProperty`, `callMethod`, and `callConstructor` have
  been optimized to remove checks on arguments when the checks can be elided.
  Also, those methods, along with `getProperty` and `newObject`, now support a
  generic type argument to specify a return type. These two changes make simple
  `js_util` usage, like reading and writing primitive properties or calling
  methods with simple arguments, have zero overhead.

#### `dart:web_sql`

- **Breaking change** [#46316](https://github.com/dart-lang/sdk/issues/46316):
  The WebSQL standard was abandoned more than 10
  years ago and is not supported by many browsers. This release completely
  deletes the `dart:web_sql` library.

#### `dart:html`

- **Breaking change** [#46316](https://github.com/dart-lang/sdk/issues/46316):
  Related to the removal of `dart:web_sql` (see above), `window.openDatabase`
  has been removed.

### Tools

#### Dart command line

- **Breaking change** [#46100][]: The standalone `dart2native` tool has been
  removed as previously announced. Its replacements are the
  `dart compile exe` and `dart compile aot-snapshot` commands, which offer the
  same functionality.

- **Breaking change**: The standalone `dartfmt` tool has been removed as
  previously announced. Its replacement is the `dart format` command.

  Note that `dart format` has [a different set of options and
  defaults][dartfmt cli] than `dartfmt`.

- When a script is `dart run` it will always be precompiled, but with
  incremental precompilation for following runs.

#### Dart VM

- **Breaking change** [#45451](https://github.com/dart-lang/sdk/issues/45451):
  Support for `dart-ext:`-style native extensions has been removed as previously
  announced. Use `dart:ffi` to bind to native libraries instead.

- **Breaking change** [#46754](https://github.com/dart-lang/sdk/issues/46754):
  Isolates spawned via the `Isolate.spawn()` API are now grouped, operate on the
  same managed heap and can therefore share various VM-internal data structures.

  This leads to ~100x faster isolate startup latency, ~10-100x lower
  per-isolate base memory overhead and ~8x faster inter-isolate communication.

  Making isolates operate on the same heap will also make them collaborate on
  garbage collections, which changes performance characteristics for GC-heavy
  applications that may - in rare cases - negatively affect pause times or
  throughput.

- Allow closures both in inter-isolate messages as well as as entrypoints in
  `Isolate.spawn(<entrypoint>, ...)` calls. Closures and their enclosing context
  may need to be copied in this process. The enclosing context is - as with
  normal messages - verified to only contain objects that are sendable.

  Note of caution: The Dart VM's current representation of enclosing variables
  in closures can make closures hang on to more variables than strictly needed.
  Using such closures in inter-isolate communication can therefore lead to
  copying of larger transitive object graphs. If the extended transitive
  closure includes objects that are illegal to send, the sending will fail.
  See [#36983](https://github.com/dart-lang/sdk/issues/36983), which tracks this
  existing memory leak issue.

#### Linter

Updated the Linter to `1.14.0`, which includes changes that
- improves performance for `annotate_overrides`, `prefer_contains`, and
  `prefer_void_to_null`.
- marks `avoid_dynamic_calls` stable.
- fixed `avoid_null_checks_in_equality_operators` false positive with
  non-nullable params.
- update `avoid_print` to allow `kDebugMode`-wrapped print calls.
- adds support for constructor tear-offs to `avoid_redundant_argument_values`,
  `unnecessary_lambdas`, and `unnecessary_parenthesis`.
- improves messages for `avoid_renaming_method_parameters`.
- improves regular expression parsing performance for common checks
  (`camel_case_types`, `file_names`, etc.).
- fixed `file_names` to report at the start of the file
  (not the entire compilation unit).
- allow `while (true) { ... }` in `literal_only_boolean_expressions`.
- fixed `omit_local_variable_types` false positives.
- fixed `omit_local_variable_types` to not flag a local type that is required
  for inference.
- fixed `overridden_fields` false positive with static fields.
- fixed `prefer_collection_literals` named typed parameter false positives.
- fixed `prefer_const_constructors` false positive for deferred imports.
- fixed `prefer_final_parameters` handling of initializing formals.
- fixed `prefer_generic_function_type_aliases` false positives with incomplete
  statements.
- fixed `prefer_initializing_formals` false positives with factory constructors.
- fixed `prefer_void_to_null` false positive with overridden properties.
- fixed `prefer_void_to_null` false positives on overriding returns.
- fixed `prefer_void_to_null` false positives.
- adds a new lint: `unnecessary_constructor_name` to flag unnecessary uses of
  `.new`.
- updates `unnecessary_getters_setters` to only flag the getter.
- fixed `unnecessary_parenthesis` false positive with function expressions.
- fixed `use_build_context_synchronously` false positive in awaits inside
  anonymous functions.
- improve control flow analysis for `use_build_context_synchronously`.
- fixed `use_rethrow_when_possible` false positives.
- fixed `void_checks` false positives with incomplete source.

### Pub

- If you have analytics enabled `dart pub get` will send
  [usage metrics](https://github.com/dart-lang/pub/blob/0035a40f25d027130c0314571da53ffafc6d973b/lib/src/solver/result.dart#L131-L175)
  for packages from pub.dev, intended for popularity analysis.
- Adds support for token-based authorization to third-party package-repositories
  with the new command `dart pub token`.
- Credentials are no longer stored in the pub-cache, but in a platform dependent
  config directory:
  * On Linux `$XDG_CONFIG_HOME/dart/pub-credentials.json` if `$XDG_CONFIG_HOME`
    is defined, otherwise `$HOME/.config/dart/pub-credentials.json`
  * On Mac OS: `$HOME/Library/Application Support/dart/pub-credentials.json`
  * On Windows: `%APPDATA%/dart/pub-credentials.json`
- The syntax for dependencies hosted at a third-party package repository has
  been simplified. Before you would need to write:

```yaml
dependencies:
  colorizer:
    hosted:
      name: colorizer
      url: 'https://custom-pub-server.com'
    version: ^1.2.3
environment:
  sdk: '>=2.14.0 < 3.0.0'
```

Now you can write:

```yaml
dependencies:
  colorizer:
    hosted: 'https://custom-pub-server.com'
    version: ^1.2.3
environment:
  sdk: '>=2.15.0 < 3.0.0'
```

This feature requires
[language-version](https://dart.dev/guides/language/evolution#language-versioning)
2.15 or later, e.g. the `pubspec.yaml` should have an SDK constraint of
`>=2.15 <3.0.0`.

- Detect potential leaks in `dart pub publish`.
  When publishing, pub will examine your files for potential secret keys, and
  warn you.

  To ignore a file that has a false positive, add it to a
  [`false_secrets`](https://dart.dev/go/false-secrets) section of your
  `pubspec.yaml`.
- Fixes unicode terminal detection windows.
- New flag `--example` to the commands
  `dart pub get/upgrade/downgrade/add/remove` that will result in the `example/`
  folder dependencies to be updated after operating in the current directory.

### Other libraries

#### `package:js`

- Extensions on JS interop or native `dart:html` classes can now declare
  members as `external`. These members are equivalent to regular extension
  members that use `js_util` to expose the underlying JavaScript.

## 2.14.4 - 2021-10-14

This is a patch release that fixes:

- a memory leak of analyzer plugins (issue [flutter/flutter#90868][]).
- the Dart VM sometimes loading expired certificates on Windows (issues
  [#46370][] and [#47420][]).

[flutter/flutter#90868]: https://github.com/flutter/flutter/issues/90868
[#46370]: https://github.com/dart-lang/sdk/issues/46370
[#47420]: https://github.com/dart-lang/sdk/issues/47420

## 2.14.3 - 2021-09-30

This is a patch release that fixes:

- a code completion performance regression (issue
  [flutter/flutter-intellij#5761][]).
- debug information emitted by the Dart VM (issue [#47289][]).

[flutter/flutter-intellij#5761]:
  https://github.com/flutter/flutter-intellij/issues/5761
[#47289]: https://github.com/dart-lang/sdk/issues/47289

## 2.14.2 - 2021-09-16

This is a patch release that fixes:

- two dartdoc crashes (issues [dart-lang/dartdoc#2740][] and
  [dart-lang/dartdoc#2755][]).
- error messages when using the `>>>` operator on older language versions
  (issue [#46886][]).
- invalid `pubspec.lock` paths on Windows (issue [dart-lang/pub#3012][]).

[dart-lang/dartdoc#2740]: https://github.com/dart-lang/dartdoc/issues/2740
[dart-lang/dartdoc#2755]: https://github.com/dart-lang/dartdoc/issues/2755
[#46886]: https://github.com/dart-lang/sdk/issues/46886
[#45767]: https://github.com/dart-lang/sdk/issues/45767
[dart-lang/pub#3012]: https://github.com/dart-lang/pub/issues/3012

## 2.14.1 - 2021-09-09

- Fixed an issue specific to the macOS ARM64 (Apple Silicon) SDK, where the Dart
  commandline tools did not have the expected startup performance.

## 2.14.0 - 2021-09-09

### Language

- Add an unsigned shift right operator `>>>`. Pad with zeroes, ignoring the sign
  bit. On the web platform `int.>>>` shifts the low 32 bits interpreted as an
  unsigned integer, so `a >>> b` gives the same result as
  `a.toUnsigned(32) >>> b` on the VM.

- Prior to Dart 2.14, metadata (annotations) were not permitted to be specified
  with generic type arguments. This restriction is lifted in Dart 2.14.

  ```dart
  class C<T> {
    const C();
  }
  @C();      // Previously permitted.
  @C<int>(); // Previously an error, now permitted.
  ```

- Prior to Dart 2.14, generic function types were not permitted as arguments to
  generic classes or functions, nor to be used as generic bounds. This
  restriction is lifted in Dart 2.14.

  ```dart
  T wrapWithLogging<T>(T f) {
    if (f is void Function<T>(T x)) {
      return <S>(S x) {
        print("Call: f<$S>($x)");
        var r = f<S>(x);
        print("Return: $x");
        return r;
      } as T;
    } // More cases here
    return f;
  }
  void foo<T>(T x) {
    print("Foo!");
  }
  void main() {
    // Previously an error, now permitted.
    var f = wrapWithLogging<void Function<T>(T)>(foo);
    f<int>(3);
  }
  ```

### Core libraries

#### `dart:async`

- The uncaught error handlers of `Zone`s are now run in the parent zone of the
  zone where they were declared. This prevents a throwing handler from causing
  an infinite loop by repeatedly triggering itself.

- Added `ignore()` as extension member on futures.

- Added `void unawaited(Future)` top-level function to deal with the
  `unawaited_futures` lint.

#### `dart:core`

- Introduce `Enum` interface implemented by all `enum` declarations.

- The native `DateTime` class now better handles local time around daylight
  saving changes that are not precisely one hour. (No change on the Web which
  uses the JavaScript `Date` object.)

- Adds static methods `hash`, `hashAll` and `hashAllUnordered` to the `Object`
  class. These can be used to combine the hash codes of multiple objects in a
  consistent way.

- The `Symbol` constructor now accepts any string as argument. Symbols are equal
  if they were created from the same string.


#### `dart:ffi`

- Add the `DynamicLibrary.providesSymbol` function to check whether a symbol is
  available in a dynamic library.
- Add `Union` native type for interacting with unions in native memory.

#### `dart:html`

- `convertNativeToDart_Dictionary()` now converts objects recursively, this
  fixes APIs like MediaStreamTrack.getCapabilities that convert between Maps and
  browser Dictionaries. [#44319]
- Added some access-control HTTP header names to `HttpHeaders`.

[#44319]: https://github.com/dart-lang/sdk/issues/44319

#### `dart:io`

- BREAKING CHANGE (for pre-migrated null safe code): `HttpClient`'s
  `.authenticate` and `.authenticateProxy` setter callbacks must now accept a
  nullable `realm` argument.
- Added some access-control HTTP header names to `HttpHeaders`.

#### `dart:typed_data`

- **BREAKING CHANGE** (https://github.com/dart-lang/sdk/issues/45115) Most types
  exposed by this library can no longer be extended, implemented or mixed-in.
  The affected types are `ByteBuffer`, `TypedData` and _all_ its subclasses,
  `Int32x4`, `Float32x4`, `Float64x2` and `Endian`.

#### `dart:web_sql`

- `dart:web_sql` is marked deprecated and will be removed in an upcoming
  release. Also the API `window.openDatabase` in `dart:html` is deprecated as
  well.

  This API and library was exposing the WebSQL proposed standard. The standard
  was abandoned more than 5 years ago and is not supported by most browsers. The
  `dart:web_sql` library has been documented as unsupported and deprecated for
  many years as well and but wasn't annotated properly until now.

### Dart VM

- **Breaking change** [#45071][]: `Dart_NewWeakPersistentHandle`'s and
  `Dart_NewFinalizableHandle`'s `object` parameter no longer accepts `Pointer`s
  and subtypes of `Struct`. Expandos no longer accept `Pointer`s and subtypes of
  `Struct`s.

[#45071]: https://github.com/dart-lang/sdk/issues/45071

### Tools

#### Dart command line

- **Breaking change** [#46100][]: The standalone `dart2native` tool has been
  marked deprecated, and now prints a warning message. Its replacements are the
  `dart compile exe` and `dart compile aot-snapshot` commands, which offer the
  same functionality. The `dart2native` tool will be removed from the Dart SDK
  in Dart 2.15.

- **Breaking change**: The standalone `dartfmt` tool has been marked deprecated,
  and now prints a warning message. Instead, use `dart format`. The `dartfmt`
  tool will be removed from the Dart SDK in Dart 2.15.

  Note that `dart format` has [a different set of options and
  defaults][dartfmt cli] than `dartfmt`.

- The `dart create` command has been updated to create projects that use the new
  'recommended' set of lints from `package:lints`. See
  https://dart.dev/go/core-lints for more information about these lints.

[#46100]: https://github.com/dart-lang/sdk/issues/46100
[dartfmt cli]: https://github.com/dart-lang/dart_style/wiki/CLI-Changes

- The `dart analyze` command has been extended to support specifying multiple
  files or directories to analyze; see also
  https://github.com/dart-lang/sdk/issues/45352.

- The `dartanalyzer` command's JSON output mode has been changed to emit the
  JSON output on stdout instead of stderr.

#### dart format

- Simplify and optimize cascade formatting. See:
  https://github.com/dart-lang/dart_style/pull/1033
- Don't unnecessarily split argument lists with `/* */` comments.
- Return correct exit code from `FormatCommand` when formatting stdin.
- Split empty catch blocks with finally clauses or catches after them.

#### Linter

Updated the Linter to `1.8.0`, which includes changes that
- improve performance for `prefer_is_not_empty`.
- fix false positives in `no_logic_in_create_state`.
- improve `package_names` to allow dart identifiers as package names.
- fix a false-positive in `package_names` (causing keywords to wrongly get flagged).
- fix `avoid_classes_with_only_static_member` to check for inherited members and also
  flag classes with only methods.
- fix `curly_braces_in_flow_control_structures` to properly flag terminating `else-if`
  blocks.
- improve `always_specify_types` to support type aliases.
- fix a false positive in `unnecessary_string_interpolations` w/ nullable interpolated
  strings
- fix a false positive in `avoid_function_literals_in_foreach_calls` for nullable
  iterables.
- fix false positives in `avoid_returning_null` w/ NNBD
- fix false positives in `use_late_for_private_fields_and_variables` in the presence
  of const constructors.
- adds a new lint: `eol_at_end_of_file`.
- fix case-sensitive false positive in `use_full_hex_values_for_flutter_colors`.
- improve try-block and switch statement flow analysis for
  `use_build_context_synchronously`.
- update `use_setters_to_change_properties` to only highlight a method name, not
  the entire body and doc comment.
- update `unnecessary_getters_setters` to allow otherwise "unnecessary" getters
  and setters with annotations.
- update `missing_whitespace_between_adjacent_strings` to allow String
  interpolations at the beginning and end of String literals.
- update `unnecessary_getters_setters` to allow for setters with non-basic
  assignments (for example, `??=` or `+=`).
- relax `non_constant_identifier_names` to allow for a trailing underscore.
- fix false negative in `prefer_final_parameters` where first parameter is
  final.
- improve `directives_ordering` sorting of directives with dot paths and
  dot-separated package names.
- (internal) migrate to `SecurityLintCode` instead of deprecated
  `SecurityLintCodeWithUniqueName`.
- (internal) fix `avoid_types_as_parameter_names` to skip field formal
  parameters.
- fix false positives in `prefer_interpolation_to_compose_strings` where the
  left operand is not a String.
- fix false positives in `only_throw_errors` for misidentified type variables.
- add new lint: `depend_on_referenced_packages`.
- update `avoid_returning_null_for_future` to skip checks for null-safe
  libraries.
- add new lint: `use_test_throws_matchers`.
- relax `sort_child_properties_last` to accept closures after child.
- improve performance for `prefer_contains` and `prefer_is_empty`.
- add new lint: `noop_primitive_operations`.
- mark `avoid_web_libraries_in_flutter` as stable.
- add new lint: `prefer_final_parameters`.
- update `prefer_initializing_formals` to allow assignments where identifier
  names don't match.
- update `directives_ordering` to checks ordering of `package:` imports in code
  outside pub packages.
- add simple reachability analysis to `use_build_context_synchronously` to
  short-circuit await-discovery in terminating blocks.
- update `use_build_context_synchronously` to recognize nullable types when
  accessed from legacy libraries.

#### Pub

- `dart pub publish` now respects `.pubignore` files with gitignore-style rules.
  `.gitignore` files in the repo are still respected if they are not overridden
  by a `.pubignore` in the same directory.

  pub no longer queries git for listing the files. This implies:

  - Checked in files will now be ignored if they are included by a `.gitignore`
    rule.
  - Global ignores are no longer taken into account.
  - Even packages that are not in git source control will have their
    `.gitignore` files respected.
  - `.gitignore` and `.pubignore` is always case-insensitive on MacOs and
    Windows (as is default for `git` repositories).

- New flag `dart pub deps --json` gives a machine parsable overview of the
  current dependencies.
- New command: `dart pub cache clean`. Will delete everything in your current
  pub cache.
- Commands related to a single package now takes a `--directory` option to
  operate on a package in the given directory instead of the working directory.
- git dependencies with a relative repo url would previously be interpreted
  relative to the current package, even for transitive dependencies. This now
  fails instead.

- Pub now uses a Dart library to read and write tar files. This should fix
  several issues we had with incompatibilities between different system `tar`s.
- `PUB_HOSTED_URL` can now include a trailing slash.
- Incremental compilation is now used for compilation of executables from
  dependencies when using `dart run <package>:<command>`.

#### Dart2JS

*   **Breaking change** [#46545][]: Dart2JS emits ES6+ JavaScript by default,
    thereby no longer supporting legacy browsers. Passing the
    `--legacy-javascript` flag will let you opt out of this update, but this
    flag will be removed in a future release. Modern browsers will not be
    affected, as Dart2JS continues to support [last two major releases][1] of
    Edge, Safari, Firefox, and Chrome.

[#46545]: https://github.com/dart-lang/sdk/issues/46545
[1]: https://dart.dev/faq#q-what-browsers-do-you-support-as-javascript-compilation-targets

#### Dart Dev Compiler (DDC)

- **Breaking change** [#44154][]: Subtyping relations of `package:js` classes
  have been changed to be more correct and consistent with Dart2JS.
  Like `anonymous` classes, non-`anonymous` classes will no longer check the
  underlying type in DDC. The internal type representation of these objects have
  changed as well, which will affect the `toString` value of these types.

[#44154]: https://github.com/dart-lang/sdk/issues/44154

## 2.13.4 - 2021-06-28

This is a patch release that fixes:

- a Dart VM compiler crash (issue [flutter/flutter#84212][]).
- a DDC compiler crash (issue [flutter/flutter#82838][]).

[flutter/flutter#84212]: https://github.com/flutter/flutter/issues/84212
[flutter/flutter#82838]: https://github.com/flutter/flutter/issues/82838

## 2.13.3 - 2021-06-10

This is a patch release that fixes:

- a Dart compiler crash (issue [flutter/flutter#83094][]).
- an analysis server deadlock causing it to stop responding to IDE requests
  (issue [#45996][]).
- an analyzer crash when analyzing against `package:meta` `v1.4.0` (issue
  [#46183][]).

[flutter/flutter#83094]: https://github.com/flutter/flutter/issues/83094
[#45996]: https://github.com/dart-lang/sdk/issues/45996
[#46183]: https://github.com/dart-lang/sdk/issues/46183

## 2.13.1 - 2021-05-25

This is a patch release that fixes:

- incorrect behavior in CastMap (issue [#45473][]).
- missing nullability from recursive type hierarchies in DDC (issue [#45767][]).

[#45473]: https://github.com/dart-lang/sdk/issues/45473
[#45767]: https://github.com/dart-lang/sdk/issues/45767

## 2.13.0 - 2021-05-18

### Language

- **Type aliases** [Non-function type aliases][]: Type aliases (names for types
  introduced via the `typedef` keyword) were previously restricted to only
  introduce names for function types. In this release, we remove this
  restriction and allow type aliases to name any kind of type.

  ```dart
  import 'dart:convert';

  typedef JsonMap = Map<String, dynamic>;

  JsonMap parseJsonMap(String input) => json.decode(input) as JsonMap;
  ```

  In addition to being usable as type annotations, type aliases that name class
  types can now also be used anywhere that the underlying class could be used,
  allowing type aliases to be used to safely rename existing classes.

  ```dart
  class NewClassName<T> {
     NewClassName.create(T x);
     static NewClassName<T> mkOne<T>(T x) => NewClassName<T>.create(x);
   }
  @Deprecated("Use NewClassName instead")
  typedef OldClassName<T> = NewClassName<T>;

  class LegacyClass extends OldClassName<int> {
    LegacyClass() : super.create(3);
  }
  OldClassName<int> legacyCode() {
    var one = OldClassName.create(1);
    var two = OldClassName.mkOne(2);
    return LegacyClass();
  }
  ```

  The new type alias feature is only available as part of the 2.13
  [language version](https://dart.dev/guides/language/evolution). To use this
  feature, you must set the lower bound on the sdk constraint for your package
  to 2.13 or greater.

  [non-function type aliases]:
    https://github.com/dart-lang/language/blob/master/accepted/2.13/nonfunction-type-aliases/feature-specification.md

### Core libraries

#### `dart:collection`

- The `SplayTreeMap` was changed to allow `null` as key if the `compare`
  function allows it. It now checks that a new key can be used as an argument to
  the `compare` function when the member is added, _even if the map is empty_
  (in which case it just compares the key to itself).

- The `SplayTreeSet` was changed to checks that a new element can be used as an
  argument to the `compare` function when the member is added, _even if the set
  is empty_ (in which case it just compares the element to itself).

#### `dart:developer`

- Added `serverWebSocketUri` property to `ServiceProtocolInfo`.

#### `dart:ffi`

- Add `Packed` for interacting with packed structs in native memory.
- Add `Array` for interacting with structs with inline arrays.

### Dart VM

### Tools

#### Analyzer

- Static analyses with "error" severity can once again be ignored with comments
  like `// ignore: code` and `// ignore_for_file: code`. To declare that certain
  analysis codes, or codes with certain severities ("error", "warning", and
  "info") cannot be ignored with such comments, list them in
  `analysis_options.yaml`, under the `analyzer` heading, with a new YAML key,
  `cannot-ignore`. For example, to declare that "error" codes and
  `unused_import` cannot be ignored, write the following into
  `analysis_options.yaml`:

  ```yaml
  analyzer:
    cannot-ignore:
      - error
      - unused_import
  ```

#### dart format

- Correct constructor initializer indentation after `required` named parameters.

#### Linter

Updated the Linter to `1.2.1`, which includes:

- Improved `iterable_contains_unrelated_type` to better support `List` content
  checks.
- Fixed `camel_case_types` and `prefer_mixin` to support non-function type
  aliases.
- Fixed `prefer_mixin` to properly make exceptions for `dart.collection` legacy
  mixins.
- Added new lints `avoid_multiple_declarations_per_line`,
  `use_if_null_to_convert_nulls_to_bools`, `deprecated_consistency`,
  `use_named_constants`, `use_build_context_synchronously` (experimental).
- Deprecated `avoid_as`.
- Migrated library to null-safety.

### Other libraries

#### `package:js`

- **Breaking change:** It is no longer valid to use `String`s that match an
  `@Native` annotation in an `@JS()` annotation for a non-anonymous JS interop
  class. This led to erroneous behavior due to the way interceptors work. If you
  need to work with a native class, prefer `dart:html`, an `@anonymous` class,
  or `js_util`. See issue [#44211][] for more details.

[#44211]: https://github.com/dart-lang/sdk/issues/44211

## 2.12.4 - 2021-04-15

This is a patch release that fixes a Dart VM compiler crashes when compiling
initializers containing async closures (issue [#45306][]).

[#45306]: https://github.com/dart-lang/sdk/issues/45306

## 2.12.3 - 2021-04-14

**Security advisory**: This is a patch release that fixes a vulnerability in
`dart:html` related to DOM clobbering. See the security advisory
[CVE-2021-22540][cve-2021-22540] for more details. Thanks again to **Vincenzo di
Cicco** for finding and reporting this vulnerability.

[cve-2021-22540]:
  https://github.com/dart-lang/sdk/security/advisories/GHSA-3rfv-4jvg-9522

## 2.12.2 - 2021-03-17

This is a patch release that fixes crashes reported by Flutter 2 users (issue
[flutter/flutter#78167][]).

[flutter/flutter#78167]: https://github.com/flutter/flutter/issues/78167

## 2.12.1 - 2021-03-10

This is a patch release that fixes:

- an unhandled exception in HTTPS connections (issue [#45047][]).
- a typing issue in the typed_data `+` operator (issue [#45140][]).

[#45047]: https://github.com/dart-lang/sdk/issues/45047
[#45140]: https://github.com/dart-lang/sdk/issues/45140

## 2.12.0 - 2021-03-03

### Language

- **Breaking change** [Null safety][] is now enabled by default in all code that
  has not opted out. With null safety, types in your code are non-nullable by
  default. Null can only flow into parts of your program where you want it. With
  null safety, your runtime null-dereference bugs turn into edit-time analysis
  errors.

  You can opt out of null safety and preserve your code's previous behavior by
  setting the lower bound of the SDK constraint in your pubspec to 2.11.0 or
  earlier to request an earlier [language version][]. You can opt out individual
  Dart files by adding `// @dart=2.11` to the beginning of the file.

  Files that are opted in to null safety may report new compile-time errors.
  Opting in to null safety also gives you access to other new language features:

  - Smarter flow analysis and type promotion
  - `required` named parameters
  - `late` variables
  - The postfix `!` null assertion operator
  - The `?..` and `?[]` null-aware operators

- **Breaking change** [#44660][]: Fixed an implementation bug where `this` would
  sometimes undergo type promotion in extensions.

[null safety]: https://dart.dev/null-safety/understanding-null-safety
[language version]:
  https://dart.dev/guides/language/evolution#language-versioning
[#44660]: https://github.com/dart-lang/sdk/issues/44660

### Core libraries

#### `dart:async`

- Add extension method `onError()` on `Future` to allow better typing of error
  callbacks.

#### `dart:collection`

- Add `UnmodifiableSetView` class, which allows users to guarantee that methods
  that could change underlying `Set` instance can not be invoked.

- Make it explicit that `LinkedList` compares elements by identity, and update
  `contains()` to take advantage of this.

#### `dart:core`

- Add `Set.unmodifiable()` constructor, which allows users to create
  unmodifiable `Set` instances.

#### `dart:ffi`

- **Breaking change** [#44621][]: Invocations with a generic `T` of `sizeOf<T>`,
  `Pointer<T>.elementAt()`, `Pointer<T extends Struct>.ref`, and
  `Pointer<T extends Struct>[]` are being deprecated in the current stable
  release (2.12), and are planned to be fully removed in the following stable
  release (2.13). Consequently, `allocate` in `package:ffi` will no longer be
  able to invoke `sizeOf<T>` generically, and will be deprecated as well.
  Instead, the `Allocator` it is introduced to `dart:ffi`, and also requires a
  constant `T` on invocations. For migration notes see the breaking change
  request.

- **Breaking change** [#44622][]: Subtypes of `Struct` without any native member
  are being deprecated in the current stable release (2.12), and are planned to
  be fully removed in the following stable release (2.13). Migrate opaque types
  to extend `Opaque` rather than `Struct`.

[#44621]: https://github.com/dart-lang/sdk/issues/44621
[#44622]: https://github.com/dart-lang/sdk/issues/44622

#### `dart:io`

- `HttpRequest` now correctly follows HTTP 308 redirects
  (`HttpStatus.permanentRedirect`).

#### `dart:isolate`

- Add `debugName` positional parameter to `ReceivePort` and `RawReceivePort`
  constructors, a name which can be associated with the port and displayed in
  tooling.
- Introduce `Isolate.exit([port, message])` which terminates current isolate
  and, if `port` is specified, as a last action sends out the `message` out to
  that `port`.

#### `dart:html`

- `EventStreamSubscription.cancel` has been updated to retain its synchronous
  timing when running in both sound and unsound null safety modes. See issue
  [#44157][] for more details.

[#44157]: https://github.com/dart-lang/sdk/issues/44157

### Dart VM

- **Breaking change** [#42312][]: `Dart_WeakPersistentHandle`s no longer
  auto-delete themselves when the referenced object is garbage collected to
  avoid race conditions, but they are still automatically deleted when the
  isolate group shuts down.

- **Breaking change** [#42312][]: `Dart_WeakPersistentHandleFinalizer` is
  renamed to `Dart_HandleFinalizer` and had its `handle` argument removed. All
  API functions using that type have been updated.

[#42312]: https://github.com/dart-lang/sdk/issues/42312

### Dart2JS

- Remove `--no-defer-class-types` and `--no-new-deferred-split`.

### Tools

#### Analyzer

- Remove the `--use-fasta-parser`, `--preview-dart-2`, and
  `--enable-assert-initializers` command line options. These options haven't
  been supported in a while and were no-ops.

- Report diagnostics regarding the
  [`@internal`](https://pub.dev/documentation/meta/latest/meta/internal-constant.html)
  annotation.

- Improve diagnostic-reporting regarding the
  [`@doNotStore`](https://pub.dev/documentation/meta/latest/meta/doNotStore-constant.html)
  annotation.

- Introduce a diagnostic which is reported when a library member named `main` is
  not a function.

- Introduce a diagnostic which is reported when a `main` function's first
  parameter is not a supertype of `List<String>`.

- Introduce diagnostics for when an `// ignore` comment contains an error code
  which is not being reported, cannot be ignored, or is already being ignored.

- Report diagnostics when using
  [`@visibleForTesting`](https://pub.dev/documentation/meta/latest/meta/
  visibleForTesting-constant.html) on top-level variables.

- Fix false positive reports of "unused element" for top-level setters and
  getters.

- Fix false positive reports regarding `@deprecated` field formal parameters at
  their declaration.

- For null safety, introduce a diagnostic which reports when a null-check will
  always fail.

- Fix false positive reports regarding optional parameters on private
  constructors being unused.

- Introduce a diagnostic which is reported when a constructor includes duplicate
  field formal parameters.

- Improve the "unused import" diagnostic when multiple import directives share a
  common prefix.

- Fix false positive "unused import" diagnostic regarding an import which
  provides an extension method which is used.

- For null safety, improve the messaging of "use of nullable value" diagnostics
  for eight different contexts.

- Fix false positive reports regarding `@visibleForTesting` members in a "hide"
  combinator of an import or export directive.

- Improve the messaging of "invalid override" diagnostics.

- Introduce a diagnostic which is reported when `Future<T>.catchError` is called
  with an `onError` callback which does not return `FutureOr<T>`.

#### dartfmt

- Don't duplicate comments on chained if elements.

- Preserve `?` in initializing formal function-typed parameters.

- Fix performance issue with constructors that have no initializer list.

#### Linter

Updated the Linter to `0.1.129`, which includes:

- New lints: `avoid_dynamic_calls`, `cast_nullable_to_non_nullable`,
  `null_check_on_nullable_type_parameter`,
  `tighten_type_of_initializing_formals`, `unnecessary_null_checks`, and
  `avoid_type_to_string`.

- Fix crash in `prefer_collection_literals` when there is no static parameter
  element.

- Fix false negatives for `prefer_collection_literals` when a LinkedHashSet or
  LinkedHashMap instantiation is passed as the argument to a function in any
  position other than the first.

- Fix false negatives for `prefer_collection_literals` when a LinkedHashSet or
  LinkedHashMap instantiation is used in a place with a static type other than
  Set or Map.

- Update to `package_names` to allow leading underscores.

- Fix crashes in `unnecessary_null_checks` and
  `missing_whitespace_between_adjacent_strings`.

- Update to `void_checks` for null safety.

- Fix range error in `unnecessary_string_escapes`.

- Fix false positives in `unnecessary_null_types`.

- Fix to `prefer_constructors_over_static_methods` to respect type parameters.

- Update to `always_require_non_null_named_parameters` to be null safety-aware.

- Update to `unnecessary_nullable_for_final_variable_declarations` to allow
  dynamic.

- Update `overridden_fields` to not report on abstract parent fields.

- Fix to `unrelated_type_equality_checks` for null safety.

- Improvements to `type_init_formals`to allow types not equal to the field type.

- Updates to `public_member_apis` to check generic type aliases.

- Fix `close_sinks` to handle `this`-prefixed property accesses.

- Fix `unawaited_futures` to handle `Future` subtypes.

- Performance improvements to `always_use_package_imports`,
  `avoid_renaming_method_parameters`, `prefer_relative_imports` and
  `public_member_api_docs`.

#### Pub

- **Breaking**: The Dart SDK constraint is now **required** in `pubspec.yaml`.
  You must include a section like:

  ```yaml
  environment:
    sdk: ">=2.10.0 <3.0.0"
  ```

  See [#44072][].

  For legacy dependencies without an SDK constraint, pub will now assume a
  default language version of 2.7.

- The top level `pub` executable has been deprecated. Use `dart pub` instead.
  See [dart tool][].

- New command `dart pub add` that adds new dependencies to your `pubspec.yaml`,
  and a corresponding `dart pub remove` that removes dependencies.

- New option `dart pub upgrade --major-versions` will update constraints in your
  `pubspec.yaml` to match the _resolvable_ column reported in
  `dart pub outdated`. This allows users to easily upgrade to latest version for
  all dependencies where this is possible, even if such upgrade requires an
  update to the version constraint in `pubspec.yaml`.

  It is also possible to only upgrade the major version for a subset of your
  dependencies using `dart pub upgrade --major-versions <dependencies...>`.

- New option `dart pub upgrade --null-safety` will attempt to update constraints
  in your `pubspec.yaml`, such that only null-safety migrated versions of
  dependencies are allowed.

- New option `dart pub outdated --mode=null-safety` that will analyze your
  dependencies for null-safety.

- `dart pub get` and `dart pub upgrade` will highlight dependencies that have
  been [discontinued](https://dart.dev/tools/pub/publishing#discontinue) on
  pub.dev.

- `dart pub publish` will now check your pubspec keys for likely typos.

- `dart pub upgrade package_foo` fetchs dependencies but ignores the
  `pubspec.lock` for `package_foo`, allowing users to only upgrade a subset of
  dependencies.

- New command `dart pub login` that logs into pub.dev.

- The `--server` option to `dart pub publish` and `dart pub uploader` are
  deprecated. Use `publish_to` in your `pubspec.yaml` or set the
  `$PUB_HOSTED_URL` environment variable.

- `pub global activate` no longer re-precompiles if the current global
  installation was same version.

- The Flutter SDK constraint upper bound is now ignored in pubspecs and
  deprecated when publishing. See: [flutter-upper-bound-deprecation][].

[flutter-upper-bound-deprecation]:
  https://dart.dev/go/flutter-upper-bound-deprecation
[#44072]: https://github.com/dart-lang/sdk/issues/44072
[dart tool]: https://dart.dev/tools/dart-tool

## 2.10.5 - 2021-01-21

This is a patch release that fixes a crash in the Dart VM. (issue [#44563][]).

[#44563]: https://github.com/dart-lang/sdk/issues/44563

## 2.10.4 - 2020-11-12

This is a patch release that fixes a crash in the Dart VM (issues [#43941][],
[flutter/flutter#43620][], and [Dart-Code/Dart-Code#2814][]).

[#43941]: https://github.com/dart-lang/sdk/issues/43941
[flutter/flutter#43620]: https://github.com/flutter/flutter/issues/43620
[dart-code/dart-code#2814]: https://github.com/Dart-Code/Dart-Code/issues/2814

## 2.10.3 - 2020-10-29

This is a patch release that fixes the following issues:

- breaking changes in Chrome 86 that affect DDC (issues [#43750][] and
  [#43193][]).
- compiler error causing incorrect use of positional parameters when named
  parameters should be used instead (issues [flutter/flutter#65324][] and
  [flutter/flutter#68092][]).
- crashes and/or undefined behavior in AOT compiled code (issues [#43770][] and
  [#43786][]).
- AOT compilation of classes with more than 64 unboxed fields (issue
  [flutter/flutter#67803][]).

[#43750]: https://github.com/dart-lang/sdk/issues/43750
[#43193]: https://github.com/dart-lang/sdk/issues/43193
[flutter/flutter#65324]: https://github.com/flutter/flutter/issues/65324
[flutter/flutter#68092]: https://github.com/flutter/flutter/issues/68092
[#43770]: https://github.com/dart-lang/sdk/issues/43770
[#43786]: https://github.com/dart-lang/sdk/issues/43786
[flutter/flutter#67803]: https://github.com/flutter/flutter/issues/67803

## 2.10.2 - 2020-10-15

This is a patch release that fixes a DDC compiler crash (issue [#43589]).

[#43589]: https://github.com/dart-lang/sdk/issues/43589

## 2.10.1 - 2020-10-06

This is a patch release that fixes the following issues:

- crashes when developing Flutter applications (issue [#43464][]).
- non-deterministic incorrect program behaviour and/or crashes (issue
  [flutter/flutter#66672][]).
- uncaught TypeErrors in DDC (issue [#43661][]).

[#43464]: https://github.com/dart-lang/sdk/issues/43464
[flutter/flutter#66672]: https://github.com/flutter/flutter/issues/66672
[#43661]: https://github.com/dart-lang/sdk/issues/43661

## 2.10.0 - 2020-09-28

### Core libraries

#### `dart:io`

- Adds `Abort` method to class `HttpClientRequest`, which allows users to cancel
  outgoing HTTP requests and stop following IO operations.
- A validation check is added to `path` of class `Cookie`. Having characters
  ranging from 0x00 to 0x1f and 0x3b (";") will lead to a `FormatException`.
- The `HttpClient` and `HttpServer` classes now have a 1 MiB limit for the total
  size of the HTTP headers when parsing a request or response, instead of the
  former 8 KiB limit for each header name and value. This limit cannot be
  configured at this time.

#### `dart:typed_data`

- Class `BytesBuilder` is moved from `dart:io` to `dart:typed_data`. It's
  temporarily being exported from `dart:io` as well.

### `dart:uri`

- [#42564]: Solved inconsistency in `Uri.https` and `Uri.http` constructors'
  `queryParams` type.

### Dart VM

- **Breaking change** [#42982][]: `dart_api_dl.cc` is renamed to `dart_api_dl.c`
  and changed to a pure C file.
- Introduces `Dart_FinalizableHandle`s. They do auto-delete, and the weakly
  referred object cannot be accessed through them.

### Dart2JS

- Adds support for deferred loading of types separately from classes. This
  enables dart2js to make better optimization choices when deferred loading.
  This work is necessary to address unsoundness in the deferred loading
  algorithm. Currently, fixing this unsoundness would result in code bloat, but
  loading types separately from classes will allow us to fix the unsoundness
  with only a minimal regression. To explicitly disable deferred loading of
  types, pass `--no-defer-class-types`. See the original post on the
  [unsoundness in the deferred loading algorithm][].
- Enables a new sound deferred splitting algorithm. To explicitly disable the
  new deferred splitting algorithm, pass `--no-new-deferred-split`. See the
  original post on the [unsoundness in the deferred loading algorithm][].

[#42982]: https://github.com/dart-lang/sdk/issues/42982
[unsoundness in the deferred loading algorithm]:
  https://github.com/dart-lang/sdk/blob/302ad7ab2cd2de936254850550aad128ae76bbb7/CHANGELOG.md#dart2js-3

### Tools

#### dartfmt

- Don't crash when non-ASCII whitespace is trimmed.
- Split all conditional expressions (`?:`) when they are nested.
- Handle `external` and `abstract` fields and variables.

#### Linter

Updated the Linter to `0.1.118`, which includes:

- New lint: `unnecessary_nullable_for_final_variable_declarations`.
- Fixed NPE in `prefer_asserts_in_initializer_lists`.
- Fixed range error in `unnecessary_string_escapes`.
- `unsafe_html` updated to support unique error codes.
- Updates to `diagnostic_describe_all_properties` to check for `Diagnosticable`s
  (not `DiagnosticableMixin`s).
- New lint: `use_late`.
- Fixed `unnecessary_lambdas` to respect deferred imports.
- Updated `public_member_api_docs` to check mixins.
- Updated `unnecessary_statements` to skip `as` expressions.
- Fixed `prefer_relative_imports` to work with path dependencies.

#### Pub

- `pub run` and `pub global run` accepts a `--(no-)-sound-null-safety` flag,
  that is passed to the VM.
- Fix: Avoid multiple recompilation of binaries in global packages.
- Fix: Avoid exponential behaviour of error reporting from the solver.
- Fix: Refresh binstubs after recompile in global run.

## 2.9.3 - 2020-09-08

This is a patch release that fixes DDC to handle a breaking change in Chrome
(issue [#43193][]).

[#43193]: https://github.com/dart-lang/sdk/issues/43193

## 2.9.2 - 2020-08-26

This is a patch release that fixes transient StackOverflow exceptions when
building Flutter applications (issue [flutter/flutter#63560][]).

[flutter/flutter#63560]: https://github.com/flutter/flutter/issues/63560

## 2.9.1 - 2020-08-12

This is a patch release that fixes unhandled exceptions in some Flutter
applications (issue [flutter/flutter#63038][]).

[flutter/flutter#63038]: https://github.com/flutter/flutter/issues/63038

## 2.9.0 - 2020-08-05

### Language

### Core libraries

#### `dart:async`

- Adds `Stream.multi` constructor creating streams which can be listened to more
  than once, and where each individual listener can be controlled independently.

#### `dart:convert`

- **Breaking change** [#41100][]: When encoding a string containing unpaired
  surrogates as UTF-8, the unpaired surrogates will be encoded as replacement
  characters (`U+FFFD`). When decoding UTF-8, encoded surrogates will be treated
  as malformed input. When decoding UTF-8 with `allowMalformed: true`, the
  number of replacement characters emitted for malformed input sequences has
  been changed to match the [WHATWG encoding standard][].

[#41100]: https://github.com/dart-lang/sdk/issues/41100
[whatwg encoding standard]: https://encoding.spec.whatwg.org/#utf-8-decoder

#### `dart:io`

- [#42006][]: The signature of `exit` has been changed to return the `Never`type
  instead of `void`. since no code will run after it,
- Class `OSError` now implements `Exception`. This change means `OSError` will
  now be caught in catch clauses catching `Exception`s.
- Added `InternetAddress.tryParse`.
- [Abstract Unix Domain Socket][] is supported on Linux/Android now. Using an
  `InternetAddress` with `address` starting with '@' and type being
  `InternetAddressType.Unix` will create an abstract Unix Domain Socket.
- On Windows, file APIs can now handle files and directories identified by long
  paths (greater than 260 characters). It complies with all restrictions from
  [Long Path on Windows][]. Note that `Directory.current` does not work with
  long path.

[#42006]: https://github.com/dart-lang/sdk/issues/42006
[abstract unix domain socket]: http://man7.org/linux/man-pages/man7/unix.7.html
[long path on windows]:
  https://docs.microsoft.com/en-us/windows/win32/fileio/naming-a-file#maximum-path-length-limitation

#### `dart:html`

- **Breaking change**: `CssClassSet.add()` previously returned `null` if the
  `CssClassSet` corresponded to multiple elements. In order to align with the
  null-safe changes in the `Set` interface, it will now return `false` instead.
  The same applies for `CssClassSet.toggle`.

- `EventStreamSubscription.cancel` method used to return `null`, but since
  `StreamSubscription.cancel` has changed to be non-nullable, this method
  returns an empty `Future` instead. Due to an optimization on `null` `Future`s,
  this method used to complete synchronously, but now that the `Future` is empty
  instead, it completes asynchronously, therefore potentially invalidating code
  that relied on the synchronous side-effect. This change will only affect code
  using sound null-safety. See issue [#41653][] for more details.

- Methods in `Console` have been updated to better reflect the modern Console
  specification. Particularly of interest are `dir` and `table` which take in
  extra optional arguments.

[#41653]: https://github.com/dart-lang/sdk/issues/41653

#### `dart:mirrors`

- **Breaking change** [#42714][]: web compilers (dart2js and DDC) now produce a
  compile-time error if `dart:mirrors` is imported.

  Most projects should not be affected. Since 2.0.0 this library was unsupported
  and produced runtime errors on all its APIs. Since then several tools already
  reject code that use `dart:mirrors` including webdev and flutter tools, we
  expect few projects to run into this problem.

[#42714]: https://github.com/dart-lang/sdk/issues/42714

### Tools

#### dartfmt

- Add `--fix-single-cascade-statements`.
- Correctly handle `var` in `--fix-function-typedefs`.
- Preserve leading indentation in fixed doc comments.
- Split outer nested control flow elements.
- Always place a blank line after script tags.
- Don't add unneeded splits on if elements near comments.
- Indent blocks in initializers of multiple-variable declarations.
- Update the null-aware subscript syntax from `?.[]` to `?[]`.

#### Analyzer

- Static analyses with a severity of "error" can no longer be ignored with
  comments (`// ignore: code` and `// ignore_for_file: code`).

#### Linter

Updated the Linter to `0.1.117`, which includes:

- New lint: `do_not_use_environment`.
- New lint: `exhaustive_cases`.
- New lint: `no_default_cases` (experimental).
- New lint: `sized_box_for_whitespace`.
- New lint: `use_is_even_rather_than_modulo`.
- Updated `directives_ordering` to remove third party package special-casing.
- Updated `prefer_is_empty` to special-case assert initializers and const
  contexts.
- Updated `prefer_mixin` to allow "legacy" SDK abstract class mixins.
- Updated `sized_box_for_whitespace` to address false-positives.
- Updated `type_annotate_public_apis` to allow inferred types in final field
  assignments.
- Updated `unnecessary_lambdas` to check for tear-off assignability.
- Updated `unsafe_html` to use a `SecurityLintCode` (making it un-ignorable) and
  to include `Window.open`, `Element.html` and `DocumentFragment.html` in unsafe
  API checks. Also added checks for attributes and methods on extensions.

### Dart VM

- **Breaking change** [#41100][]: When printing a string using the `print`
  function, the default implementation (used when not overridden by the embedder
  or the current zone) will print any unpaired surrogates in the string as
  replacement characters (`U+FFFD`). Similarly, the `Dart_StringToUTF8` function
  in the Dart API will convert unpaired surrogates into replacement characters.

### Pub

- `pub run` and `pub global run` accepts a `--enable-experiment` flag enabling
  experiments in the Dart VM (and language).
- Warn when publishing the first null-safe version of a package.
- `pub outdated`:
  - If the current version of a dependency is a prerelease version, use
    prereleases for latest if there is no newer stable.
  - Don't require a `pubspec.lock` file. When the lockfile is missing, the
    **Current** column is empty.
- `pub upgrade`: Show summary count of outdated packages after running. It will
  also only show newer packages if they are not prereleases or the package is
  already a prerelease.
- Publishing Flutter plugins using the old plugin format is no longer allowed.
  Plugins using the old plugin format can still be consumed.
- `pub run`: Fix precompilation with relative `PUB_CACHE` paths
  ([#2486](https://github.com/dart-lang/pub/pull/2486)).
- Preserve Windows line endings in `pubspec.lock` if they are already there
  ([#2489](https://github.com/dart-lang/pub/pull/2489)).
- Better terminal color-detection. Use colors in terminals on Windows.
- Fix git folder names in cache, allowing for ssh-style git dependencies.
- Fix: Avoid precompilation of dependencies of global packages.

## 2.8.4 - 2020-06-04

This is a patch release that fixes potential memory leaks in the Dart front-end
(issues [#42111][] and [#42112][]).

[#42111]: https://github.com/dart-lang/sdk/issues/42111
[#42112]: https://github.com/dart-lang/sdk/issues/42112

## 2.8.3 - 2020-05-28

This is a patch release that fixes the following issues:

- crashes in Flutter apps (issue [flutter/flutter#57318][]).
- a regression in stack traces (issue [#41907][]).
- re-canonicalization of constants with unboxed fields (issue
  [flutter/flutter#57190][]).

[flutter/flutter#57318]: https://github.com/flutter/flutter/issues/57318
[#41907]: https://github.com/dart-lang/sdk/issues/41907
[flutter/flutter#57190]: https://github.com/flutter/flutter/issues/57190

## 2.8.2 - 2020-05-13

This is a patch release that fixes an AOT compilation bug in global
transformations which manifests as a NoSuchMethod exception (issue
[flutter/flutter#56479][]).

[flutter/flutter#56479]: https://github.com/flutter/flutter/issues/56479

## 2.8.1 - 2020-05-06

Much of the changes in this release are in preparation for non-nullable types,
which will arrive in a future version. In anticipation of that, we have made a
number of small but technically breaking changes to several core library APIs in
order to make them easier to use in a world with non-nullable types. Almost all
existing Dart code will be unaffected by these changes, but if you see
unexpected failures, note the breaking changes listed below.

### Language

There are no new language features in this release. There are only two minor
breaking changes:

- **Breaking change** [#40675][]: Fixed an implementation bug where local
  variable inference would incorrectly use the promoted type of a type variable.

- **Breaking change** [#41362][]: Dart 2.0.0 made the clauses
  `implements Function`, `extends Function`, or `with Function` have no effect
  (spec section 19.6). We fixed an implementation bug that may be visible on
  some rare scenarios.

[#40675]: https://github.com/dart-lang/sdk/issues/40675
[#41362]: https://github.com/dart-lang/sdk/issues/41362

### Core libraries

#### `dart:async`

- **Breaking change** [#40676][]: Changed the return type of
  `StreamSubscription.cancel()` to `Future<void>`. Previously, it was declared
  to return `Future` and was allowed to return `null` at runtime.

- **Breaking change** [#40681][]: The `runZoned()` function is split into two
  functions: `runZoned()` and `runZonedGuarded()`, where the latter has a
  required `onError` parameter, and the former has none. This prepares the
  functions for null safety where the two functions will differ in the
  nullability of their return types.

- **Breaking change** [#40683][]: Errors passed to `Completer.completeError()`,
  `Stream.addError()`, `Future.error()`, etc. can no longer be `null`. These
  operations now _synchronously_ throw an exception if passed a `null` error.

- Make stack traces non-null [#40130][]. Where methods like
  `completer.completeError()` allow omitting a stack trace, the platform will
  now insert a default stack trace rather than propagate a `null` value.

  Error handling functions need no longer be prepared for `null` stack traces.

[#40676]: https://github.com/dart-lang/sdk/issues/40676
[#40681]: https://github.com/dart-lang/sdk/issues/40681
[#40683]: https://github.com/dart-lang/sdk/issues/40683
[#40130]: https://github.com/dart-lang/sdk/issues/40130

#### `dart:core`

- **Breaking change** [#40674][]: Three members on `RuneIterator` no longer
  return `null` when accessed before the first call to `moveNext()`. Instead,
  `current` and `rawIndex` return `-1` and `currentAsString` returns an empty
  string.

- **Breaking change** [#40678][]: The `String.fromEnvironment()` default value
  for `defaultValue` is now an empty string instead of `null`. Likewise, the
  default value for `int.fromEnvironment()`'s `defaultValue` parameter is zero.
  Under null safety, a constructor cannot return `null`, so this prepares these
  APIs for that.

- The class `CastError` is deprecated, and all implementation specific classes
  implementing `TypeError` or `CastError` now implement both. In a future
  release, `CastError` will be removed. See issue [40763][] for details.

- Adds `StackTrace.empty` constant which is the stack trace used as default
  stack trace when no better alternative is available.

- The class `TypeError` no longer extends `AssertionError`. This also means that
  it no longer inherits the spurious `message` getter which was added to
  `AssertionError` when the second operand to `assert` was allowed. The value of
  that getter on a `TypeError` was the same string as returned by `toString()`,
  so it is still available.

- `ArgumentError.checkNotNull()` and the `RangeError` static methods
  `checkValueInInterval()`, `checkValidIndex()` and `checkNotNegative()` all
  return their first argument on success. This makes these functions more
  convenient to use in-line in, for example, `=>` function bodies or constructor
  initialization lists.

[#40674]: https://github.com/dart-lang/sdk/issues/40674
[#40678]: https://github.com/dart-lang/sdk/issues/40678
[40763]: https://github.com/dart-lang/sdk/issues/40763

#### `dart:developer`

- The constructors for `TimelineTask` now accept an optional `filterKey`
  parameter. If provided, the arguments for all events associated with the task
  will contain an entry named `filterKey`, set to the value of the `filterKey`
  parameter provided in the constructor. This will be used by tooling to allow
  for better filtering of timeline events.

#### `dart:ffi`

- **Breaking change**: Changed `Pointer.asFunction()` and
  `DynamicLibrary.lookupFunction()` to extension methods. Invoking them
  dynamically previously already threw an exception, so the runtime behavior
  stays the same. However, the extension methods are only visible if `dart:ffi`
  is imported directly. This breaks code where `dart:ffi` is not directly
  imported. To fix, add:

  ```dart
  import 'dart:ffi';
  ```

#### `dart:html`

- **Breaking change** [#39627][]: Changed the return type of several HTML native
  methods involving futures. In return types that matched `Future<List<T>>`,
  `T was` changed to `dynamic`. These methods would have resulted in a runtime
  error if they were used.

- **Breaking change**: `Node.insertAllBefore()` erroneously had a return type of
  `Node`, even though it was not returning anything. This has been corrected to
  `void`.

[#39627]: https://github.com/dart-lang/sdk/issues/39627

#### `dart:io`

- Class `HttpParser` will no longer throw an exception when a HTTP response
  status code is within [0, 999]. Customized status codes in this range are now
  valid.

- **Breaking change** [#33501][]: The signature of `HttpHeaders` methods `add()`
  and `set` have been changed to:

  ```dart
  void add(String name, Object value, {bool preserveHeaderCase: false})
  void set(String name, Object value, {bool preserveHeaderCase: false})
  ```

  Setting `preserveHeaderCase` to `true` preserves the case of the `name`
  parameter instead of converting it to lowercase. The `HttpHeader.forEach()`
  method provides the current case of each header.

  This is breaking only for classes extending or implementing `HttpHeaders` and
  having their own `add` or `set` methods without the `bool preserveHeaderCase`
  named parameter.

- **Breaking change** [#40702][]: The `Socket` class now throws a
  `SocketException` if the socket has been explicitly destroyed or upgraded to a
  secure socket upon setting or getting socket options. Previously, setting a
  socket option would be ignored and getting a socket option would return
  `null`.

- **Breaking change** [#40483][]: The `Process` class now throws a `StateError`
  if the process is detached (`ProcessStartMode.detached` and
  `ProcessStartMode.detachedWithStdio`) upon accessing the `exitCode` getter. It
  now also throws when not connected to the child process's stdio
  (`ProcessStartMode.detached` and `ProcessStartMode.inheritStdio`) upon
  accessing the `stdin`, `stdout`, and `stderr` getters. Previously, these
  getters would all return `null`.

- **Breaking change** [#40706][]: The dummy object returned if `FileStat.stat()`
  or `FileStat.statSync()` fail now contains Unix epoch timestamps instead of
  `null` for the `accessed`, `changed`, and `modified` getters.

- **Breaking change** [#40709][]: The `HeaderValue` class now parses more
  strictly in two invalid edge cases. This is the class used to parse the
  semicolon delimited parameters used in the `Accept`, `Authorization`,
  `Content-Type`, and other such HTTP headers.

  The empty parameter value without double quotes (which is not allowed by the
  standards) is now parsed as the empty string rather than `null`. E.g.
  `HeaderValue.parse("v;a=").parameters` now gives `{"a": ""}` rather than
  `{"a": null}`.

  Invalid inputs with unbalanced double quotes are now rejected. E.g.
  `HeaderValue.parse('v;a="b').parameters` will now throw a `HttpException`
  instead of giving `{"a": "b"}`.

- The `HeaderValue.toString()` method now supports parameters with `null` values
  by omitting the value. `HeaderValue("v", {"a": null, "b": "c"}).toString()`
  now gives `v; a; b=c`. This behavior can be used to implement some features in
  the `Accept` and `Sec-WebSocket-Extensions` headers.

  Likewise the empty value and values using characters outside of [RFC 7230
  tokens][] are now correctly implemented by double quoting such values with
  escape sequences. For example:

  ```dart
  HeaderValue("v",
      {"a": "A", "b": "(B)", "c": "", "d": "ø", "e": "\\\""}).toString()
  ```

  Gives: `v;a=A;b="(B)";c="";d="ø";e="\\\""`.

- [Unix domain sockets][] are now supported on Linux, Android and MacOS, which
  can be used by passing a `InternetAddress` of `InternetAddressType.Unix` into
  the `connect()`, `startConnect()` and `bind()` methods. The `port` argument in
  those methods will be ignored. The `port` getter always returns 0 for Unix
  domain sockets.

- Class `InternetAddressType` gains one more option `Unix`, which represents a
  Unix domain address.

- Class `InternetAddress`:

  - `InternetAddress` constructor gains an optional `type` parameter. To create
    a Unix domain address, `type` is set to `InternetAddressType.Unix` and
    `address` is a file path.

  - `InternetAddress` gains a new constructor `fromRawAddress()` that takes an
    address in byte format for Internet addresses or raw file path for Unix
    domain addresses.

- **Breaking change** [#40681][]: The static methods `runZoned()` and
  `runWithHttpOverrides()` on `HttpOverrides` no longer accept
  `zoneSpecification` and `onError` parameters. Use the `runZoned()` or
  `runZonedGuarded()` functions from `dart:async` directly if needing to specify
  those.

- Class `HttpClient` and `HttpServer`, when receiving `HttpRequest` or
  `HttpClientResponse`, will now put a 8K size limit on its header fields and
  values.

[#33501]: https://github.com/dart-lang/sdk/issues/33501
[#40702]: https://github.com/dart-lang/sdk/issues/40702
[#40483]: https://github.com/dart-lang/sdk/issues/40483
[#40706]: https://github.com/dart-lang/sdk/issues/40706
[#40709]: https://github.com/dart-lang/sdk/issues/40709
[rfc 7230 tokens]: https://tools.ietf.org/html/rfc7230#section-3.2.6
[unix domain sockets]: https://en.wikipedia.org/wiki/Unix_domain_socket

#### `dart:mirrors`

- Added `MirrorSystem.neverType`.

### Dart VM

- Added `Dart_TypeDynamic`, `Dart_TypeVoid` and `Dart_TypeNever`. Type `dynamic`
  can no longer by reached using `Dart_GetType(dart:core, dynamic)`.

- Added the following methods to the VM embedding API:

  - `Dart_GetNonNullableType()`
  - `Dart_GetNullableType()`
  - `Dart_TypeToNonNullable()`
  - `Dart_TypeToNullable()`
  - `Dart_IsLegacyType()`
  - `Dart_IsNonNullableType()`
  - `Dart_IsNullableType()`

### Tools

#### Dart Dev Compiler (DDC)

We fixed several inconsistencies between DDC and Dart2JS so that users less
frequently encounter code that is accepted by one compiler but then fails in the
other.

- **Breaking change**: Deleted the legacy (analyzer based) version of DDC. For
  additional details see the [announcement][ddc].

  - The `--kernel` option is now ignored and defaults to true. There is no
    longer any way to invoke the legacy (analyzer based) version of DDC.

  - Command line arguments that were only used for the legacy DDC have been
    removed.

  - The pre-compiled `dart_sdk.js` artifacts generated by legacy DDC have been
    deleted from `dart-sdk/lib/dev_compiler` in favor of the versions located at
    `dart-sdk/lib/dev_compiler/kernel`.

- **Breaking change**: Functions passed to JavaScript using the recommended
  `package:js` interop specification must now be wrapped with a call to
  `allowInterop`. This behavior was always enforced by Dart2JS, but was not
  enforced consistently by DDC. It is now enforced by both.

- **Breaking change**: Constructors in `@JS()` classes must be marked with
  `external`. Previously the `external` could be omitted in some cases with DDC
  but doing so would cause incorrect behavior with Dart2JS.

- JS interop classes with an index operator are now static errors.

- All remaining support from the `dart:mirrors` library has been removed. Use of
  this library on the web has been unsupported and prevented by the Dart build
  systems since Dart v2.0.0. All known exception cases have been cleaned up.
  This change makes DDC and Dart2JS now behave consistently.

  The library can still be imported on web apps, but all APIs throw. In a future
  breaking change release, imports to this library will likely become a
  compile-time error.

[ddc]: https://github.com/dart-lang/sdk/issues/38994

#### Dart2JS

A new representation of runtime types is enabled by default.

This change is part of a long term goal of making runtime checks cheaper and
more flexible for upcoming changes in the language. The new representation
disentangles how types and classes are represented and makes types first-class
to the compiler. This makes it possible to do certain kind of optimizations on
type checks that were not possible before and will enable us to model
non-nullable types in the near future.

This change should not affect the semantics of your application, but it has some
relatively small visible effects that we want to highlight:

- Types are now canonicalized, this fixes a long standing bug that Types could
  not be used in switch cases (issue [17207][]).

- Code-size changes may be visible, but the difference is small overall. It is
  more visible on smaller apps because the new implementation includes more
  helper methods. On large apps we have even seen an overall code-size
  reduction.

- Certain checks are a lot faster. This is less noticeable if you are compiling
  apps with `-O3` where checks are omitted altogether. Even with `-O3`, the
  performance of some `is` checks used by your app may improve.

- When using `-O3` and `-O4` incorrect type annotations could surface as errors.
  The old type representation was accidentally lenient on some invalid type
  annotations. We have only encountered this issue on programs that were not
  tested properly at the js-interop program boundary.

- `Type.toString()` has a small change that is rarely visible. For a long time,
  Dart2JS has had support to erase unused type variables. Today, when Dart2JS is
  given `--lax-runtime-type-to-string` (currently included in `-O2`, `-O3`, and
  `-O4`) and it decides to erase the type variable of a class `Foo<T>`, then it
  compiles expressions like `foo.runtimeType.toString()` to print `Foo`. With
  the new representation, this will show `Foo<erased>` instead. This change may
  be visible in error messages produced by type checks involving erased types.

Because types and classes are represented separately, we will likely reevaluate
restrictions of deferred libraries in the near future. For example, we could
support referring to deferred types because types can be downloaded while
classes are not.

In the unlikely case you run into any issues, please file a bug so we can
investigate. You can temporarily force the old type representation by passing
`--use-old-rti` to Dart2JS if necessary, but our goal is to delete the old type
representation soon.

In addition, we fixed some inconsistencies between Dart2JS and DDC:

- JS interop classes with an index operator are now static errors instead of
  causing invalid code in Dart2JS.

- **Breaking change**: The subtyping rule for generic functions is now more
  forgiving. Corresponding type parameter bounds now only need to be mutual
  subtypes rather than structurally equal up to renaming of bound type variables
  and equating all top types.

- **Breaking change**: Types are now normalized. See [normalization][] for the
  full specification. Types will now be printed in their normal form, and mutual
  subtypes with the same normal form will now be considered equal.

- **Breaking change**: Constructors in `@JS()` classes must be marked with
  `external`. Previously, the external could be omitted for unused constructors.
  Omitting `external` for a constructor which is used would cause incorrect
  behavior at runtime, now omitting it on any constructor is a static error.

[17207]: https://github.com/dart-lang/sdk/issues/17207
[normalization]:
  https://github.com/dart-lang/language/blob/master/resources/type-system/normalization.md

Other dart2js changes:

- **Breaking change**: The `--package-root` flag, which was hidden and disabled
  in Dart 2.0.0, has been completely removed. Passing this flag will now cause
  `dart2js` to fail.

#### Linter

Updated the Linter to `0.1.114`, which includes:

- Fixed `avoid_shadowing_type_parameters` to support extensions and mixins.
- Updated `non_constant_identifier_names` to allow named constructors made up of
  only underscores (`_`).
- Updated `avoid_unused_constructor_parameters` to ignore unused params named in
  all underscores (`_`).

#### Analyzer

- Removed support for the deprecated analysis options file name
  `.analysis_options`.

#### Pub

- Added `pub outdated` command which lists outdated package dependencies, and
  gives advice on how to upgrade.

- `pub get` and `pub upgrade` now fetch version information about hosted
  dependencies in parallel, improving the time package resolution performance.

- `pub get` and `pub upgrade` no longer precompile executables from dependencies
  by default. Instead they are precompiled on first `pub run`. Use
  `pub get --precompile` to get the previous behavior.

- Fixed missing retries of DNS failures during `pub get`.

- If code contains imports for packages not listed in the package's
  `pubspec.yaml` then `pub publish` will reject the package.

- `pub publish` no longer requires the presence of a `homepage` field, if the
  `repository` field is provided.

- `pub publish` warns if non-pre-release packages depends on pre-release
  packages or pre-release Dart SDKs.

- Relative paths in `pubspec.lock` now use `/` also on Windows to make the file
  sharable between machines.

- Fixed language version in [`.dart_tool/package_config.json`][package config]
  for packages without an explicit SDK constraint. Pub now writes an empty
  language version where before the language version of the current SDK would be
  used.

- `%LOCALAPPDATA%` is now preferred over `%APPDATA%` when creating a pub cache
  directory on Windows. `%LOCALAPPDATA%` is not copied when users roam between
  devices.

- `pub publish` warns if LICENSE and README.md files are not called those exact
  names.

- `pub repair cache` downloads hosted packages in parallel.

[package config]:
  https://github.com/dart-lang/language/blob/master/accepted/future-releases/language-versioning/package-config-file-v2.md

## 2.7.2 - 2020-03-23

**Security advisory**: This is a patch release that addresses a vulnerability in
`dart:html` [NodeValidator][] related to DOM clobbering of `previousSibling`.
See the security advisory [CVE-2020-8923][cve-2020-8923] for more details.
Thanks to **Vincenzo di Cicco** for finding and reporting this issue.

This release also improves compatibility with ARMv8 processors (issue [40001][])
and dart:io stability (issue [40589][]).

[nodevalidator]: https://api.dart.dev/stable/dart-html/NodeValidator-class.html
[cve-2020-8923]:
  https://github.com/dart-lang/sdk/security/advisories/GHSA-hfq3-v9pv-p627
[40001]: https://github.com/dart-lang/sdk/issues/40001
[40589]: https://github.com/dart-lang/sdk/issues/40589

## 2.7.1 - 2020-01-23

This is a patch release that improves dart2js compile-time (issue [40217][]).

[40217]: https://github.com/dart-lang/sdk/issues/40217

**Breaking change**: The Dart SDK for macOS is now only available for x64 (issue
[39810][]).

[39810]: https://github.com/dart-lang/sdk/issues/39810

## 2.7.0 - 2019-12-11

**Extension methods** -- which we shipped in preview in 2.6.0 -- are no longer
in preview, and are now officially supported as of 2.7.0. Learn more about them
here:

https://medium.com/dartlang/extension-methods-2d466cd8b308

### Language

- **Breaking change**: [Static extension members][] are accessible when imported
  with a prefix (issue [671][]). In the extension method **preview** launch,
  importing a library with a prefix hid all extension members in addition to
  hiding the extension name, thereby making them inaccessible in the importing
  library except via the explicit override syntax. Based on user feedback, we
  have changed this to make extensions methods accessible even when imported
  with a prefix.

      ```dart
        // "thing.dart"
        class Thing {
        }
        extension Show on Thing {
          void show() {
            print("This is a thing");
          }
       }
       // "client.dart"
       import "thing.dart" as p;
       void test() {
         p.Thing().show(); // Previously an error, now resolves to Show.show
       }
      ```

[static extension members]:
  https://github.com/dart-lang/language/blob/master/accepted/2.6/static-extension-members/feature-specification.md
[671]: https://github.com/dart-lang/language/issues/671

### Core libraries

#### `dart:io`

- **Breaking change**: Added `IOOverrides.serverSocketBind` to aid in writing
  tests that wish to mock `ServerSocket.bind`.

#### `dart:typed_data`

- Added new constructors, `.sublistView(TypedData, [start, end])` to all
  `TypedData` classes. The constructor makes it easier, and less error-prone, to
  create a view of (a slice of) another `TypedData` object.

### Dart VM

- New fields added to existing instances by a reload will now be initialized
  lazily, as if the field was a late field. This makes the initialization order
  program-defined, whereas previously it was undefined.

### Tools

#### Linter

The Linter was updated to `0.1.104`, which includes:

- updated `unnecessary_overrides` to allow overrides when annotations (besides
  `@override` are specified)
- updated `file_names` to allow names w/ leading `_`'s (and improved
  performance)
- new lint: `unnecessary_final`

#### Pub

- `pub get` generates
  [`.dart_tool/package_config.json`](https://github.com/dart-lang/language/blob/62c036cc41b10fb543102d2f73ee132d1e2b2a0e/accepted/future-releases/language-versioning/package-config-file-v2.md)
  in addition to `.packages` to support language versioning.

- `pub publish` now warns about the old flutter plugin registration format.

- `pub publish` now warns about the `author` field in pubspec.yaml being.
  obsolete.

- Show a proper error message when `git` is not installed.

## 2.6.1 - 2019-11-11

This is a patch release that reduces dart2js memory usage (issue [27883][]),
improves stability on arm64 (issue [39090][]) and updates the Dart FFI
documentation.

[27883]: https://github.com/dart-lang/sdk/issues/27883
[39090]: https://github.com/dart-lang/sdk/issues/39090

## 2.6.0 - 2019-11-05

### Language

- **[IN PREVIEW]** [Static extension members][]: A new language feature allowing
  specially declared static functions to be invoked like instance members on
  expressions of appropriate static types is available in preview.

  Static extension members are declared using a new `extension` declaration.
  Example:

  ```dart
  extension MyFancyList<T> on List<T> {
    /// Whether this list has an even length.
    bool get isLengthEven => this.length.isEven;

    /// Whether this list has an odd length.
    bool get isLengthOdd => !isLengthEven;

    /// List of values computed for each pairs of adjacent elements.
    ///
    /// The result always has one element less than this list,
    /// if this list has any elements.
    List<R> combinePairs<R>(R Function(T, T) combine) =>
        [for (int i = 1; i < this.length; i++)
            combine(this[i - 1], this[i])];
  }
  ```

  Extension declarations cannot declare instance fields or constructors.
  Extension members can be invoked explicitly,
  `MyFancyList(intList).isLengthEven)`, or implicitly, `intList.isLengthEven`,
  where the latter is recognized by `intList` matching the `List<T>` "on" type
  of the declaration. An extension member cannot be called implicitly on an
  expression whose static type has a member with the same base-name. In that
  case, the interface member takes precedence. If multiple extension members
  apply to the same implicit invocation, the most specific one is used, if there
  is one such.

  Extensions can be declared on any type, not just interface types.

  ```dart
  extension IntCounter on int {
    /// The numbers from this number to, but not including, [end].
    Iterable<int> to(int end) sync* {
      int step = end < this ? -1 : 1;
      for (int i = this; i != end; i += step) yield i;
    }
  }

  extension CurryFunction<R, S, T> on R Function(S, T) {
    /// Curry a binary function with its first argument.
    R Function(T) curry(S first) => (T second) => this(first, second);
  }
  ```

  [static extension members]:
    https://github.com/dart-lang/language/blob/master/accepted/2.6/static-extension-members/feature-specification.md

- **Breaking change** [#37985](https://github.com/dart-lang/sdk/issues/37985):
  Inference is changed when using `Null` values in a `FutureOr` context. Namely,
  constraints of the forms similar to `Null` <: `FutureOr<T>` now yield `Null`
  as the solution for `T`. For example, the following code will now print
  "Null", and it was printing "dynamic" before (note that the anonymous closure
  `() {}` in the example has `Null` as its return type):

  ```dart
  import 'dart:async';

  void foo<T>(FutureOr<T> Function() f) { print(T); }

  main() { foo(() {}); }
  ```

### Core libraries

- Default values of parameters of abstract methods are no longer available via
  `dart:mirrors`.

#### `dart:developer`

- Added optional `parent` parameter to `TimelineTask` constructor to allow for
  linking of asynchronous timeline events in the DevTools timeline view.

#### `dart:ffi`

- **Breaking change**: The API now makes use of static extension members. Static
  extension members enable the `dart:ffi` API to be more precise with types, and
  provide convenient access to memory through extension getters and setters. The
  extension members on `Pointer` provide `.value` and `.value =` for accessing
  the value in native memory and `[]` and `[]=` for indexed access. The method
  `asExternalTypedData` has been replaced with `asTypedList` extension methods.
  And finally, `Structs` do no longer have a type argument and are accessed
  using the extension member `.ref` on `Pointer`. These changes makes the code
  using `dart:ffi` much more concise.
- **Breaking change**: The memory management has been removed
  (`Pointer.allocate` and `Pointer.free`). Instead, memory management is
  available in [package:ffi](https://pub.dev/packages/ffi).
- **Breaking change**: `Pointer.offsetBy` was removed, use `cast` and
  `elementAt` instead.
- Faster memory load and stores.
- The dartanalyzer (commandline and IDEs) now reports `dart:ffi` static errors.
- Callbacks are now supported in AOT (ahead-of-time) compiled code.

#### `dart:io`

- Added `enableTimelineLogging` property to `HttpClient` which, when enabled,
  will post HTTP connection and request information to the developer timeline
  for all `HttpClient` instances.

### Dart VM

- Added a new tool for AOT compiling Dart programs to native, self-contained
  executables. See https://dart.dev/tools/dart2native for additional details.

### Dart for the Web

#### Dart Dev Compiler (DDC)

- Kernel DDC will no longer accept non-dill files as summary inputs.
- Removed support for the deprecated web extension.

### Tools

#### Linter

The Linter was updated to `0.1.101`, which includes:

- fixed `diagnostic_describe_all_properties` to flag properties in
  `Diagnosticable`s with no debug methods defined
- fixed `noSuchMethod` exception in `camel_case_extensions` when analyzing
  unnamed extensions
- fixed `avoid_print` to catch tear-off usage
- new lint: `avoid_web_libraries_in_flutter` (experimental)
- (internal) prepare `unnecessary_lambdas` for coming `MethodInvocation` vs.
  `FunctionExpressionInvocation` changes

## 2.5.2 - 2019-10-08

This is a patch release with properly signed binaries required for macOS
Catalina (Issue [38765][]).

[38765]: https://github.com/dart-lang/sdk/issues/38765

## 2.5.1 - 2019-09-27

This is a patch release that prevents type inference failures in the analyzer
(Issue [38365][]).

[38365]: https://github.com/dart-lang/sdk/issues/38365

## 2.5.0 - 2019-09-10

### Language

The set of operations allowed in constant expressions has been expanded as
described in the
[constant update proposal](https://github.com/dart-lang/language/issues/61). The
control flow and spread collection features shipped in Dart 2.3 are now also
supported in constants as
[described in the specification here](https://github.com/dart-lang/language/blob/master/accepted/2.3/unified-collections/feature-specification.md#constant-semantics).

Specifically, it is now valid to use the following operations in constant
expressions under the appropriate conditions:

- Casts (`e as T`) and type tests (`e is T`).
- Comparisons to `null`, even for types which override the `==` operator.
- The `&`, `|`, and `^` binary operators on booleans.
- The spread operators (`...` and `...?`).
- An `if` element in a collection literal.

```dart
// Example: these are now valid constants.
const Object i = 3;
const list = [i as int];
const set = {if (list is List<int>) ...list};
const map = {if (i is int) i : "int"};
```

In addition, the semantics of constant evaluation has been changed as follows:

- The `&&` operator only evaluates its second operand if the first evaluates to
  true.
- The `||` operator only evaluates its second operand if the first evaluates to
  false.
- The `??` operator only evaluates its second operand if the first evaluates to
  null.
- The conditional operator (`e ? e1 : e2`) only evaluates one of the two
  branches, depending on the value of the first operand.

```dart
// Example: x is now a valid constant definition.
const String s = null;
const int x = (s == null) ? 0 : s.length;
```

### Core libraries

- **Breaking change** [#36900](https://github.com/dart-lang/sdk/issues/36900):
  The following methods and properties across various core libraries, which used
  to declare a return type of `List<int>`, were updated to declare a return type
  of `Uint8List`:

  - `BytesBuilder.takeBytes()`
  - `BytesBuilder.toBytes()`
  - `Datagram.data`
  - `File.readAsBytes()` (`Future<Uint8List>`)
  - `File.readAsBytesSync()`
  - `InternetAddress.rawAddress`
  - `RandomAccessFile.read()` (`Future<Uint8List>`)
  - `RandomAccessFile.readSync()`
  - `RawSocket.read()`
  - `Utf8Codec.encode()` (and `Utf8Encoder.convert()`)

  In addition, the following classes were updated to implement
  `Stream<Uint8List>` rather than `Stream<List<int>>`:

  - `HttpRequest`
  - `Socket`

  **Possible errors and how to fix them**

  - > The argument type 'Utf8Decoder' can't be assigned to the parameter type
    > 'StreamTransformer<Uint8List, dynamic>'

    > type 'Utf8Decoder' is not a subtype of type 'StreamTransformer' of
    > 'streamTransformer'"

    You can fix these call sites by updating your code to use
    `StreamTransformer.bind()` instead of `Stream.transform()`, like so:

    _Before:_ `stream.transform(utf8.decoder)` _After:_
    `utf8.decoder.bind(stream)`

  - > The argument type 'IOSink' can't be assigned to the parameter type
    > 'StreamConsumer<Uint8List>'

    > type '\_IOSinkImpl' is not a subtype of type 'StreamConsumer<Uint8List>'
    > of 'streamConsumer'

    You can fix these call sites by casting your stream instance to a
    `Stream<List<int>>` before calling `.pipe()` on the stream, like so:

    _Before:_ `stream.pipe(consumer)` _After:_
    `stream.cast<List<int>>().pipe(consumer)`

  Finally, the following typed lists were updated to have their `sublist()`
  methods declare a return type that is the same as the source list:

  - `Int8List.sublist()` → `Int8List`
  - `Int16List.sublist()` → `Int16List`
  - `Int32List.sublist()` → `Int32List`
  - `Int64List.sublist()` → `Int64List`
  - `Int32x4List.sublist()` → `Int32x4List`
  - `Float32List.sublist()` → `Float32List`
  - `Float64List.sublist()` → `Float64List`
  - `Float32x4List.sublist()` → `Float32x4List`
  - `Float64x2List.sublist()` → `Float64x2List`
  - `Uint8List.sublist()` → `Uint8List`
  - `Uint8ClampedList.sublist()` → `Uint8ClampedList`
  - `Uint16List.sublist()` → `Uint16List`
  - `Uint32List.sublist()` → `Uint32List`
  - `Uint64List.sublist()` → `Uint64List`

#### `dart:async`

- Add `value` and `error` constructors on `Stream` to allow easily creating
  single-value or single-error streams.

#### `dart:core`

- Update `Uri` class to support [RFC6874](https://tools.ietf.org/html/rfc6874):
  "%25" or "%" can be appended to the end of a valid IPv6 representing a Zone
  Identifier. A valid zone ID consists of unreversed character or Percent
  encoded octet, which was defined in RFC3986. IPv6addrz = IPv6address "%25"
  ZoneID

  [29456]: https://github.com/dart-lang/sdk/issues/29456

#### `dart:io`

- **Breaking change** [#37192](https://github.com/dart-lang/sdk/issues/37192):
  The `Cookie` class's constructor's `name` and `value` optional positional
  parameters are now mandatory. The signature changes from:

      Cookie([String name, String value])

  to

      Cookie(String name, String value)

  However, it has not been possible to set `name` and `value` to null since Dart
  1.3.0 (2014) where a bug made it impossible. Any code not using both
  parameters or setting any to null would necessarily get a noSuchMethod
  exception at runtime. This change catches such erroneous uses at compile time.
  Since code could not previously correctly omit the parameters, this is not
  really a breaking change.

- **Breaking change** [#37192](https://github.com/dart-lang/sdk/issues/37192):
  The `Cookie` class's `name` and `value` setters now validates that the strings
  are made from the allowed character set and are not null. The constructor
  already made these checks and this fixes the loophole where the setters didn't
  also validate.

### Dart VM

### Tools

#### Pub

- Clean-up invalid git repositories in cache when fetching from git.
- **Breaking change** [#36765](https://github.com/dart-lang/sdk/issues/36765):
  Packages published to [pub.dev](https://pub.dev) can no longer contain git
  dependencies. These packages will be rejected by the server.

#### Linter

The Linter was updated to `0.1.96`, which includes:

- fixed false positives in `unnecessary_parens`
- various changes to migrate to preferred analyzer APIs
- rule test fixes

#### Dartdoc

Dartdoc was updated to `0.28.4`; this version includes several fixes and is
based on a newer version of the analyzer package.

## 2.4.1 - 2019-08-07

This is a patch release that fixes a performance regression in JIT mode, as well
as a potential crash of our AOT compiler.

### Dart VM

- Fixed a performance regression where usage of `Int32List` could trigger
  repeated deoptimizations in JIT mode (Issue [37551][]).

- Fixed a bug where usage of a static getter with name `length` could cause a
  crash in our AOT compiler (Issue [35121][]).

[37551]: https://github.com/dart-lang/sdk/issues/37551
[35121]: https://github.com/dart-lang/sdk/issues/35121

### Dart Dev Compiler (DDC)

Callbacks passed to JS and wrapped with `allowInterop` or
`allowInteropCaptureThis` are now strict about argument counts and argument
types. This may mean that tests which were previously passing and relying on
loose argument checking (too many or too few arguments, or arguments with too
specific types like `List<Something>` instead of `List<dynamic>`) may start
failing. This changes makes DDC behave more like dart2js with the default flags.

## 2.4.0 - 2019-06-27

### Core libraries

#### `dart:isolate`

- `TransferableTypedData` class was added to facilitate faster cross-isolate
  communication of `Uint8List` data.

- **Breaking change**: `Isolate.resolvePackageUri` will always throw an
  `UnsupportedError` when compiled with dart2js or DDC. This was the only
  remaining API in `dart:isolate` that didn't automatically throw since we
  dropped support for this library in [Dart 2.0.0][1]. Note that the API already
  throws in dart2js if the API is used directly without manually setting up a
  `defaultPackagesBase` hook.

[1]: https://github.com/dart-lang/sdk/blob/main/CHANGELOG.md#200---2018-08-07

#### `dart:developer`

- Exposed `result`, `errorCode` and `errorDetail` getters in
  `ServiceExtensionResponse` to allow for better debugging of VM service
  extension RPC results.

#### `dart:io`

- Fixed `Cookie` class interoperability with certain websites by allowing the
  cookie values to be the empty string (Issue [35804][]) and not stripping
  double quotes from the value (Issue [33327][]) in accordance with RFC 6265.

  [33327]: https://github.com/dart-lang/sdk/issues/33327
  [35804]: https://github.com/dart-lang/sdk/issues/35804

- [#36971](https://github.com/dart-lang/sdk/issues/36971): The
  `HttpClientResponse` interface has been extended with the addition of a new
  `compressionState` getter, which specifies whether the body of a response was
  compressed when it was received and whether it has been automatically
  uncompressed via `HttpClient.autoUncompress`.

  As part of this change, a corresponding new enum was added to `dart:io`:
  `HttpClientResponseCompressionState`.

  This is a **breaking change** for those implementing the `HttpClientResponse`
  interface as subclasses will need to implement the new getter.

#### `dart:async`

- **Breaking change** [#36382](https://github.com/dart-lang/sdk/issues/36382):
  The `await for` allowed `null` as a stream due to a bug in `StreamIterator`
  class. This bug has now been fixed.

#### `dart:core`

- [#36171](https://github.com/dart-lang/sdk/issues/36171): The `RegExp`
  interface has been extended with two new constructor named parameters:

  - `unicode:` (`bool`, default: `false`), for Unicode patterns
  - `dotAll:` (`bool`, default: `false`), to change the matching behavior of '.'
    to also match line terminating characters.

  Appropriate properties for these named parameters have also been added so
  their use can be detected after construction.

  In addition, `RegExp` methods that originally returned `Match` objects now
  return a more specific subtype, `RegExpMatch`, which adds two features:

  - `Iterable<String> groupNames`, a property that contains the names of all
    named capture groups
  - `String namedGroup(String name)`, a method that retrieves the match for the
    given named capture group

  This is a **breaking change** for implementers of the `RegExp` interface.
  Subclasses will need to add the new properties and may have to update the
  return types on overridden methods.

### Language

- **Breaking change** [#35097](https://github.com/dart-lang/sdk/issues/35097):
  Covariance of type variables used in super-interfaces is now enforced. For
  example, the following code was previously accepted and will now be rejected:

```dart
class A<X> {};
class B<X> extends A<void Function(X)> {};
```

- The identifier `async` can now be used in asynchronous and generator
  functions.

### Dart for the Web

#### Dart Dev Compiler (DDC)

- Improve `NoSuchMethod` errors for failing dynamic calls. Now they include
  specific information about the nature of the error such as:
  - Attempting to call a null value.
  - Calling an object instance with a null `call()` method.
  - Passing too few or too many arguments.
  - Passing incorrect named arguments.
  - Passing too few or too many type arguments.
  - Passing type arguments to a non-generic method.

### Tools

#### Linter

The Linter was updated to `0.1.91`, which includes the following changes:

- Fixed missed cases in `prefer_const_constructors`
- Fixed `prefer_initializing_formals` to no longer suggest API breaking changes
- Updated `omit_local_variable_types` to allow explicit `dynamic`s
- Fixed null-reference in `unrelated_type_equality_checks`
- New lint: `unsafe_html`
- Broadened `prefer_null_aware_operators` to work beyond local variables.
- Added `prefer_if_null_operators`.
- Fixed `prefer_contains` false positives.
- Fixed `unnecessary_parenthesis` false positives.
- Fixed `prefer_asserts_in_initializer_lists` false positives
- Fixed `curly_braces_in_flow_control_structures` to handle more cases
- New lint: `prefer_double_quotes`
- New lint: `sort_child_properties_last`
- Fixed `type_annotate_public_apis` false positive for `static const`
  initializers

#### Pub

- `pub publish` will no longer warn about missing dependencies for import
  statements in `example/`.
- OAuth2 authentication will explicitly ask for the `openid` scope.

## 2.3.2 - 2019-06-11

This is a patch version release with a security improvement.

### Security vulnerability

- **Security improvement:** On Linux and Android, starting a process with
  `Process.run`, `Process.runSync`, or `Process.start` would first search the
  current directory before searching `PATH` (Issue [37101][]). This behavior
  effectively put the current working directory in the front of `PATH`, even if
  it wasn't in the `PATH`. This release changes that behavior to only searching
  the directories in the `PATH` environment variable. Operating systems other
  than Linux and Android didn't have this behavior and aren't affected by this
  vulnerability.

  This vulnerability could result in execution of untrusted code if a command
  without a slash in its name was run inside an untrusted directory containing
  an executable file with that name:

  ```dart
  Process.run("ls", workingDirectory: "/untrusted/directory")
  ```

  This would attempt to run `/untrusted/directory/ls` if it existed, even though
  it is not in the `PATH`. It was always safe to instead use an absolute path or
  a path containing a slash.

  This vulnerability was introduced in Dart 2.0.0.

[37101]: https://github.com/dart-lang/sdk/issues/37101

## 2.3.1 - 2019-05-21

This is a patch version release with bug fixes.

### Tools

#### dart2js

- Fixed a bug that caused the compiler to crash when it compiled UI-as-code
  features within fields (Issue [36864][]).

[36864]: https://github.com/dart-lang/sdk/issues/36864

## 2.3.0 - 2019-05-08

The focus in this release is on the new "UI-as-code" language features which
make collections more expressive and declarative.

### Language

Flutter is growing rapidly, which means many Dart users are building UI in code
out of big deeply-nested expressions. Our goal with 2.3.0 was to [make that kind
of code easier to write and maintain][ui-as-code]. Collection literals are a
large component, so we focused on three features to make collections more
powerful. We'll use list literals in the examples below, but these features also
work in map and set literals.

[ui-as-code]:
  https://medium.com/dartlang/making-dart-a-better-language-for-ui-f1ccaf9f546c

#### Spread

Placing `...` before an expression inside a collection literal unpacks the
result of the expression and inserts its elements directly inside the new
collection. Where before you had to write something like this:

```dart
CupertinoPageScaffold(
  child: ListView(children: [
    Tab2Header()
  ]..addAll(buildTab2Conversation())
    ..add(buildFooter())),
);
```

Now you can write this:

```dart
CupertinoPageScaffold(
  child: ListView(children: [
    Tab2Header(),
    ...buildTab2Conversation(),
    buildFooter()
  ]),
);
```

If you know the expression might evaluate to null and you want to treat that as
equivalent to zero elements, you can use the null-aware spread `...?`.

#### Collection if

Sometimes you might want to include one or more elements in a collection only
under certain conditions. If you're lucky, you can use a `?:` operator to
selectively swap out a single element, but if you want to exchange more than one
or omit elements, you are forced to write imperative code like this:

```dart
Widget build(BuildContext context) {
  var children = [
    IconButton(icon: Icon(Icons.menu)),
    Expanded(child: title)
  ];

  if (isAndroid) {
    children.add(IconButton(icon: Icon(Icons.search)));
  }

  return Row(children: children);
}
```

We now allow `if` inside collection literals to conditionally omit or (with
`else`) swap out an element:

```dart
Widget build(BuildContext context) {
  return Row(
    children: [
      IconButton(icon: Icon(Icons.menu)),
      Expanded(child: title),
      if (isAndroid)
        IconButton(icon: Icon(Icons.search)),
    ],
  );
}
```

Unlike the existing `?:` operator, a collection `if` can be composed with
spreads to conditionally include or omit multiple items:

```dart
Widget build(BuildContext context) {
  return Row(
    children: [
      IconButton(icon: Icon(Icons.menu)),
      if (isAndroid) ...[
        Expanded(child: title),
        IconButton(icon: Icon(Icons.search)),
      ]
    ],
  );
}
```

#### Collection for

In many cases, the higher-order methods on Iterable give you a declarative way
to modify a collection in the context of a single expression. But some
operations, especially involving both transforming and filtering, can be
cumbersome to express in a functional style.

To solve this problem, you can use `for` inside a collection literal. Each
iteration of the loop produces an element which is then inserted in the
resulting collection. Consider the following code:

```dart
var command = [
  engineDartPath,
  frontendServer,
  ...fileSystemRoots.map((root) => "--filesystem-root=$root"),
  ...entryPoints
      .where((entryPoint) => fileExists("lib/$entryPoint.json"))
      .map((entryPoint) => "lib/$entryPoint"),
  mainPath
];
```

With a collection `for`, the code becomes simpler:

```dart
var command = [
  engineDartPath,
  frontendServer,
  for (var root in fileSystemRoots) "--filesystem-root=$root",
  for (var entryPoint in entryPoints)
    if (fileExists("lib/$entryPoint.json")) "lib/$entryPoint",
  mainPath
];
```

As you can see, all three of these features can be freely composed. For full
details of the changes, see [the official proposal][ui-as-code proposal].

[ui-as-code proposal]:
  https://github.com/dart-lang/language/blob/master/accepted/future-releases/unified-collections/feature-specification.md

**Note: These features are not currently supported in _const_ collection
literals. In a future release, we intend to relax this restriction and allow
spread and collection `if` inside const collections.**

### Core library changes

#### `dart:isolate`

- Added `debugName` property to `Isolate`.
- Added `debugName` optional parameter to `Isolate.spawn` and
  `Isolate.spawnUri`.

#### `dart:core`

- RegExp patterns can now use lookbehind assertions.
- RegExp patterns can now use named capture groups and named backreferences.
  Currently, named group matches can only be retrieved in Dart either by the
  implicit index of the named group or by downcasting the returned Match object
  to the type RegExpMatch. The RegExpMatch interface contains methods for
  retrieving the available group names and retrieving a match by group name.

### Dart VM

- The VM service now requires an authentication code by default. This behavior
  can be disabled by providing the `--disable-service-auth-codes` flag.

- Support for deprecated flags '-c' and '--checked' has been removed.

### Dart for the Web

#### dart2js

A binary format was added to dump-info. The old JSON format is still available
and provided by default, but we are starting to deprecate it. The new binary
format is more compact and cheaper to generate. On some large apps we tested, it
was 4x faster to serialize and used 6x less memory.

To use the binary format today, use `--dump-info=binary`, instead of
`--dump-info`.

What to expect next?

- The [visualizer tool][visualizer] will not be updated to support the new
  binary format, but you can find several command-line tools at
  `package:dart2js_info` that provide similar features to those in the
  visualizer.

- The command-line tools in `package:dart2js_info` also work with the old JSON
  format, so you can start using them even before you enable the new format.

- In a future release `--dump-info` will default to `--dump-info=binary`. At
  that point, there will be an option to fallback to the JSON format, but the
  visualizer tool will be deprecated.

- A release after that, the JSON format will no longer be available from
  dart2js, but may be available from a command-line tool in
  `package:dart2js_info`.

[visualizer]: https://dart-lang.github.io/dump-info-visualizer/

### Tools

#### dartfmt

- Tweak set literal formatting to follow other collection literals.
- Add support for "UI as code" features.
- Properly format trailing commas in assertions.
- Improve indentation of adjacent strings in argument lists.

#### Linter

The Linter was updated to `0.1.86`, which includes the following changes:

- Added the following lints: `prefer_inlined_adds`,
  `prefer_for_elements_to_map_fromIterable`,
  `prefer_if_elements_to_conditional_expressions`,
  `diagnostic_describe_all_properties`.
- Updated `file_names` to skip prefixed-extension Dart files (`.css.dart`,
  `.g.dart`, etc.).
- Fixed false positives in `unnecessary_parenthesis`.

#### Pub

- Added a CHANGELOG validator that complains if you `pub publish` without
  mentioning the current version.
- Removed validation of library names when doing `pub publish`.
- Added support for `pub global activate`ing package from a custom pub URL.
- Added subcommand: `pub logout`. Logs you out of the current session.

#### Dart native

Initial support for compiling Dart apps to native machine code has been added.
Two new tools have been added to the `bin` folder of the Dart SDK:

- `dart2aot`: AOT (ahead-of-time) compiles a Dart program to native machine
  code. The tool is supported on Windows, macOS, and Linux.

- `dartaotruntime`: A small runtime used for executing an AOT compiled program.

## 2.2.0 - 2019-02-26

### Language

Sets now have a literal syntax like lists and maps do:

```dart
var set = {1, 2, 3};
```

Using curly braces makes empty sets ambiguous with maps:

```dart
var collection = {}; // Empty set or map?
```

To avoid breaking existing code, an ambiguous literal is treated as a map. To
create an empty set, you can rely on either a surrounding context type or an
explicit type argument:

```dart
// Variable type forces this to be a set:
Set<int> set = {};

// A single type argument means this must be a set:
var set2 = <int>{};
```

Set literals are released on all platforms. The `set-literals` experiment flag
has been disabled.

### Tools

#### Analyzer

- The `DEPRECATED_MEMBER_USE` hint was split into two hints:

  - `DEPRECATED_MEMBER_USE` reports on usage of `@deprecated` members declared
    in a different package.
  - `DEPRECATED_MEMBER_USE_FROM_SAME_PACKAGE` reports on usage of `@deprecated`
    members declared in the same package.

#### Linter

Upgraded the linter to `0.1.82` which adds the following improvements:

- Added `provide_deprecation_message`, and
  `use_full_hex_values_for_flutter_colors`, `prefer_null_aware_operators`.
- Fixed `prefer_const_declarations` set literal false-positives.
- Updated `prefer_collection_literals` to support set literals.
- Updated `unnecessary_parenthesis` play nicer with cascades.
- Removed deprecated lints from the "all options" sample.
- Stopped registering "default lints".
- Fixed `hash_and_equals` to respect `hashCode` fields.

### Other libraries

#### `package:kernel`

- **Breaking change:** The `klass` getter on the `InstanceConstant` class in the
  Kernel AST API has been renamed to `classNode` for consistency.

- **Breaking change:** Updated `Link` implementation to utilize true symbolic
  links instead of junctions on Windows. Existing junctions will continue to
  work with the new `Link` implementation, but all new links will create
  symbolic links.

  To create a symbolic link, Dart must be run with administrative privileges or
  Developer Mode must be enabled, otherwise a `FileSystemException` will be
  raised with errno set to `ERROR_PRIVILEGE_NOT_HELD` (Issue [33966]).

[33966]: https://github.com/dart-lang/sdk/issues/33966

## 2.1.1 - 2019-02-18

This is a patch version release. Again, the team's focus was mostly on improving
performance and stability after the large changes in Dart 2.0.0. In particular,
dart2js now always uses the "fast startup" emitter and the old emitter has been
removed.

There are a couple of very minor **breaking changes:**

- In `dart:io`, adding to a closed `IOSink` now throws a `StateError`.

- On the Dart VM, a soundness hole when using `dart:mirrors` to reflectively
  invoke a method in an incorrect way that violates its static types has been
  fixed (Issue [35611][]).

### Language

This release has no language changes.

### Core library

#### `dart:core`

- Made `DateTime.parse()` also recognize `,` as a valid decimal separator when
  parsing from a string (Issue [35576][]).

[35576]: https://github.com/dart-lang/sdk/issues/35576

#### `dart:html`

- Added methods `Element.removeAttribute`, `Element.removeAttributeNS`,
  `Element.hasAttribute` and `Element.hasAttributeNS`. (Issue [35655][]).
- Improved dart2js compilation of `element.attributes.remove(name)` to generate
  `element.removeAttribute(name)`, so that there is no performance reason to
  migrate to the above methods.
- Fixed a number of `dart:html` bugs:

  - Fixed HTML API's with callback typedef to correctly convert Dart functions
    to JS functions (Issue [35484]).
  - HttpStatus constants exposed in `dart:html` (Issue [34318]).
  - Expose DomName `ondblclick` and `dblclickEvent` for Angular analyzer.
  - Fixed `removeAll` on `classes`; `elements` parameter should be
    `Iterable<Object>` to match Set's `removeAll` not `Iterable<E>` (Issue
    [30278]).
  - Fixed a number of methods on DataTransferItem, Entry, FileEntry and
    DirectoryEntry which previously returned NativeJavaScriptObject. This fixes
    handling drag/drop of files/directories (Issue [35510]).
  - Added ability to allow local file access from Chrome browser in ddb.

[35655]: https://github.com/dart-lang/sdk/issues/35655
[30278]: https://github.com/dart-lang/sdk/issues/30278
[34318]: https://github.com/dart-lang/sdk/issues/34318
[35484]: https://github.com/dart-lang/sdk/issues/35484
[35510]: https://github.com/dart-lang/sdk/issues/35510

#### `dart:io`

- **Breaking change:** Adding to a closed `IOSink` now throws a `StateError`.
- Added ability to get and set low level socket options.

[29554]: https://github.com/dart-lang/sdk/issues/29554

### Dart VM

In previous releases it was possible to violate static types using
`dart:mirrors`. This code would run without any TypeErrors and print
"impossible" output:

```dart
import 'dart:mirrors';

class A {
  void method(int v) {
    if (v != null && v is! int) {
      print("This should be impossible: expected null or int got ${v}");
    }
  }
}

void main() {
  final obj = A();
  reflect(obj).invoke(#method, ['not-an-number']);
}
```

This bug is fixed now. Only code that already violates static typing will break.
See Issue [35611][] for more details.

[35611]: https://github.com/dart-lang/sdk/issues/35611

### Dart for the Web

#### dart2js

- The old "full emitter" back-end is removed and dart2js always uses the "fast
  startup" back-end. The generated fast startup code is optimized to load
  faster, even though it can be slightly larger. The `--fast-startup` and
  `--no-fast-startup` are allowed but ignored. They will be removed in a future
  version.

- We fixed a bug in how deferred constructor calls were incorrectly not marked
  as deferred. The old behavior didn't cause breakages, but was imprecise and
  pushed more code to the main output unit.

- A new deferred split algorithm implementation was added.

  This implementation fixes a soundness bug and addresses performance issues of
  the previous implementation, because of that it can have a visible impact on
  apps. In particular:

  - We fixed a performance issue which was introduced when we migrated to the
    common front-end. On large apps, the fix can cut 2/3 of the time spent on
    this task.

  - We fixed a bug in how inferred types were categorized (Issue [35311][]). The
    old behavior was unsound and could produce broken programs. The fix may
    cause more code to be pulled into the main output unit.

    This shows up frequently when returning deferred values from closures since
    the closure's inferred return type is the deferred type. For example, if you
    have:

    ```dart
    () async {
      await deferred_prefix.loadLibrary();
      return new deferred_prefix.Foo();
    }
    ```

    The closure's return type is `Future<Foo>`. The old implementation defers
    `Foo`, and incorrectly makes the return type `Future<dynamic>`. This may
    break in places where the correct type is expected.

    The new implementation will not defer `Foo`, and will place it in the main
    output unit. If your intent is to defer it, then you need to ensure the
    return type is not inferred to be `Foo`. For example, you can do so by
    changing the code to a named closure with a declared type, or by ensuring
    that the return expression has the type you want, like:

    ```dart
    () async {
      await deferred_prefix.loadLibrary();
      return new deferred_prefix.Foo() as dynamic;
    }
    ```

    Because the new implementation might require you to inspect and fix your
    app, we exposed two temporary flags:

  - The `--report-invalid-deferred-types` causes dart2js to run both the old and
    new algorithms and report any cases where an invalid type was detected.

  - The `--new-deferred-split` flag enables this new algorithm.

- The `--categories=*` flag is being replaced. `--categories=all` was only used
  for testing and it is no longer supported. `--categories=Server` continues to
  work at this time but it is deprecated, please use `--server-mode` instead.

- The `--library-root` flag was replaced by `--libraries-spec`. This flag is
  rarely used by developers invoking dart2js directly. It's important for
  integrating dart2js with build systems. See `--help` for more details on the
  new flag.

[35311]: https://github.com/dart-lang/sdk/issues/35311

### Tools

#### Analyzer

- Support for `declarations-casts` has been removed and the `implicit-casts`
  option now has the combined semantics of both options. This means that users
  that disable `implicit-casts` might now see errors that were not previously
  being reported.

- New hints added:

  - `NON_CONST_CALL_TO_LITERAL_CONSTRUCTOR` and
    `NON_CONST_CALL_TO_LITERAL_CONSTRUCTOR_USING_NEW` inform you when a
    `@literal` const constructor is called in a non-const context (or with
    `new`).
  - `INVALID_LITERAL_ANNOTATION` reports when something other than a const
    constructor is annotated with `@literal`.
  - `SUBTYPE_OF_SEALED_CLASS` reports when any class or mixin subclasses
    (extends, implements, mixes in, or constrains to) a `@sealed` class, and the
    two are declared in different packages.
  - `MIXIN_ON_SEALED_CLASS` reports when a `@sealed` class is used as a
    superclass constraint of a mixin.

#### dartdoc

Default styles now work much better on mobile. Simple browsing and searching of
API docs now work in many cases.

Upgraded the linter to `0.1.78` which adds the following improvements:

- Added `prefer_final_in_for_each`, `unnecessary_await_in_return`,
  `use_function_type_syntax_for_parameters`, `avoid_returning_null_for_future`,
  and `avoid_shadowing_type_parameters`.
- Updated `invariant_booleans` status to experimental.
- Fixed `type_annotate_public_apis` false positives on local functions.
- Fixed `avoid_shadowing_type_parameters` to report shadowed type parameters in
  generic typedefs.
- Fixed `use_setters_to_change_properties` to not wrongly lint overriding
  methods.
- Fixed `cascade_invocations` to not lint awaited targets.
- Fixed `prefer_conditional_assignment` false positives.
- Fixed `join_return_with_assignment` false positives.
- Fixed `cascade_invocations` false positives.
- Deprecated `prefer_bool_in_asserts` as it is redundant in Dart 2.

## 2.1.0 - 2018-11-15

This is a minor version release. The team's focus was mostly on improving
performance and stability after the large changes in Dart 2.0.0. Notable
changes:

- We've introduced a dedicated syntax for declaring a mixin. Instead of the
  `class` keyword, it uses `mixin`:

  ```dart
  mixin SetMixin<E> implements Set<E> {
    ...
  }
  ```

  The new syntax also enables `super` calls inside mixins.

- Integer literals now work in double contexts. When passing a literal number to
  a function that expects a `double`, you no longer need an explicit `.0` at the
  end of the number. In releases before 2.1, you need code like this when
  setting a double like `fontSize`:

  ```dart
  TextStyle(fontSize: 18.0)
  ```

  Now you can remove the `.0`:

  ```dart
  TextStyle(fontSize: 18)
  ```

  In releases before 2.1, `fontSize : 18` causes a static error. This was a
  common mistake and source of friction.

- **Breaking change:** A number of static errors that should have been detected
  and reported were not supported in 2.0.0. These are reported now, which means
  existing incorrect code may show new errors.

- `dart:core` now exports `Future` and `Stream`. You no longer need to import
  `dart:async` to use those very common types.

### Language

- Introduced a new syntax for mixin declarations.

  ```dart
  mixin SetMixin<E> implements Set<E> {
    ...
  }
  ```

  Most classes that are intended to be used as mixins are intended to _only_ be
  used as mixins. The library author doesn't want users to be able to construct
  or subclass the class. The new syntax makes that intent clear and enforces it
  in the type system. It is an error to extend or construct a type declared
  using `mixin`. (You can implement it since mixins expose an implicit
  interface.)

  Over time, we expect most mixin declarations to use the new syntax. However,
  if you have a "mixin" class where users _are_ extending or constructing it,
  note that moving it to the new syntax is a breaking API change since it
  prevents users from doing that. If you have a type like this that is a mixin
  as well as being a concrete class and/or superclass, then the existing syntax
  is what you want.

  If you need to use a `super` inside a mixin, the new syntax is required. This
  was previously only allowed with the experimental `--supermixins` flag because
  it has some complex interactions with the type system. The new syntax
  addresses those issues and lets you use `super` calls by declaring the
  superclass constraint your mixin requires:

  ```dart
  class Superclass {
    superclassMethod() {
      print("in superclass");
    }
  }

  mixin SomeMixin on Superclass {
    mixinMethod() {
      // This is OK:
      super.superclassMethod();
    }
  }

  class GoodSub extends Superclass with SomeMixin {}

  class BadSub extends Object with SomeMixin {}
  // Error: Since the super() call in mixinMethod() can't find a
  // superclassMethod() to call, this is prohibited.
  ```

  Even if you don't need to use `super` calls, the new mixin syntax is good
  because it clearly expresses that you intend the type to be mixed in.

- Allow integer literals to be used in double contexts. An integer literal used
  in a place where a double is required is now interpreted as a double value.
  The numerical value of the literal needs to be precisely representable as a
  double value.

- Integer literals compiled to JavaScript are now allowed to have any value that
  can be exactly represented as a JavaScript `Number`. They were previously
  limited to such numbers that were also representable as signed 64-bit
  integers.

**(Breaking)** A number of static errors that should have been detected and
reported were not supported in 2.0.0. These are reported now, which means
existing incorrect code may show new errors:

- **Setters with the same name as the enclosing class aren't allowed.** (Issue
  [34225][].) It is not allowed to have a class member with the same name as the
  enclosing class:

  ```dart
  class A {
    set A(int x) {}
  }
  ```

  Dart 2.0.0 incorrectly allows this for setters (only). Dart 2.1.0 rejects it.

  _To fix:_ This is unlikely to break anything, since it violates all style
  guides anyway.

- **Constant constructors cannot redirect to non-constant constructors.** (Issue
  [34161][].) It is not allowed to have a constant constructor that redirects to
  a non-constant constructor:

  ```dart
  class A {
    const A.foo() : this(); // Redirecting to A()
    A() {}
  }
  ```

  Dart 2.0.0 incorrectly allows this. Dart 2.1.0 rejects it.

  _To fix:_ Make the target of the redirection a properly const constructor.

- **Abstract methods may not unsoundly override a concrete method.** (Issue
  [32014][].) Concrete methods must be valid implementations of their
  interfaces:

  ```dart
  class A {
    num get thing => 2.0;
  }

  abstract class B implements A {
    int get thing;
  }

  class C extends A with B {}
  // 'thing' from 'A' is not a valid override of 'thing' from 'B'.

  main() {
    print(new C().thing.isEven); // Expects an int but gets a double.
  }
  ```

  Dart 2.0.0 allows unsound overrides like the above in some cases. Dart 2.1.0
  rejects them.

  _To fix:_ Relax the type of the invalid override, or tighten the type of the
  overridden method.

- **Classes can't implement FutureOr.** (Issue [33744][].) Dart doesn't allow
  classes to implement the FutureOr type:

  ```dart
  class A implements FutureOr<Object> {}
  ```

  Dart 2.0.0 allows classes to implement FutureOr. Dart 2.1.0 does not.

  _To fix:_ Don't do this.

- **Type arguments to generic typedefs must satisfy their bounds.** (Issue
  [33308][].) If a parameterized typedef specifies a bound, actual arguments
  must be checked against it:

  ```dart
  class A<X extends int> {}

  typedef F<Y extends int> = A<Y> Function();

  F<num> f = null;
  ```

  Dart 2.0.0 allows bounds violations like `F<num>` above. Dart 2.1.0 rejects
  them.

  _To fix:_ Either remove the bound on the typedef parameter, or pass a valid
  argument to the typedef.

- **Constructor invocations must use valid syntax, even with optional `new`.**
  (Issue [34403][].) Type arguments to generic named constructors go after the
  class name, not the constructor name, even when used without an explicit
  `new`:

  ```dart
  class A<T> {
    A.foo() {}
  }

  main() {
    A.foo<String>(); // Incorrect syntax, was accepted in 2.0.0.
    A<String>.foo(); // Correct syntax.
  }
  ```

  Dart 2.0.0 accepts the incorrect syntax when the `new` keyword is left out.
  Dart 2.1.0 correctly rejects this code.

  _To fix:_ Move the type argument to the correct position after the class name.

- **Instance members should shadow prefixes.** (Issue [34498][].) If the same
  name is used as an import prefix and as a class member name, then the class
  member name takes precedence in the class scope.

  ```dart
  import 'dart:core';
  import 'dart:core' as core;

  class A {
    core.List get core => null; // "core" refers to field, not prefix.
  }
  ```

  Dart 2.0.0 incorrectly resolves the use of `core` in `core.List` to the prefix
  name. Dart 2.1.0 correctly resolves this to the field name.

  _To fix:_ Change the prefix name to something which does not clash with the
  instance member.

- **Implicit type arguments in extends clauses must satisfy the class bounds.**
  (Issue [34532][].) Implicit type arguments for generic classes are computed if
  not passed explicitly, but when used in an `extends` clause they must be
  checked for validity:

  ```dart
  class Foo<T> {}

  class Bar<T extends Foo<T>> {}

  class Baz extends Bar {} // Should error because Bar completes to Bar<Foo>
  ```

  Dart 2.0.0 accepts the broken code above. Dart 2.1.0 rejects it.

  _To fix:_ Provide explicit type arguments to the superclass that satisfy the
  bound for the superclass.

- **Mixins must correctly override their superclasses.** (Issue [34235][].) In
  some rare cases, combinations of uses of mixins could result in invalid
  overrides not being caught:

  ```dart
  class A {
    num get thing => 2.0;
  }

  class M1 {
    int get thing => 2;
  }

  class B = A with M1;

  class M2 {
    num get thing => 2.0;
  }

  class C extends B with M2 {} // 'thing' from 'M2' not a valid override.

  main() {
    M1 a = new C();
    print(a.thing.isEven); // Expects an int but gets a double.
  }
  ```

  Dart 2.0.0 accepts the above example. Dart 2.1.0 rejects it.

  _To fix:_ Ensure that overriding methods are correct overrides of their
  superclasses, either by relaxing the superclass type, or tightening the
  subclass/mixin type.

[32014]: https://github.com/dart-lang/sdk/issues/32014
[33308]: https://github.com/dart-lang/sdk/issues/33308
[33744]: https://github.com/dart-lang/sdk/issues/33744
[34161]: https://github.com/dart-lang/sdk/issues/34161
[34225]: https://github.com/dart-lang/sdk/issues/34225
[34235]: https://github.com/dart-lang/sdk/issues/34235
[34403]: https://github.com/dart-lang/sdk/issues/34403
[34498]: https://github.com/dart-lang/sdk/issues/34498
[34532]: https://github.com/dart-lang/sdk/issues/34532

### Core libraries

#### `dart:async`

- Fixed a bug where calling `stream.take(0).drain(value)` would not correctly
  forward the `value` through the returned `Future`.
- Added a `StreamTransformer.fromBind` constructor.
- Updated `Stream.fromIterable` to send a done event after the error when the
  iterator's `moveNext` throws, and handle if the `current` getter throws (issue
  [33431][]).

[33431]: http://dartbug.com/33431

#### `dart:core`

- Added `HashMap.fromEntries` and `LinkedHashmap.fromEntries` constructors.
- Added `ArgumentError.checkNotNull` utility method.
- Made `Uri` parsing more permissive about `[` and `]` occurring in the path,
  query or fragment, and `#` occurring in fragment.
- Exported `Future` and `Stream` from `dart:core`.
- Added operators `&`, `|` and `^` to `bool`.
- Added missing methods to `UnmodifiableMapMixin`. Some maps intended to be
  unmodifiable incorrectly allowed new methods added in Dart 2 to succeed.
- Deprecated the `provisional` annotation and the `Provisional` annotation
  class. These should have been removed before releasing Dart 2.0, and they have
  no effect.

#### `dart:html`

Fixed Service Workers and any Promise/Future API with a Dictionary parameter.

APIs in dart:html (that take a Dictionary) will receive a Dart Map parameter.
The Map parameter must be converted to a Dictionary before passing to the
browser's API. Before this change, any Promise/Future API with a Map/Dictionary
parameter never called the Promise and didn't return a Dart Future - now it
does.

This caused a number of breaks especially in Service Workers (register, etc.).
Here is a complete list of the fixed APIs:

- BackgroundFetchManager
  - `Future<BackgroundFetchRegistration> fetch(String id, Object requests, [Map options])`
- CacheStorage
  - `Future match(/*RequestInfo*/ request, [Map options])`
- CanMakePayment
  - `Future<List<Client>> matchAll([Map options])`
- CookieStore
  - `Future getAll([Map options])`
  - `Future set(String name, String value, [Map options])`
- CredentialsContainer
  - `Future get([Map options])`
  - `Future create([Map options])`
- ImageCapture
  - `Future setOptions(Map photoSettings)`
- MediaCapabilities
  - `Future<MediaCapabilitiesInfo> decodingInfo(Map configuration)`
  - `Future<MediaCapabilitiesInfo> encodingInfo(Map configuration)`
- MediaStreamTrack
  - `Future applyConstraints([Map constraints])`
- Navigator
  - `Future requestKeyboardLock([List<String> keyCodes])`
  - `Future requestMidiAccess([Map options])`
  - `Future share([Map data])`
- OffscreenCanvas
  - `Future<Blob> convertToBlob([Map options])`
- PaymentInstruments
  - `Future set(String instrumentKey, Map details)`
- Permissions
  - `Future<PermissionStatus> query(Map permission)`
  - `Future<PermissionStatus> request(Map permissions)`
  - `Future<PermissionStatus> revoke(Map permission)`
- PushManager
  - `Future permissionState([Map options])`
  - `Future<PushSubscription> subscribe([Map options])`
- RtcPeerConnection

  - Changed:

    ```dart
    Future createAnswer([options_OR_successCallback,
        RtcPeerConnectionErrorCallback failureCallback,
        Map mediaConstraints])
    ```

    to:

    ```dart
    Future<RtcSessionDescription> createAnswer([Map options])
    ```

  - Changed:

    ```dart
    Future createOffer([options_OR_successCallback,
        RtcPeerConnectionErrorCallback failureCallback,
        Map rtcOfferOptions])
    ```

    to:

    ```dart
    Future<RtcSessionDescription> createOffer([Map options])
    ```

  - Changed:

    ```dart
    Future setLocalDescription(Map description,
        VoidCallback successCallback,
        [RtcPeerConnectionErrorCallback failureCallback])
    ```

    to:

    ```dart
    Future setLocalDescription(Map description)
    ```

  - Changed:

    ```dart
    Future setLocalDescription(Map description,
        VoidCallback successCallback,
        [RtcPeerConnectionErrorCallback failureCallback])
    ```

    to:

    ```dart
    Future setRemoteDescription(Map description)
    ```

- ServiceWorkerContainer
  - `Future<ServiceWorkerRegistration> register(String url, [Map options])`
- ServiceWorkerRegistration
  - `Future<List<Notification>> getNotifications([Map filter])`
  - `Future showNotification(String title, [Map options])`
- VRDevice
  - `Future requestSession([Map options])`
  - `Future supportsSession([Map options])`
- VRSession
  - `Future requestFrameOfReference(String type, [Map options])`
- Window
  - `Future fetch(/*RequestInfo*/ input, [Map init])`
- WorkerGlobalScope
  - `Future fetch(/*RequestInfo*/ input, [Map init])`

In addition, exposed Service Worker "self" as a static getter named "instance".
The instance is exposed on four different Service Worker classes and can throw a
InstanceTypeError if the instance isn't of the class expected
(WorkerGlobalScope.instance will always work and not throw):

- `SharedWorkerGlobalScope.instance`
- `DedicatedWorkerGlobalScope.instance`
- `ServiceWorkerGlobalScope.instance`
- `WorkerGlobalScope.instance`

#### `dart:io`

- Added new HTTP status codes.

### Dart for the Web

#### dart2js

- **(Breaking)** Duplicate keys in a const map are not allowed and produce a
  compile-time error. Dart2js used to report this as a warning before. This was
  already an error in dartanalyzer and DDC and will be an error in other tools
  in the future as well.

- Added `-O` flag to tune optimization levels. For more details run
  `dart2js -h -v`.

  We recommend to enable optimizations using the `-O` flag instead of individual
  flags for each optimization. This is because the `-O` flag is intended to be
  stable and continue to work in future versions of dart2js, while individual
  flags may come and go.

  At this time we recommend to test and debug with `-O1` and to deploy with
  `-O3`.

### Tool Changes

#### dartfmt

- Addressed several dartfmt issues when used with the new CFE parser.

#### Linter

Bumped the linter to `0.1.70` which includes the following new lints:

- `avoid_returning_null_for_void`
- `sort_pub_dependencies`
- `prefer_mixin`
- `avoid_implementing_value_types`
- `flutter_style_todos`
- `avoid_void_async`
- `prefer_void_to_null`

and improvements:

- Fixed NPE in `prefer_iterable_whereType`.
- Improved message display for `await_only_futures`
- Performance improvements for `null_closures`
- Mixin support
- Updated `sort_constructors_first` to apply to all members.
- Updated `unnecessary_this` to work on field initializers.
- Updated `unawaited_futures` to ignore assignments within cascades.
- Improved handling of constant expressions with generic type params.
- NPE fix for `invariant_booleans`.
- Improved docs for `unawaited_futures`.
- Updated `unawaited_futures` to check cascades.
- Relaxed `void_checks` (allowing `T Function()` to be assigned to
  `void Function()`).
- Fixed false positives in `lines_longer_than_80_chars`.

#### Pub

- Renamed the `--checked` flag to `pub run` to `--enable-asserts`.
- Pub will no longer delete directories named "packages".
- The `--packages-dir` flag is now ignored.

## 2.0.0 - 2018-08-07

This is the first major version release of Dart since 1.0.0, so it contains many
significant changes across all areas of the platform. Large changes include:

- **(Breaking)** The unsound optional static type system has been replaced with
  a sound static type system using type inference and runtime checks. This was
  formerly called "[strong mode][]" and only used by the Dart for web products.
  Now it is the one official static type system for the entire platform and
  replaces the previous "checked" and "production" modes.

- **(Breaking)** Functions marked `async` now run synchronously until the first
  `await` statement. Previously, they would return to the event loop once at the
  top of the function body before any code runs ([issue 30345][]).

- **(Breaking)** Constants in the core libraries have been renamed from
  `SCREAMING_CAPS` to `lowerCamelCase`.

- **(Breaking)** Many new methods have been added to core library classes. If
  you implement the interfaces of these classes, you will need to implement the
  new methods.

- **(Breaking)** "dart:isolate" and "dart:mirrors" are no longer supported when
  using Dart for the web. They are still supported in the command-line VM.

- **(Breaking)** Pub's transformer-based build system has been replaced by a
  [new build system][build system].

- The `new` keyword is optional and can be omitted. Likewise, `const` can be
  omitted inside a const context ([issue 30921][]).

- Dartium is no longer maintained or supported.

[issue 30345]: https://github.com/dart-lang/sdk/issues/30345
[issue 30921]: https://github.com/dart-lang/sdk/issues/30921
[strong mode]: https://dart.dev/guides/language/type-system
[build system]: https://github.com/dart-lang/build

### Language

- "[Strong mode][]" is now the official type system of the language.

- The `new` keyword is optional and can be omitted. Likewise, `const` can be
  omitted inside a const context.

- A string in a `part of` declaration may now be used to refer to the library
  this file is part of. A library part can now declare its library as either:

  ```dart
  part of name.of.library;
  ```

  Or:

  ```dart
  part of "uriReferenceOfLibrary.dart";
  ```

  This allows libraries with no library declarations (and therefore no name) to
  have parts, and it allows tools to easily find the library of a part file. The
  Dart 1.0 syntax is supported but deprecated.

- Functions marked `async` now run synchronously until the first `await`
  statement. Previously, they would return to the event loop once at the top of
  the function body before any code runs ([issue 30345][]).

- The type `void` is now a Top type like `dynamic`, and `Object`. It also now
  has new errors for being used where not allowed (such as being assigned to any
  non-`void`-typed parameter). Some libraries (importantly, mockito) may need to
  be updated to accept void values to keep their APIs working.

- Future flattening is now done only as specified in the Dart 2.0 spec, rather
  than more broadly. This means that the following code has an error on the
  assignment to `y`.

  ```dart
  test() {
    Future<int> f;
    var x = f.then<Future<List<int>>>((x) => []);
    Future<List<int>> y = x;
  }
  ```

- Invocations of `noSuchMethod()` receive default values for optional args. The
  following program used to print "No arguments passed", and now prints "First
  argument is 3".

  ```dart
  abstract class B {
    void m([int x = 3]);
  }

  class A implements B {
    noSuchMethod(Invocation i) {
      if (i.positionalArguments.length == 0) {
        print("No arguments passed");
      } else {
        print("First argument is ${i.positionalArguments[0]}");
      }
    }
  }

  void main() {
    A().m();
  }
  ```

- Bounds on generic functions are invariant. The following program now issues an
  invalid override error ([issue 29014][sdk#29014]):

  ```dart
  class A {
    void f<T extends int>() {}
  }

  class B extends A {
    @override
    void f<T extends num>() {}
  }
  ```

- Numerous corner case bugs around return statements in synchronous and
  asynchronous functions fixed. Specifically:

  - Issues [31887][issue 31887], [32881][issue 32881]. Future flattening should
    not be recursive.
  - Issues [30638][issue 30638], [32233][issue 32233]. Incorrect downcast errors
    with `FutureOr`.
  - Issue [32233][issue 32233]. Errors when returning `FutureOr`.
  - Issue [33218][issue 33218]. Returns in functions with void related types.
  - Issue [31278][issue 31278]. Incorrect hint on empty returns in async.
    functions.

- An empty `return;` in an async function with return type `Future<Object>` does
  not report an error.

- `return exp;` where `exp` has type `void` in an async function is now an error
  unless the return type of the function is `void` or `dynamic`.

- Mixed return statements of the form `return;` and `return exp;` are now
  allowed when `exp` has type `void`.

- A compile time error is emitted for any literal which cannot be exactly
  represented on the target platform. As a result, dart2js and DDC report errors
  if an integer literal cannot be represented exactly in JavaScript ([issue
  33282][]).

- New member conflict rules have been implemented. Most cases of conflicting
  members with the same name are now static errors ([issue 33235][]).

[sdk#29014]: https://github.com/dart-lang/sdk/issues/29014
[issue 30638]: https://github.com/dart-lang/sdk/issues/30638
[issue 31278]: https://github.com/dart-lang/sdk/issues/31278
[issue 31887]: https://github.com/dart-lang/sdk/issues/31887
[issue 32233]: https://github.com/dart-lang/sdk/issues/32233
[issue 32881]: https://github.com/dart-lang/sdk/issues/32881
[issue 33218]: https://github.com/dart-lang/sdk/issues/33218
[issue 33235]: https://github.com/dart-lang/sdk/issues/33235
[issue 33282]: https://github.com/dart-lang/sdk/issues/33282
[issue 33341]: https://github.com/dart-lang/sdk/issues/33341

### Core libraries

- Replaced `UPPER_CASE` constant names with `lowerCamelCase`. For example,
  `HTML_ESCAPE` is now `htmlEscape`.

- The Web libraries were re-generated using Chrome 63 WebIDLs ([details][idl]).

[idl]: https://github.com/dart-lang/sdk/wiki/Chrome-63-Dart-Web-Libraries

#### `dart:async`

- `Stream`:
  - Added `cast` and `castFrom`.
  - Changed `firstWhere`, `lastWhere`, and `singleWhere` to return `Future<T>`
    and added an optional `T orElse()` callback.
- `StreamTransformer`: added `cast` and `castFrom`.
- `StreamTransformerBase`: new class.
- `Timer`: added `tick` property.
- `Zone`
  - changed to be strong-mode clean. This required some breaking API changes.
    See https://goo.gl/y9mW2x for more information.
  - Added `bindBinaryCallbackGuarded`, `bindCallbackGuarded`, and
    `bindUnaryCallbackGuarded`.
  - Renamed `Zone.ROOT` to `Zone.root`.
- Removed the deprecated `defaultValue` parameter on `Stream.firstWhere` and
  `Stream.lastWhere`.
- Changed an internal lazily-allocated reusable "null future" to always belong
  to the root zone. This avoids race conditions where the first access to the
  future determined which zone it would belong to. The zone is only used for
  _scheduling_ the callback of listeners, the listeners themselves will run in
  the correct zone in any case. Issue [#32556](http://dartbug.com/32556).

#### `dart:cli`

- _New_ "provisional" library for CLI-specific features.
- `waitFor`: function that suspends a stack to wait for a `Future` to complete.

#### `dart:collection`

- `MapBase`: added `mapToString`.
- `LinkedHashMap` no longer implements `HashMap`
- `LinkedHashSet` no longer implements `HashSet`.
- Added `of` constructor to `Queue`, `ListQueue`, `DoubleLinkedQueue`,
  `HashSet`, `LinkedHashSet`, `SplayTreeSet`, `Map`, `HashMap`, `LinkedHashMap`,
  `SplayTreeMap`.
- Removed `Maps` class. Extend `MapBase` or mix in `MapMixin` instead to provide
  map method implementations for a class.
- Removed experimental `Document` method `getCSSCanvasContext` and property
  `supportsCssCanvasContext`.
- Removed obsolete `Element` property `xtag` no longer supported in browsers.
- Exposed `ServiceWorker` class.
- Added constructor to `MessageChannel` and `MessagePort` `addEventListener`
  automatically calls `start` method to receive queued messages.

#### `dart:convert`

- `Base64Codec.decode` return type is now `Uint8List`.
- `JsonUnsupportedObjectError`: added `partialResult` property
- `LineSplitter` now implements `StreamTransformer<String, String>` instead of
  `Converter`. It retains `Converter` methods `convert` and
  `startChunkedConversion`.
- `Utf8Decoder` when compiled with dart2js uses the browser's `TextDecoder` in
  some common cases for faster decoding.
- Renamed `ASCII`, `BASE64`, `BASE64URI`, `JSON`, `LATIN1` and `UTF8` to
  `ascii`, `base64`, `base64Uri`, `json`, `latin1` and `utf8`.
- Renamed the `HtmlEscapeMode` constants `UNKNOWN`, `ATTRIBUTE`, `SQ_ATTRIBUTE`
  and `ELEMENT` to `unknown`, `attribute`, `sqAttribute` and `elements`.
- Added `jsonEncode`, `jsonDecode`, `base64Encode`, `base64UrlEncode` and
  `base64Decode` top-level functions.
- Changed return type of `encode` on `AsciiCodec` and `Latin1Codec`, and
  `convert` on `AsciiEncoder`, `Latin1Encoder`, to `Uint8List`.
- Allow `utf8.decoder.fuse(json.decoder)` to ignore leading Unicode BOM.

#### `dart:core`

- `BigInt` class added to support integers greater than 64-bits.
- Deprecated the `proxy` annotation.
- Added `Provisional` class and `provisional` field.
- Added `pragma` annotation.
- `RegExp` added static `escape` function.
- The `Uri` class now correctly handles paths while running on Node.js on
  Windows.
- Core collection changes:
  - `Iterable` added members `cast`, `castFrom`, `followedBy` and `whereType`.
  - `Iterable.singleWhere` added `orElse` parameter.
  - `List` added `+` operator, `first` and `last` setters, and `indexWhere` and
    `lastIndexWhere` methods, and static `copyRange` and `writeIterable`
    methods.
  - `Map` added `fromEntries` constructor.
  - `Map` added `addEntries`, `cast`, `entries`, `map`, `removeWhere`, `update`
    and `updateAll` members.
  - `MapEntry`: new class used by `Map.entries`.
  - _Note_: if a class extends `IterableBase`, `ListBase`, `SetBase` or
    `MapBase` (or uses the corresponding mixins) from `dart:collection`, the new
    members are implemented automatically.
  - Added `of` constructor to `List`, `Set`, `Map`.
- Renamed `double.INFINITY`, `double.NEGATIVE_INFINITY`, `double.NAN`,
  `double.MAX_FINITE` and `double.MIN_POSITIVE` to `double.infinity`,
  `double.negativeInfinity`, `double.nan`, `double.maxFinite` and
  `double.minPositive`.
- Renamed the following constants in `DateTime` to lower case: `MONDAY` through
  `SUNDAY`, `DAYS_PER_WEEK` (as `daysPerWeek`), `JANUARY` through `DECEMBER` and
  `MONTHS_PER_YEAR` (as `monthsPerYear`).
- Renamed the following constants in `Duration` to lower case:
  `MICROSECONDS_PER_MILLISECOND` to `microsecondsPerMillisecond`,
  `MILLISECONDS_PER_SECOND` to `millisecondsPerSecond`, `SECONDS_PER_MINUTE` to
  `secondsPerMinute`, `MINUTES_PER_HOUR` to `minutesPerHour`, `HOURS_PER_DAY` to
  `hoursPerDay`, `MICROSECONDS_PER_SECOND` to `microsecondsPerSecond`,
  `MICROSECONDS_PER_MINUTE` to `microsecondsPerMinute`, `MICROSECONDS_PER_HOUR`
  to `microsecondsPerHour`, `MICROSECONDS_PER_DAY` to `microsecondsPerDay`,
  `MILLISECONDS_PER_MINUTE` to `millisecondsPerMinute`, `MILLISECONDS_PER_HOUR`
  to `millisecondsPerHour`, `MILLISECONDS_PER_DAY` to `millisecondsPerDay`,
  `SECONDS_PER_HOUR` to `secondsPerHour`, `SECONDS_PER_DAY` to `secondsPerDay`,
  `MINUTES_PER_DAY` to `minutesPerDay`, and `ZERO` to `zero`.
- Added `typeArguments` to `Invocation` class.
- Added constructors to invocation class that allows creation of `Invocation`
  objects directly, without going through `noSuchMethod`.
- Added `unaryMinus` and `empty` constant symbols on the `Symbol` class.
- Changed return type of `UriData.dataAsBytes` to `Uint8List`.
- Added `tryParse` static method to `int`, `double`, `num`, `BigInt`, `Uri` and
  `DateTime`.
- Deprecated `onError` parameter on `int.parse`, `double.parse` and `num.parse`.
- Deprecated the `NoSuchMethodError` constructor.
- `int.parse` on the VM no longer accepts unsigned hexadecimal numbers greater
  than or equal to `2**63` when not prefixed by `0x`. (SDK issue
  [32858](https://github.com/dart-lang/sdk/issues/32858))

#### `dart:developer`

- `Flow` class added.
- `Timeline.startSync` and `Timeline.timeSync` now accepts an optional parameter
  `flow` of type `Flow`. The `flow` parameter is used to generate flow timeline
  events that are enclosed by the slice described by
  `Timeline.{start,finish}Sync` and `Timeline.timeSync`.

<!--
Still need entries for all changes to dart:html since 1.x
-->

#### `dart:html`

- Removed deprecated `query` and `queryAll`. Use `querySelector` and
  `querySelectorAll`.

#### `dart:io`

- `HttpStatus` added `UPGRADE_REQUIRED`.
- `IOOverrides` and `HttpOverrides` added to aid in writing tests that wish to
  mock varios `dart:io` objects.
- `Platform.operatingSystemVersion` added that gives a platform-specific String
  describing the version of the operating system.
- `ProcessStartMode.INHERIT_STDIO` added, which allows a child process to
  inherit the parent's stdio handles.
- `RawZLibFilter` added for low-level access to compression and decompression
  routines.
- Unified backends for `SecureSocket`, `SecurityContext`, and `X509Certificate`
  to be consistent across all platforms. All `SecureSocket`, `SecurityContext`,
  and `X509Certificate` properties and methods are now supported on iOS and OSX.
- `SecurityContext.alpnSupported` deprecated as ALPN is now supported on all
  platforms.
- `SecurityContext`: added `withTrustedRoots` named optional parameter
  constructor, which defaults to false.
- Added a `timeout` parameter to `Socket.connect`, `RawSocket.connect`,
  `SecureSocket.connect` and `RawSecureSocket.connect`. If a connection attempt
  takes longer than the duration specified in `timeout`, a `SocketException`
  will be thrown. Note: if the duration specified in `timeout` is greater than
  the OS level timeout, a timeout may occur sooner than specified in `timeout`.
- `Stdin.hasTerminal` added, which is true if stdin is attached to a terminal.
- `WebSocket` added static `userAgent` property.
- `RandomAccessFile.close` returns `Future<void>`
- Added `IOOverrides.socketConnect`.
- Added Dart-styled constants to `ZLibOptions`, `FileMode`, `FileLock`,
  `FileSystemEntityType`, `FileSystemEvent`, `ProcessStartMode`,
  `ProcessSignal`, `InternetAddressType`, `InternetAddress`, `SocketDirection`,
  `SocketOption`, `RawSocketEvent`, and `StdioType`, and deprecated the old
  `SCREAMING_CAPS` constants.
- Added the Dart-styled top-level constants `zlib`, `gzip`, and
  `systemEncoding`, and deprecated the old `SCREAMING_CAPS` top-level constants.
- Removed the top-level `FileMode` constants `READ`, `WRITE`, `APPEND`,
  `WRITE_ONLY`, and `WRITE_ONLY_APPEND`. Please use e.g. `FileMode.read`
  instead.
- Added `X509Certificate.der`, `X509Certificate.pem`, and
  `X509Certificate.sha1`.
- Added `FileSystemEntity.fromRawPath` constructor to allow for the creation of
  `FileSystemEntity` using `Uint8List` buffers.
- Dart-styled constants have been added for `HttpStatus`, `HttpHeaders`,
  `ContentType`, `HttpClient`, `WebSocketStatus`, `CompressionOptions`, and
  `WebSocket`. The `SCREAMING_CAPS` constants are marked deprecated. Note that
  `HttpStatus.CONTINUE` is now `HttpStatus.continue_`, and that e.g.
  `HttpHeaders.FIELD_NAME` is now `HttpHeaders.fieldNameHeader`.
- Deprecated `Platform.packageRoot`, which is only used for `packages/`
  directory resolution which is no longer supported. It will now always return
  null, which is a value that was always possible for it to return previously.
- Adds `HttpClient.connectionTimeout`.
- Adds `{Socket,RawSocket,SecureSocket}.startConnect`. These return a
  `ConnectionTask`, which can be used to cancel an in-flight connection attempt.

#### `dart:isolate`

- Make `Isolate.spawn` take a type parameter representing the argument type of
  the provided function. This allows functions with arguments types other than
  `Object` in strong mode.
- Rename `IMMEDIATE` and `BEFORE_NEXT_EVENT` on `Isolate` to `immediate` and
  `beforeNextEvent`.
- Deprecated `Isolate.packageRoot`, which is only used for `packages/` directory
  resolution which is no longer supported. It will now always return null, which
  is a value that was always possible for it to return previously.
- Deprecated `packageRoot` parameter in `Isolate.spawnUri`, which is was
  previously used only for `packages/` directory resolution. That style of
  resolution is no longer supported in Dart 2.

<!--
Still need entries for all changes to dart:js since 1.x
-->

#### `dart.math`

- Renamed `E`, `LN10`, `LN`, `LOG2E`, `LOG10E`, `PI`, `SQRT1_2` and `SQRT2` to
  `e`, `ln10`, `ln`, `log2e`, `log10e`, `pi`, `sqrt1_2` and `sqrt2`.

#### `dart.mirrors`

- Added `IsolateMirror.loadUri`, which allows dynamically loading additional
  code.
- Marked `MirrorsUsed` as deprecated. The `MirrorsUsed` annotation was only used
  to inform the dart2js compiler about how mirrors were used, but dart2js no
  longer supports the mirrors library altogether.

<!--
Still need entries for all changes to dart:svg since 1.x
-->

#### `dart:typed_data`

- Added `Unmodifiable` view classes over all `List` types.
- Renamed `BYTES_PER_ELEMENT` to `bytesPerElement` on all typed data lists.
- Renamed constants `XXXX` through `WWWW` on `Float32x4` and `Int32x4` to
  lower-case `xxxx` through `wwww`.
- Renamed `Endinanness` to `Endian` and its constants from `BIG_ENDIAN`,
  `LITTLE_ENDIAN` and `HOST_ENDIAN` to `little`, `big` and `host`.

<!--
Still need entries for all changes to dart:web_audio,web_gl,web_sql since 1.x
-->

### Dart VM

- Support for MIPS has been removed.

- Dart `int` is now restricted to 64 bits. On overflow, arithmetic operations
  wrap around, and integer literals larger than 64 bits are not allowed. See
  https://github.com/dart-lang/sdk/blob/main/docs/language/informal/int64.md
  for details.

- The Dart VM no longer attempts to perform `packages/` directory resolution
  (for loading scripts, and in `Isolate.resolveUri`). Users relying on
  `packages/` directories should switch to `.packages` files.

### Dart for the Web

- Expose JavaScript Promise APIs using Dart futures. For example,
  `BackgroundFetchManager.get` is defined as:

  ```dart
    Future<BackgroundFetchRegistration> get(String id)
  ```

  It can be used like:

  ```dart
  BackgroundFetchRegistration result = await fetchMgr.get('abc');
  ```

  The underlying JS Promise-to-Future mechanism will be exposed as a public API
  in the future.

#### Dart Dev Compiler (DDC)

- dartdevc will no longer throw an error from `is` checks that return a
  different result in weak mode (SDK [issue 28988][sdk#28988]). For example:

  ```dart
  main() {
    List l = [];
    // Prints "false", does not throw.
    print(l is List<String>);
  }
  ```

- Failed `as` casts on `Iterable<T>`, `Map<T>`, `Future<T>`, and `Stream<T>` are
  no longer ignored. These failures were ignored to make it easier to migrate
  Dart 1 code to strong mode, but ignoring them is a hole in the type system.
  This closes part of that hole. (We still need to stop ignoring "as" cast
  failures on function types, and implicit cast failures on the above types and
  function types.)

[sdk#28988]: https://github.com/dart-lang/sdk/issues/28988

#### dart2js

- dart2js now compiles programs with Dart 2.0 semantics. Apps are expected to be
  bigger than before, because Dart 2.0 has many more implicit checks (similar to
  the `--checked` flag in Dart 1.0).

  We exposed a `--omit-implicit-checks` flag which removes most of the extra
  implicit checks. Only use this if you have enough test coverage to know that
  the app will work well without the checks. If a check would have failed and it
  is omitted, your app may crash or behave in unexpected ways. This flag is
  similar to `--trust-type-annotations` in Dart 1.0.

- dart2js replaced its front-end with the common front-end (CFE). Thanks to the
  CFE, dart2js errors are more consistent with all other Dart tools.

- dart2js replaced its source-map implementation. There aren't any big
  differences, but more data is emitted for synthetic code generated by the
  compiler.

- `dart:mirrors` support was removed. Frameworks are encouraged to use
  code-generation instead. Conditional imports indicate that mirrors are not
  supported, and any API in the mirrors library will throw at runtime.

- The generated output of dart2js can now be run as a webworker.

- `dart:isolate` support was removed. To launch background tasks, please use
  webworkers instead. APIs for webworkers can be accessed from `dart:html` or
  JS-interop.

- dart2js no longer supports the `--package-root` flag. This flag was deprecated
  in favor of `--packages` long ago.

### Tool Changes

#### Analyzer

- The analyzer will no longer issue a warning when a generic type parameter is
  used as the type in an instance check. For example:

  ```dart
  test<T>() {
    print(3 is T); // No warning
  }
  ```

- New static checking of `@visibleForTesting` elements. Accessing a method,
  function, class, etc. annotated with `@visibleForTesting` from a file _not_ in
  a `test/` directory will result in a new hint ([issue 28273][]).

- Static analysis now respects functions annotated with `@alwaysThrows` ([issue
  31384][]).

- New hints added:

  - `NULL_AWARE_BEFORE_OPERATOR` when an operator is used after a null-aware
    access. For example:

    ```dart
    x?.a - ''; // HINT
    ```

  - `NULL_AWARE_IN_LOGICAL_OPERATOR` when an expression with null-aware access
    is used as a condition in logical operators. For example:

    ```dart
    x.a || x?.b; // HINT
    ```

- The command line analyzer (dartanalyzer) and the analysis server no longer
  treat directories named `packages` specially. Previously they had ignored
  these directories - and their contents - from the point of view of analysis.
  Now they'll be treated just as regular directories. This special-casing of
  `packages` directories was to support using symlinks for package: resolution;
  that functionality is now handled by `.packages` files.

- New static checking of duplicate shown or hidden names in an export directive
  ([issue 33182][]).

- The analysis server will now only analyze code in Dart 2 mode ('strong mode').
  It will emit warnings for analysis options files that have
  `strong-mode: false` set (and will emit a hint for `strong-mode: true`, which
  is no longer necessary).

- The dartanalyzer `--strong` flag is now deprecated and ignored. The
  command-line analyzer now only analyzes code in strong mode.

[issue 28273]: https://github.com/dart-lang/sdk/issues/28273
[issue 31384]: https://github.com/dart-lang/sdk/issues/31384
[issue 33182]: https://github.com/dart-lang/sdk/issues/33182

#### dartfmt

- Support `assert()` in const constructor initializer lists.

- Better formatting for multi-line strings in argument lists.

- Force splitting an empty block as the then body of an if with an else.

- Support metadata annotations on enum cases.

- Add `--fix` to remove unneeded `new` and `const` keywords, and change `:` to
  `=` before named parameter default values.

- Change formatting rules around static methods to uniformly format code with
  and without `new` and `const`.

- Format expressions inside string interpolation.

#### Pub

- Pub has a brand new version solver! It supports all the same features as the
  old version solver, but it's much less likely to stall out on difficult
  package graphs, and it's much clearer about why a solution can't be found when
  version solving fails.

- Remove support for transformers, `pub build`, and `pub serve`. Use the [new
  build system][transformers] instead.

- There is now a default SDK constraint of `<2.0.0` for any package with no
  existing upper bound. This allows us to move more safely to 2.0.0. All new
  packages published on pub will now require an upper bound SDK constraint so
  future major releases of Dart don't destabilize the package ecosystem.

  All SDK constraint exclusive upper bounds are now treated as though they allow
  pre-release versions of that upper bound. For example, the SDK constraint
  `>=1.8.0 <2.0.0` now allows pre-release SDK versions such as `2.0.0-beta.3.0`.
  This allows early adopters to try out packages that don't explicitly declare
  support for the new version yet. You can disable this functionality by setting
  the `PUB_ALLOW_PRERELEASE_SDK` environment variable to `false`.

- Allow depending on a package in a subdirectory of a Git repository. Git
  dependencies may now include a `path` parameter, indicating that the package
  exists in a subdirectory of the Git repository. For example:

  ```yaml
  dependencies:
    foobar:
      git:
        url: git://github.com/dart-lang/multi_package_repo
        path: pkg/foobar
  ```

- Added an `--executables` option to `pub deps` command. This will list all
  available executables that can be run with `pub run`.

- The Flutter `sdk` source will now look for packages in
  `flutter/bin/cache/pkg/` as well as `flutter/packages/`. In particular, this
  means that packages can depend on the `sky_engine` package from the `sdk`
  source ([issue 1775][pub#1775]).

- Pub now caches compiled packages and snapshots in the `.dart_tool/pub`
  directory, rather than the `.pub` directory ([issue 1795][pub#1795]).

- Other bug fixes and improvements.

[issue 30246]: https://github.com/dart-lang/sdk/issues/30246
[pub#1679]: https://github.com/dart-lang/pub/issues/1679
[pub#1684]: https://github.com/dart-lang/pub/issues/1684
[pub#1775]: https://github.com/dart-lang/pub/issues/1775
[pub#1795]: https://github.com/dart-lang/pub/issues/1795
[pub#1823]: https://github.com/dart-lang/pub/issues/1823

## 1.24.3 - 2017-12-14

- Fix for constructing a new SecurityContext that contains the built-in
  certificate authority roots
  ([issue 24693](https://github.com/dart-lang/sdk/issues/24693)).

### Core library changes

- `dart:io`
  - Unified backends for `SecureSocket`, `SecurityContext`, and
    `X509Certificate` to be consistent across all platforms. All `SecureSocket`,
    `SecurityContext`, and `X509Certificate` properties and methods are now
    supported on iOS and OSX.

## 1.24.2 - 2017-06-22

- Fixes for debugging in Dartium.
  - Fix DevConsole crash with JS
    ([issue 29873](https://github.com/dart-lang/sdk/issues/29873)).
  - Fix debugging in WebStorm, NULL returned for JS objects
    ([issue 29854](https://github.com/dart-lang/sdk/issues/29854)).

## 1.24.1 - 2017-06-14

- Bug fixes for dartdevc support in `pub serve`.
  - Fixed module config invalidation logic so modules are properly recalculated
    when package layout changes.
  - Fixed exception when handling require.js errors that aren't script load
    errors.
  - Fixed an issue where requesting the bootstrap.js file before the dart.js
    file would result in a 404.
  - Fixed a Safari issue during bootstrapping (note that Safari is still not
    officially supported but does work for trivial examples).
- Fix for a Dartium issue where there was no sound in checked mode
  ([issue 29810](https://github.com/dart-lang/sdk/issues/29810)).

## 1.24.0 - 2017-06-12

### Language

- During a dynamic type check, `void` is not required to be `null` anymore. In
  practice, this makes overriding `void` functions with non-`void` functions
  safer.

- During static analysis, a function or setter declared using `=>` with return
  type `void` now allows the returned expression to have any type. For example,
  assuming the declaration `int x;`, it is now type correct to have
  `void f() => ++x;`.

- A new function-type syntax has been added to the language. **Warning**: _In
  Dart 1.24, this feature is incomplete, and not stable in the Analyzer._

  Intuitively, the type of a function can be constructed by textually replacing
  the function's name with `Function` in its declaration. For instance, the type
  of `void foo() {}` would be `void Function()`. The new syntax may be used
  wherever a type can be written. It is thus now possible to declare fields
  containing functions without needing to write typedefs: `void Function() x;`.
  The new function type has one restriction: it may not contain the old-style
  function-type syntax for its parameters. The following is thus illegal:
  `void Function(int f())`. `typedefs` have been updated to support this new
  syntax.

  Examples:

  ```dart
  typedef F = void Function();  // F is the name for a `void` callback.
  int Function(int) f;  // A field `f` that contains an int->int function.

  class A<T> {
    // The parameter `callback` is a function that takes a `T` and returns
    // `void`.
    void forEach(void Function(T) callback);
  }

  // The new function type supports generic arguments.
  typedef Invoker = T Function<T>(T Function() callback);
  ```

### Core library changes

- `dart:async`, `dart:core`, `dart:io`

  - Adding to a closed sink, including `IOSink`, is no longer not allowed. In
    1.24, violations are only reported (on stdout or stderr), but a future
    version of the Dart SDK will change this to throwing a `StateError`.

- `dart:convert`

  - **BREAKING** Removed the deprecated `ChunkedConverter` class.
  - JSON maps are now typed as `Map<String, dynamic>` instead of
    `Map<dynamic, dynamic>`. A JSON-map is not a `HashMap` or `LinkedHashMap`
    anymore (but just a `Map`).

- `dart:io`

  - Added `Platform.localeName`, needed for accessing the locale on platforms
    that don't store it in an environment variable.
  - Added `ProcessInfo.currentRss` and `ProcessInfo.maxRss` for inspecting the
    Dart VM process current and peak resident set size.
  - Added `RawSynchronousSocket`, a basic synchronous socket implementation.

- `dart:` web APIs have been updated to align with Chrome v50. This change
  includes **a large number of changes**, many of which are breaking. In some
  cases, new class names may conflict with names that exist in existing code.

- `dart:html`

  - **REMOVED** classes: `Bluetooth`, `BluetoothDevice`,
    `BluetoothGattCharacteristic`, `BluetoothGattRemoteServer`,
    `BluetoothGattService`, `BluetoothUuid`, `CrossOriginConnectEvent`,
    `DefaultSessionStartEvent`, `DomSettableTokenList`, `MediaKeyError`,
    `PeriodicSyncEvent`, `PluginPlaceholderElement`, `ReadableStream`,
    `StashedMessagePort`, `SyncRegistration`

  - **REMOVED** members:

    - `texImage2DCanvas` was removed from `RenderingContext`.
    - `endClip` and `startClip` were removed from `Animation`.
    - `after` and `before` were removed from `CharacterData`, `ChildNode` and
      `Element`.
    - `keyLocation` was removed from `KeyboardEvent`. Use `location` instead.
    - `generateKeyRequest`, `keyAddedEvent`, `keyErrorEvent`, `keyMessageEvent`,
      `mediaGroup`, `needKeyEvent`, `onKeyAdded`, `onKeyError`, `onKeyMessage`,
      and `onNeedKey` were removed from `MediaElement`.
    - `getStorageUpdates` was removed from `Navigator`
    - `status` was removed from `PermissionStatus`
    - `getAvailability` was removed from `PreElement`

  - Other behavior changes:
    - URLs returned in CSS or html are formatted with quoted string. Like
      `url("http://google.com")` instead of `url(http://google.com)`.
    - Event timestamp property type changed from `int` to `num`.
    - Chrome introduced slight layout changes of UI objects. In addition many
      height/width dimensions are returned in subpixel values (`num` instead of
      whole numbers).
    - `setRangeText` with a `selectionMode` value of 'invalid' is no longer
      valid. Only "select", "start", "end", "preserve" are allowed.

- `dart:svg`

  - A large number of additions and removals. Review your use of `dart:svg`
    carefully.

- `dart:web_audio`

  - new method on `AudioContext` - `createIirFilter` returns a new class
    `IirFilterNode`.

- `dart:web_gl`

  - new classes: `CompressedTextureAstc`, `ExtColorBufferFloat`,
    `ExtDisjointTimerQuery`, and `TimerQueryExt`.

  - `ExtFragDepth` added: `readPixels2` and `texImage2D2`.

#### Strong Mode

- Removed ad hoc `Future.then` inference in favor of using `FutureOr`. Prior to
  adding `FutureOr` to the language, the analyzer implemented an ad hoc type
  inference for `Future.then` (and overrides) treating it as if the onValue
  callback was typed to return `FutureOr` for the purposes of inference. This ad
  hoc inference has been removed now that `FutureOr` has been added.

  Packages that implement `Future` must either type the `onValue` parameter to
  `.then` as returning `FutureOr<T>`, or else must leave the type of the
  parameter entirely to allow inference to fill in the type.

- During static analysis, a function or setter declared using `=>` with return
  type `void` now allows the returned expression to have any type.

### Tool Changes

- Dartium

  Dartium is now based on Chrome v50. See _Core library changes_ above for
  details on the changed APIs.

- Pub

  - `pub build` and `pub serve`

    - Added support for the Dart Development Compiler.

      Unlike dart2js, this new compiler is modular, which allows pub to do
      incremental re-builds for `pub serve`, and potentially `pub build` in the
      future.

      In practice what that means is you can edit your Dart files, refresh in
      Chrome (or other supported browsers), and see your edits almost
      immediately. This is because pub is only recompiling your package, not all
      packages that you depend on.

      There is one caveat with the new compiler, which is that your package and
      your dependencies must all be strong mode clean. If you are getting an
      error compiling one of your dependencies, you will need to file bugs or
      send pull requests to get them strong mode clean.

      There are two ways of opting into the new compiler:

      - Use the new `--web-compiler` flag, which supports `dartdevc`, `dart2js`
        or `none` as options. This is the easiest way to try things out without
        changing the default.

      - Add config to your pubspec. There is a new `web` key which supports a
        single key called `compiler`. This is a map from mode names to compiler
        to use. For example, to default to dartdevc in debug mode you can add
        the following to your pubspec:

        ```yaml
        web:
          compiler:
            debug: dartdevc
        ```

      You can also use the new compiler to run your tests in Chrome much more
      quickly than you can with dart2js. In order to do that, run
      `pub serve test --web-compiler=dartdevc`, and then run
      `pub run test -p chrome --pub-serve=8080`.

    - The `--no-dart2js` flag has been deprecated in favor of
      `--web-compiler=none`.

    - `pub build` will use a failing exit code if there are errors in any
      transformer.

  - `pub publish`

    - Added support for the UNLICENSE file.

    - Packages that depend on the Flutter SDK may be published.

  - `pub get` and `pub upgrade`

    - Don't dump a stack trace when a network error occurs while fetching
      packages.

- dartfmt
  - Preserve type parameters in new generic function typedef syntax.
  - Add self-test validation to ensure formatter bugs do not cause user code to
    be lost.

### Infrastructure changes

- As of this release, we'll show a warning when using the MIPS architecture.
  Unless we learn about any critical use of Dart on MIPS in the meantime, we're
  planning to deprecate support for MIPS starting with the next stable release.

## 1.23.0 - 2017-04-21

#### Strong Mode

- Breaking change - it is now a strong mode error if a mixin causes a name
  conflict between two private members (field/getter/setter/method) from a
  different library. (SDK issue
  [28809](https://github.com/dart-lang/sdk/issues/28809)).

lib1.dart:

```dart
class A {
  int _x;
}

class B {
  int _x;
}
```

lib2.dart:

```dart
import 'lib1.dart';

class C extends A with B {}
```

```
    error • The private name _x, defined by B, conflicts with the same name defined by A at tmp/lib2.dart:3:24 • private_collision_in_mixin_application
```

- Breaking change - strong mode will prefer the expected type to infer generic
  types, functions, and methods (SDK issue
  [27586](https://github.com/dart-lang/sdk/issues/27586)).

  ```dart
  main() {
    List<Object> foo = /*infers: <Object>*/['hello', 'world'];
    var bar = /*infers: <String>*/['hello', 'world'];
  }
  ```

- Strong mode inference error messages are improved (SDK issue
  [29108](https://github.com/dart-lang/sdk/issues/29108)).

  ```dart
  import 'dart:math';
  test(Iterable/* fix is to add <num> here */ values) {
    num n = values.fold(values.first as num, max);
  }
  ```

  Now produces the error on the generic function "max":

  ```
  Couldn't infer type parameter 'T'.

  Tried to infer 'dynamic' for 'T' which doesn't work:
    Function type declared as '<T extends num>(T, T) → T'
                  used where  '(num, dynamic) → num' is required.

  Consider passing explicit type argument(s) to the generic.
  ```

- Strong mode supports overriding fields, `@virtual` is no longer required (SDK
  issue [28120](https://github.com/dart-lang/sdk/issues/28120)).

  ```dart
  class C {
    int x = 42;
  }
  class D extends C {
    get x {
      print("x got called");
      return super.x;
    }
  }
  main() {
    print(new D().x);
  }
  ```

- Strong mode down cast composite warnings are no longer issued by default. (SDK
  issue [28588](https://github.com/dart-lang/sdk/issues/28588)).

```dart
void test() {
  List untyped = [];
  List<int> typed = untyped; // No down cast composite warning
}
```

To opt back into the warnings, add the following to the
[.analysis_options](https://dart.dev/guides/language/analysis-options)
file for your project.

```
analyzer:
  errors:
    strong_mode_down_cast_composite: warning
```

### Core library changes

- `dart:core`
  - Added `Uri.isScheme` function to check the scheme of a URI. Example:
    `uri.isScheme("http")`. Ignores case when comparing.
  - Make `UriData.parse` validate its input better. If the data is base-64
    encoded, the data is normalized wrt. alphabet and padding, and it contains
    invalid base-64 data, parsing fails. Also normalizes non-base-64 data.
- `dart:io`
  - Added functions `File.lastAccessed`, `File.lastAccessedSync`,
    `File.setLastModified`, `File.setLastModifiedSync`, `File.setLastAccessed`,
    and `File.setLastAccessedSync`.
  - Added `{Stdin,Stdout}.supportsAnsiEscapes`.

### Dart VM

- Calls to `print()` and `Stdout.write*()` now correctly print unicode
  characters to the console on Windows. Calls to `Stdout.add*()` behave as
  before.

### Tool changes

- Analysis

  - `dartanalyzer` now follows the same rules as the analysis server to find an
    analysis options file, stopping when an analysis options file is found:
    - Search up the directory hierarchy looking for an analysis options file.
    - If analyzing a project referencing the [Flutter](https://flutter.io/)
      package, then use the
      [default Flutter analysis options](https://github.com/flutter/flutter/blob/master/packages/flutter/lib/analysis_options_user.yaml)
      found in `package:flutter`.
    - If in a Bazel workspace, then use the analysis options in
      `package:dart.analysis_options/default.yaml` if it exists.
    - Use the default analysis options rules.
  - In addition, specific to `dartanalyzer`:
    - an analysis options file can be specified on the command line via
      `--options` and that file will be used instead of searching for an
      analysis options file.
    - any analysis option specified on the command line (e.g. `--strong` or
      `--no-strong`) takes precedence over any corresponding value specified in
      the analysis options file.

- Dartium, dart2js, and DDC

  - Imports to `dart:io` are allowed, but the imported library is not supported
    and will likely fail on most APIs at runtime. This change was made as a
    stopgap measure to make it easier to write libraries that share code between
    platforms (like package `http`). This might change again when configuration
    specific imports are supported.

- Pub

  - Now sends telemetry data to `pub.dartlang.org` to allow better understanding
    of why a particular package is being accessed.
  - `pub publish`
    - Warns if a package imports a package that's not a dependency from within
      `lib/` or `bin/`, or a package that's not a dev dependency from within
      `benchmark/`, `example/`, `test/` or `tool/`.
    - No longer produces "UID too large" errors on OS X. All packages are now
      uploaded with the user and group names set to "pub".
    - No longer fails with a stack overflow when uploading a package that uses
      Git submodules.
  - `pub get` and `pub upgrade`
    - Produce more informative error messages if they're run directly in a
      package that uses Flutter.
    - Properly unlock SDK and path dependencies if they have a new version
      that's also valid according to the user's pubspec.

- dartfmt
  - Support new generic function typedef syntax.
  - Make the precedence of cascades more visible.
  - Fix a couple of places where spurious newlines were inserted.
  - Correctly report unchanged formatting when reading from stdin.
  - Ensure space between `-` and `--`. Code that does this is pathological, but
    it technically meant dartfmt could change the semantics of the code.
  - Preserve a blank line between enum cases.
  - Other small formatting tweaks.

## 1.22.1 - 2017-02-22

Patch release, resolves two issues:

- Dart VM crash: [Issue 28072](https://github.com/dart-lang/sdk/issues/28757)

- Dart VM bug combining types, await, and deferred loading:
  [Issue 28678](https://github.com/dart-lang/sdk/issues/28678)

## 1.22.0 - 2017-02-14

### Language

- Breaking change:
  ['Generalized tear-offs'](https://github.com/gbracha/generalizedTearOffs/blob/master/proposal.md)
  are no longer supported, and will cause errors. We updated the language spec
  and added warnings in 1.21, and are now taking the last step to fully
  de-support them. They were previously only supported in the VM, and there are
  almost no known uses of them in the wild.

- The `assert()` statement has been expanded to support an optional second
  `message` argument (SDK issue
  [27342](https://github.com/dart-lang/sdk/issues/27342)).

  The message is displayed if the assert fails. It can be any object, and it is
  accessible as `AssertionError.message`. It can be used to provide more user
  friendly exception outputs. As an example, the following assert:

  ```dart
  assert(configFile != null, "Tool config missing. Please see https://goo.gl/k8iAi for details.");
  ```

  would produce the following exception output:

  ```
  Unhandled exception:
  'file:///Users/mit/tmp/tool/bin/main.dart': Failed assertion: line 9 pos 10:
  'configFile != null': Tool config missing. Please see https://goo.gl/k8iAi for details.
  #0      _AssertionError._doThrowNew (dart:core-patch/errors_patch.dart:33)
  #1      _AssertionError._throwNew (dart:core-patch/errors_patch.dart:29)
  #2      main (file:///Users/mit/tmp/tool/bin/main.dart:9:10)
  ```

- The `Null` type has been moved to the bottom of the type hierarchy. As such,
  it is considered a subtype of every other type. The `null` _literal_ was
  always treated as a bottom type. Now the named class `Null` is too:

  ```dart
  const empty = <Null>[];

  String concatenate(List<String> parts) => parts.join();
  int sum(List<int> numbers) => numbers.fold(0, (sum, n) => sum + n);

  concatenate(empty); // OK.
  sum(empty); // OK.
  ```

- Introduce `covariant` modifier on parameters. It indicates that the parameter
  (and the corresponding parameter in any method that overrides it) has looser
  override rules. In strong mode, these require a runtime type check to maintain
  soundness, but enable an architectural pattern that is useful in some code.

  It lets you specialize a family of classes together, like so:

  ```dart
  abstract class Predator {
    void chaseAndEat(covariant Prey p);
  }

  abstract class Prey {}

  class Mouse extends Prey {}

  class Seal extends Prey {}

  class Cat extends Predator {
    void chaseAndEat(Mouse m) => ...
  }

  class Orca extends Predator {
    void chaseAndEat(Seal s) => ...
  }
  ```

  This isn't statically safe, because you could do:

  ```dart
  Predator predator = new Cat(); // Upcast.
  predator.chaseAndEat(new Seal()); // Cats can't eat seals!
  ```

  To preserve soundness in strong mode, in the body of a method that uses a
  covariant override (here, `Cat.chaseAndEat()`), the compiler automatically
  inserts a check that the parameter is of the expected type. So the compiler
  gives you something like:

  ```dart
  class Cat extends Predator {
    void chaseAndEat(o) {
      var m = o as Mouse;
      ...
    }
  }
  ```

  Spec mode allows this unsound behavior on all parameters, even though users
  rarely rely on it. Strong mode disallowed it initially. Now, strong mode lets
  you opt into this behavior in the places where you do want it by using this
  modifier. Outside of strong mode, the modifier is ignored.

- Change instantiate-to-bounds rules for generic type parameters when running in
  strong mode. If you leave off the type parameters from a generic type, we need
  to decide what to fill them in with. Dart 1.0 says just use `dynamic`, but
  that isn't sound:

  ```dart
  class Abser<T extends num> {
     void absThis(T n) { n.abs(); }
  }

  var a = new Abser(); // Abser<dynamic>.
  a.absThis("not a num");
  ```

  We want the body of `absThis()` to be able to safely assume `n` is at least a
  `num` -- that's why there's a constraint on T, after all. Implicitly using
  `dynamic` as the type parameter in this example breaks that.

  Instead, strong mode uses the bound. In the above example, it fills it in with
  `num`, and then the second line where a string is passed becomes a static
  error.

  However, there are some cases where it is hard to figure out what that default
  bound should be:

  ```dart
  class RuhRoh<T extends Comparable<T>> {}
  ```

  Strong mode's initial behavior sometimes produced surprising, unintended
  results. For 1.22, we take a simpler approach and then report an error if a
  good default type argument can't be found.

### Core libraries

- Define `FutureOr<T>` for code that works with either a future or an immediate
  value of some type. For example, say you do a lot of text manipulation, and
  you want a handy function to chain a bunch of them:

  ```dart
  typedef String StringSwizzler(String input);

  String swizzle(String input, List<StringSwizzler> swizzlers) {
    var result = input;
    for (var swizzler in swizzlers) {
      result = swizzler(result);
    }

    return result;
  }
  ```

  This works fine:

  ```dart
  main() {
    var result = swizzle("input", [
      (s) => s.toUpperCase(),
      (s) => () => s * 2)
    ]);
    print(result); // "INPUTINPUT".
  }
  ```

  Later, you realize you'd also like to support swizzlers that are asynchronous
  (maybe they look up synonyms for words online). You could make your API
  strictly asynchronous, but then users of simple synchronous swizzlers have to
  manually wrap the return value in a `Future.value()`. Ideally, your
  `swizzle()` function would be "polymorphic over asynchrony". It would allow
  both synchronous and asynchronous swizzlers. Because `await` accepts immediate
  values, it is easy to implement this dynamically:

  ```dart
  Future<String> swizzle(String input, List<StringSwizzler> swizzlers) async {
    var result = input;
    for (var swizzler in swizzlers) {
      result = await swizzler(result);
    }

    return result;
  }

  main() async {
    var result = swizzle("input", [
      (s) => s.toUpperCase(),
      (s) => new Future.delayed(new Duration(milliseconds: 40), () => s * 2)
    ]);
    print(await result);
  }
  ```

  What should the declared return type on StringSwizzler be? In the past, you
  had to use `dynamic` or `Object`, but that doesn't tell the user much. Now,
  you can do:

  ```dart
  typedef FutureOr<String> StringSwizzler(String input);
  ```

  Like the name implies, `FutureOr<String>` is a union type. It can be a
  `String` or a `Future<String>`, but not anything else. In this case, that's
  not super useful beyond just stating a more precise type for readers of the
  code. It does give you a little better error checking in code that uses the
  result of that.

  `FutureOr<T>` becomes really important in _generic_ methods like
  `Future.then()`. In those cases, having the type system understand this
  magical union type helps type inference figure out the type argument of
  `then()` based on the closure you pass it.

  Previously, strong mode had hard-coded rules for handling `Future.then()`
  specifically. `FutureOr<T>` exposes that functionality so third-party APIs can
  take advantage of it too.

### Tool changes

- Dart2Js

  - Remove support for (long-time deprecated) mixin typedefs.

- Pub

  - Avoid using a barback asset server for executables unless they actually use
    transformers. This makes precompilation substantially faster, produces
    better error messages when precompilation fails, and allows
    globally-activated executables to consistently use the
    `Isolate.resolvePackageUri()` API.

  - On Linux systems, always ignore packages' original file owners and
    permissions when extracting those packages. This was already the default
    under most circumstances.

  - Properly close the standard input stream of child processes started using
    `pub run`.

  - Handle parse errors from the package cache more gracefully. A package whose
    pubspec can't be parsed will now be ignored by `pub get --offline` and
    deleted by `pub cache repair`.

  - Make `pub run` run executables in spawned isolates. This lets them handle
    signals and use standard IO reliably.

  - Fix source-maps produced by dart2js when running in `pub serve`: URL
    references to assets from packages match the location where `pub serve`
    serves them (`packages/package_name/` instead of
    `../packages/package_name/`).

### Infrastructure changes

- The SDK now uses GN rather than gyp to generate its build files, which will
  now be exclusively ninja flavored. Documentation can be found on our
  [wiki](https://github.com/dart-lang/sdk/wiki/Building-with-GN). Also see the
  help message of `tools/gn.py`. This change is in response to the deprecation
  of gyp. Build file generation with gyp will continue to be available in this
  release by setting the environment variable `DART_USE_GYP` before running
  `gclient sync` or `gclient runhooks`, but this will be removed in a future
  release.

## 1.21.1 - 2017-01-13

Patch release, resolves one issue:

- Dart VM: Snapshots of generic functions fail.
  [Issue 28072](https://github.com/dart-lang/sdk/issues/28072)

## 1.21.0 - 2016-12-07

### Language

- Support generic method syntax. Type arguments are not available at runtime.
  For details, check the
  [informal specification](https://gist.github.com/eernstg/4353d7b4f669745bed3a5423e04a453c).
- Support access to initializing formals, e.g., the use of `x` to initialize `y`
  in `class C { var x, y; C(this.x): y = x; }`. Please check the
  [informal specification](https://gist.github.com/eernstg/cff159be9e34d5ea295d8c24b1a3e594)
  for details.
- Don't warn about switch case fallthrough if the case ends in a `rethrow`
  statement. (SDK issue [27650](https://github.com/dart-lang/sdk/issues/27650))
- Also don't warn if the entire switch case is wrapped in braces - as long as
  the block ends with a `break`, `continue`, `rethrow`, `return` or `throw`.
- Allow `=` as well as `:` as separator for named parameter default values.

  ```dart
  enableFlags({bool hidden: false}) { … }
  ```

  can now be replaced by

  ```dart
  enableFlags({bool hidden = false}) { … }
  ```

  (SDK issue [27559](https://github.com/dart-lang/sdk/issues/27559))

### Core library changes

- `dart:core`: `Set.difference` now takes a `Set<Object>` as argument. (SDK
  issue [27573](https://github.com/dart-lang/sdk/issues/27573))

- `dart:developer`

  - Added `Service` class.
    - Allows inspecting and controlling the VM service protocol HTTP server.
    - Provides an API to access the ID of an `Isolate`.

### Tool changes

- Dart Dev Compiler

  - Support calls to `loadLibrary()` on deferred libraries. Deferred libraries
    are still loaded eagerly. (SDK issue
    [27343](https://github.com/dart-lang/sdk/issues/27343))

## 1.20.1 - 2016-10-13

Patch release, resolves one issue:

- Dartium: Fixes a bug that caused crashes. No issue filed.

### Strong Mode

- It is no longer a warning when casting from dynamic to a composite type (SDK
  issue [27766](https://github.com/dart-lang/sdk/issues/27766)).

  ```dart
  main() {
    dynamic obj = <int>[1, 2, 3];
    // This is now allowed without a warning.
    List<int> list = obj;
  }
  ```

## 1.20.0 - 2016-10-11

### Dart VM

- We have improved the way that the VM locates the native code library for a
  native extension (e.g. `dart-ext:` import). We have updated this
  [article on native extensions](https://dart.dev/server/c-interop-native-extensions)
  to reflect the VM's improved behavior.

- Linux builds of the VM will now use the `tcmalloc` library for memory
  allocation. This has the advantages of better debugging and profiling support
  and faster small allocations, with the cost of slightly larger initial memory
  footprint, and slightly slower large allocations.

- We have improved the way the VM searches for trusted root certificates for
  secure socket connections on Linux. First, the VM will look for trusted root
  certificates in standard locations on the file system
  (`/etc/pki/tls/certs/ca-bundle.crt` followed by `/etc/ssl/certs`), and only if
  these do not exist will it fall back on the builtin trusted root certificates.
  This behavior can be overridden on Linux with the new flags
  `--root-certs-file` and `--root-certs-cache`. The former is the path to a file
  containing the trusted root certificates, and the latter is the path to a
  directory containing root certificate files hashed using `c_rehash`.

- The VM now throws a catchable `Error` when method compilation fails. This
  allows easier debugging of syntax errors, especially when testing. (SDK issue
  [23684](https://github.com/dart-lang/sdk/issues/23684))

### Core library changes

- `dart:core`: Remove deprecated `Resource` class. Use the class in
  `package:resource` instead.
- `dart:async`
  - `Future.wait` now catches synchronous errors and returns them in the
    returned Future. (SDK issue
    [27249](https://github.com/dart-lang/sdk/issues/27249))
  - More aggressively returns a `Future` on `Stream.cancel` operations.
    Discourages to return `null` from `cancel`. (SDK issue
    [26777](https://github.com/dart-lang/sdk/issues/26777))
  - Fixes a few bugs where the cancel future wasn't passed through
    transformations.
- `dart:io`
  - Added `WebSocket.addUtf8Text` to allow sending a pre-encoded text message
    without a round-trip UTF-8 conversion. (SDK issue
    [27129](https://github.com/dart-lang/sdk/issues/27129))

### Strong Mode

- Breaking change - it is an error if a generic type parameter cannot be
  inferred (SDK issue [26992](https://github.com/dart-lang/sdk/issues/26992)).

  ```dart
  class Cup<T> {
    Cup(T t);
  }
  main() {
    // Error because:
    // - if we choose Cup<num> it is not assignable to `cOfInt`,
    // - if we choose Cup<int> then `n` is not assignable to int.
    num n;
    C<int> cOfInt = new C(n);
  }
  ```

- New feature - use `@checked` to override a method and tighten a parameter type
  (SDK issue [25578](https://github.com/dart-lang/sdk/issues/25578)).

  ```dart
  import 'package:meta/meta.dart' show checked;
  class View {
    addChild(View v) {}
  }
  class MyView extends View {
    // this override is legal, it will check at runtime if we actually
    // got a MyView.
    addChild(@checked MyView v) {}
  }
  main() {
    dynamic mv = new MyView();
    mv.addChild(new View()); // runtime error
  }
  ```

- New feature - use `@virtual` to allow field overrides in strong mode (SDK
  issue [27384](https://github.com/dart-lang/sdk/issues/27384)).

  ```dart
  import 'package:meta/meta.dart' show virtual;
  class Base {
    @virtual int x;
  }
  class Derived extends Base {
    int x;

    // Expose the hidden storage slot:
    int get superX => super.x;
    set superX(int v) { super.x = v; }
  }
  ```

- Breaking change - infer list and map literals from the context type as well as
  their values, consistent with generic methods and instance creation (SDK issue
  [27151](https://github.com/dart-lang/sdk/issues/27151)).

  ```dart
  import 'dart:async';
  main() async {
    var b = new Future<B>.value(new B());
    var c = new Future<C>.value(new C());
    var/*infer List<Future<A>>*/ list = [b, c];
    var/*infer List<A>*/ result = await Future.wait(list);
  }
  class A {}
  class B extends A {}
  class C extends A {}
  ```

### Tool changes

- `dartfmt` - upgraded to v0.2.10

  - Don't crash on annotations before parameters with trailing commas.
  - Always split enum declarations if they end in a trailing comma.
  - Add `--set-exit-if-changed` to set the exit code on a change.

- Pub
  - Pub no longer generates a `packages/` directory by default. Instead, it
    generates a `.packages` file, called a package spec. To generate a
    `packages/` directory in addition to the package spec, use the
    `--packages-dir` flag with `pub get`, `pub upgrade`, and `pub downgrade`.
    See the
    [Good-bye symlinks](http://news.dartlang.org/2016/10/good-bye-symlinks.html)
    article for details.

## 1.19.1 - 2016-09-08

Patch release, resolves one issue:

- Dartdoc: Fixes a bug that prevented generation of docs. (Dartdoc issue
  [1233](https://github.com/dart-lang/dartdoc/issues/1233))

## 1.19.0 - 2016-08-26

### Language changes

- The language now allows a trailing comma after the last argument of a call and
  the last parameter of a function declaration. This can make long argument or
  parameter lists easier to maintain, as commas can be left as-is when
  reordering lines. For details, see SDK issue
  [26644](https://github.com/dart-lang/sdk/issues/26644).

### Tool Changes

- `dartfmt` - upgraded to v0.2.9+1

  - Support trailing commas in argument and parameter lists.
  - Gracefully handle read-only files.
  - About a dozen other bug fixes.

- Pub

  - Added a `--no-packages-dir` flag to `pub get`, `pub upgrade`, and
    `pub downgrade`. When this flag is passed, pub will not generate a
    `packages/` directory, and will remove that directory and any symlinks to it
    if they exist. Note that this replaces the unsupported
    `--no-package-symlinks` flag.

  - Added the ability for packages to declare a constraint on the [Flutter][]
    SDK:

    ```yaml
    environment:
      flutter: ^0.1.2
      sdk: >=1.19.0 <2.0.0
    ```

    A Flutter constraint will only be satisfiable when pub is running in the
    context of the `flutter` executable, and when the Flutter SDK version
    matches the constraint.

  - Added `sdk` as a new package source that fetches packages from a hard-coded
    SDK. Currently only the `flutter` SDK is supported:

    ```yaml
    dependencies:
      flutter_driver:
        sdk: flutter
        version: ^0.0.1
    ```

    A Flutter `sdk` dependency will only be satisfiable when pub is running in
    the context of the `flutter` executable, and when the Flutter SDK contains a
    package with the given name whose version matches the constraint.

  - `tar` files on Linux are now created with `0` as the user and group IDs.
    This fixes a crash when publishing packages while using Active Directory.

  - Fixed a bug where packages from a hosted HTTP URL were considered the same
    as packages from an otherwise-identical HTTPS URL.

  - Fixed timer formatting for timers that lasted longer than a minute.

  - Eliminate some false negatives when determining whether global executables
    are on the user's executable path.

- `dart2js`
  - `dart2dart` (aka `dart2js --output-type=dart`) has been removed (this was
    deprecated in Dart 1.11).

[flutter]: https://flutter.io/

### Dart VM

- The dependency on BoringSSL has been rolled forward. Going forward, builds of
  the Dart VM including secure sockets will require a compiler with C++11
  support. For details, see the
  [Building wiki page](https://github.com/dart-lang/sdk/wiki/Building).

### Strong Mode

- New feature - an option to disable implicit casts (SDK issue
  [26583](https://github.com/dart-lang/sdk/issues/26583)), see the
  [documentation](https://github.com/dart-lang/dev_compiler/blob/master/doc/STATIC_SAFETY.md#disable-implicit-casts)
  for usage instructions and examples.

- New feature - an option to disable implicit dynamic (SDK issue
  [25573](https://github.com/dart-lang/sdk/issues/25573)), see the
  [documentation](https://github.com/dart-lang/dev_compiler/blob/master/doc/STATIC_SAFETY.md#disable-implicit-dynamic)
  for usage instructions and examples.

- Breaking change - infer generic type arguments from the constructor invocation
  arguments (SDK issue [25220](https://github.com/dart-lang/sdk/issues/25220)).

  ```dart
  var map = new Map<String, String>();

  // infer: Map<String, String>
  var otherMap = new Map.from(map);
  ```

- Breaking change - infer local function return type (SDK issue
  [26414](https://github.com/dart-lang/sdk/issues/26414)).

  ```dart
  void main() {
    // infer: return type is int
    f() { return 40; }
    int y = f() + 2; // type checks
    print(y);
  }
  ```

- Breaking change - allow type promotion from a generic type parameter (SDK
  issue [26414](https://github.com/dart-lang/sdk/issues/26965)).

  ```dart
  void fn/*<T>*/(/*=T*/ object) {
    if (object is String) {
      // Treat `object` as `String` inside this block.
      // But it will require a cast to pass it to something that expects `T`.
      print(object.substring(1));
    }
  }
  ```

- Breaking change - smarter inference for Future.then (SDK issue
  [25944](https://github.com/dart-lang/sdk/issues/25944)). Previous workarounds
  that use async/await or `.then/*<Future<SomeType>>*/` should no longer be
  necessary.

  ```dart
  // This will now infer correctly.
  Future<List<int>> t2 = f.then((_) => [3]);
  // This infers too.
  Future<int> t2 = f.then((_) => new Future.value(42));
  ```

- Breaking change - smarter inference for async functions (SDK issue
  [25322](https://github.com/dart-lang/sdk/issues/25322)).

  ```dart
  void test() async {
    List<int> x = await [4]; // was previously inferred
    List<int> y = await new Future.value([4]); // now inferred too
  }
  ```

- Breaking change - sideways casts are no longer allowed (SDK issue
  [26120](https://github.com/dart-lang/sdk/issues/26120)).

## 1.18.1 - 2016-08-02

Patch release, resolves two issues and improves performance:

- Debugger: Fixes a bug that crashes the VM (SDK issue
  [26941](https://github.com/dart-lang/sdk/issues/26941))

- VM: Fixes an optimizer bug involving closures, try, and await (SDK issue
  [26948](https://github.com/dart-lang/sdk/issues/26948))

- Dart2js: Speeds up generated code on Firefox
  (https://codereview.chromium.org/2180533002)

## 1.18.0 - 2016-07-27

### Core library changes

- `dart:core`
  - Improved performance when parsing some common URIs.
  - Fixed bug in `Uri.resolve` (SDK issue
    [26804](https://github.com/dart-lang/sdk/issues/26804)).
- `dart:io`
  - Adds file locking modes `FileLock.BLOCKING_SHARED` and
    `FileLock.BLOCKING_EXCLUSIVE`.

## 1.17.1 - 2016-06-10

Patch release, resolves two issues:

- VM: Fixes a bug that caused crashes in async functions. (SDK issue
  [26668](https://github.com/dart-lang/sdk/issues/26668))

- VM: Fixes a bug that caused garbage collection of reachable weak properties.
  (https://codereview.chromium.org/2041413005)

## 1.17.0 - 2016-06-08

### Core library changes

- `dart:convert`

  - Deprecate `ChunkedConverter` which was erroneously added in 1.16.

- `dart:core`

  - `Uri.replace` supports iterables as values for the query parameters.
  - `Uri.parseIPv6Address` returns a `Uint8List`.

- `dart:io`
  - Added `NetworkInterface.listSupported`, which is `true` when
    `NetworkInterface.list` is supported, and `false` otherwise. Currently,
    `NetworkInterface.list` is not supported on Android.

### Tool Changes

- Pub

  - TAR files created while publishing a package on Mac OS and Linux now use a
    more portable format.

  - Errors caused by invalid arguments now print the full usage information for
    the command.

  - SDK constraints for dependency overrides are no longer considered when
    determining the total SDK constraint for a lockfile.

  - A bug has been fixed in which a lockfile was considered up-to-date when it
    actually wasn't.

  - A bug has been fixed in which `pub get --offline` would crash when a
    prerelease version was selected.

- Dartium and content shell
  - Debugging Dart code inside iframes improved, was broken.

## 1.16.1 - 2016-05-24

Patch release, resolves one issue:

- VM: Fixes a bug that caused intermittent hangs on Windows. (SDK issue
  [26400](https://github.com/dart-lang/sdk/issues/26400))

## 1.16.0 - 2016-04-26

### Core library changes

- `dart:convert`

  - Added `BASE64URL` codec and corresponding `Base64Codec.urlSafe` constructor.

  - Introduce `ChunkedConverter` and deprecate chunked methods on `Converter`.

- `dart:html`

  There have been a number of **BREAKING** changes to align APIs with recent
  changes in Chrome. These include:

  - Chrome's `ShadowRoot` interface no longer has the methods `getElementById`,
    `getElementsByClassName`, and `getElementsByTagName`, e.g.,

    ```dart
    elem.shadowRoot.getElementsByClassName('clazz')
    ```

    should become:

    ```dart
    elem.shadowRoot.querySelectorAll('.clazz')
    ```

  - The `clipboardData` property has been removed from `KeyEvent` and `Event`.
    It has been moved to the new `ClipboardEvent` class, which is now used by
    `copy`, `cut`, and `paste` events.

  - The `layer` property has been removed from `KeyEvent` and `UIEvent`. It has
    been moved to `MouseEvent`.

  - The `Point get page` property has been removed from `UIEvent`. It still
    exists on `MouseEvent` and `Touch`.

  There have also been a number of other additions and removals to `dart:html`,
  `dart:indexed_db`, `dart:svg`, `dart:web_audio`, and `dart:web_gl` that
  correspond to changes to Chrome APIs between v39 and v45. Many of the breaking
  changes represent APIs that would have caused runtime exceptions when compiled
  to JavaScript and run on recent Chrome releases.

- `dart:io`
  - Added `SecurityContext.alpnSupported`, which is true if a platform supports
    ALPN, and false otherwise.

### JavaScript interop

For performance reasons, a potentially **BREAKING** change was added for
libraries that use JS interop. Any Dart file that uses `@JS` annotations on
declarations (top-level functions, classes or class members) to interop with
JavaScript code will require that the file have the annotation `@JS()` on a
library directive.

```dart
@JS()
library my_library;
```

The analyzer will enforce this by generating the error:

The `@JS()` annotation can only be used if it is also declared on the library
directive.

If part file uses the `@JS()` annotation, the library that uses the part should
have the `@JS()` annotation e.g.,

```dart
// library_1.dart
@JS()
library library_1;

import 'package:js/js.dart';

part 'part_1.dart';
```

```dart
// part_1.dart
part of library_1;

@JS("frameworkStabilizers")
external List<FrameworkStabilizer> get frameworkStabilizers;
```

If your library already has a JS module e.g.,

```dart
@JS('array.utils')
library my_library;
```

Then your library will work without any additional changes.

### Analyzer

- Static checking of `for in` statements. These will now produce static
  warnings:

  ```dart
  // Not Iterable.
  for (var i in 1234) { ... }

  // String cannot be assigned to int.
  for (int n in <String>["a", "b"]) { ... }
  ```

### Tool Changes

- Pub

  - `pub serve` now provides caching headers that should improve the performance
    of requesting large files multiple times.

  - Both `pub get` and `pub upgrade` now have a `--no-precompile` flag that
    disables precompilation of executables and transformed dependencies.

  - `pub publish` now resolves symlinks when publishing from a Git repository.
    This matches the behavior it always had when publishing a package that
    wasn't in a Git repository.

- Dart Dev Compiler

  - The **experimental** `dartdevc` executable has been added to the SDK.

  - It will help early adopters validate the implementation and provide
    feedback. `dartdevc` **is not** yet ready for production usage.

  - Read more about the Dart Dev Compiler [here][dartdevc].

[dartdevc]: https://github.com/dart-lang/dev_compiler

## 1.15.0 - 2016-03-09

### Core library changes

- `dart:async`

  - Made `StreamView` class a `const` class.

- `dart:core`

  - Added `Uri.queryParametersAll` to handle multiple query parameters with the
    same name.

- `dart:io`
  - Added `SecurityContext.usePrivateKeyBytes`,
    `SecurityContext.useCertificateChainBytes`,
    `SecurityContext.setTrustedCertificatesBytes`, and
    `SecurityContext.setClientAuthoritiesBytes`.
  - **Breaking** The named `directory` argument of
    `SecurityContext.setTrustedCertificates` has been removed.
  - Added support to `SecurityContext` for PKCS12 certificate and key
    containers.
  - All calls in `SecurityContext` that accept certificate data now accept an
    optional named parameter `password`, similar to
    `SecurityContext.usePrivateKeyBytes`, for use as the password for PKCS12
    data.

### Tool changes

- Dartium and content shell

  - The Chrome-based tools that ship as part of the Dart SDK - Dartium and
    content shell - are now based on Chrome version 45 (instead of Chrome 39).
  - Dart browser libraries (`dart:html`, `dart:svg`, etc) _have not_ been
    updated.
    - These are still based on Chrome 39.
    - These APIs will be updated in a future release.
  - Note that there are experimental APIs which have changed in the underlying
    browser, and will not work with the older libraries. For example,
    `Element.animate`.

- `dartfmt` - upgraded to v0.2.4
  - Better handling for long collections with comments.
  - Always put member metadata annotations on their own line.
  - Indent functions in named argument lists with non-functions.
  - Force the parameter list to split if a split occurs inside a function-typed
    parameter.
  - Don't force a split for before a single named argument if the argument
    itself splits.

### Service protocol changes

- Fixed a documentation bug where the field `extensionRPCs` in `Isolate` was not
  marked optional.

### Experimental language features

- Added support for
  [configuration-specific imports](https://github.com/munificent/dep-interface-libraries/blob/master/Proposal.md).
  On the VM and `dart2js`, they can be enabled with `--conditional-directives`.

  The analyzer requires additional configuration:

  ```yaml
  analyzer:
    language:
      enableConditionalDirectives: true
  ```

  Read about [configuring the analyzer] for more details.

[configuring the analyzer]:
  https://github.com/dart-lang/sdk/tree/master/pkg/analyzer#configuring-the-analyzer

## 1.14.2 - 2016-02-10

Patch release, resolves three issues:

- VM: Fixed a code generation bug on x64. (SDK commit
  [834b3f02](https://github.com/dart-lang/sdk/commit/834b3f02b6ab740a213fd808e6c6f3269bed80e5))

- `dart:io`: Fixed EOF detection when reading some special device files. (SDK
  issue [25596](https://github.com/dart-lang/sdk/issues/25596))

- Pub: Fixed an error using hosted dependencies in SDK version 1.14. (Pub issue
  [1386](https://github.com/dart-lang/pub/issues/1386))

## 1.14.1 - 2016-02-04

Patch release, resolves one issue:

- Debugger: Fixes a VM crash when a debugger attempts to set a break point
  during isolate initialization. (SDK issue
  [25618](https://github.com/dart-lang/sdk/issues/25618))

## 1.14.0 - 2016-01-28

### Core library changes

- `dart:async`

  - Added `Future.any` static method.
  - Added `Stream.fromFutures` constructor.

- `dart:convert`

  - `Base64Decoder.convert` now takes optional `start` and `end` parameters.

- `dart:core`

  - Added `current` getter to `StackTrace` class.
  - `Uri` class added support for data URIs
    - Added two new constructors: `dataFromBytes` and `dataFromString`.
    - Added a `data` getter for `data:` URIs with a new `UriData` class for the
      return type.
  - Added `growable` parameter to `List.filled` constructor.
  - Added microsecond support to `DateTime`: `DateTime.microsecond`,
    `DateTime.microsecondsSinceEpoch`, and
    `new DateTime.fromMicrosecondsSinceEpoch`.

- `dart:math`

  - `Random` added a `secure` constructor returning a cryptographically secure
    random generator which reads from the entropy source provided by the
    embedder for every generated random value.

- `dart:io`

  - `Platform` added a static `isIOS` getter and `Platform.operatingSystem` may
    now return `ios`.
  - `Platform` added a static `packageConfig` getter.
  - Added support for WebSocket compression as standardized in RFC 7692.
  - Compression is enabled by default for all WebSocket connections.
    - The optionally named parameter `compression` on the methods
      `WebSocket.connect`, `WebSocket.fromUpgradedSocket`, and
      `WebSocketTransformer.upgrade` and the `WebSocketTransformer` constructor
      can be used to modify or disable compression using the new
      `CompressionOptions` class.

- `dart:isolate`
  - Added **_experimental_** support for [Package Resolution Configuration].
    - Added `packageConfig` and `packageRoot` instance getters to `Isolate`.
    - Added a `resolvePackageUri` method to `Isolate`.
    - Added named arguments `packageConfig` and `automaticPackageResolution` to
      the `Isolate.spawnUri` constructor.

[package resolution configuration]:
  https://github.com/dart-lang/dart_enhancement_proposals/blob/master/Accepted/0005%20-%20Package%20Specification/DEP-pkgspec.md

### Tool changes

- `dartfmt`

  - Better line splitting in a variety of cases.

  - Other optimizations and bug fixes.

- Pub

  - **Breaking:** Pub now eagerly emits an error when a pubspec's "name" field
    is not a valid Dart identifier. Since packages with non-identifier names
    were never allowed to be published, and some of them already caused crashes
    when being written to a `.packages` file, this is unlikely to break many
    people in practice.

  - **Breaking:** Support for `barback` versions prior to 0.15.0 (released July

    1.  has been dropped. Pub will no longer install these older barback
        versions.

  - `pub serve` now GZIPs the assets it serves to make load times more similar
    to real-world use-cases.

  - `pub deps` now supports a `--no-dev` flag, which causes it to emit the
    dependency tree as it would be if no `dev_dependencies` were in use. This
    makes it easier to see your package's dependency footprint as your users
    will experience it.

  - `pub global run` now detects when a global executable's SDK constraint is no
    longer met and errors out, rather than trying to run the executable anyway.

  - Pub commands that check whether the lockfile is up-to-date (`pub run`,
    `pub deps`, `pub serve`, and `pub build`) now do additional verification.
    They ensure that any path dependencies' pubspecs haven't been changed, and
    they ensure that the current SDK version is compatible with all
    dependencies.

  - Fixed a crashing bug when using `pub global run` on a global script that
    didn't exist.

  - Fixed a crashing bug when a pubspec contains a dependency without a source
    declared.

## 1.13.2 - 2016-01-06

Patch release, resolves one issue:

- dart2js: Stack traces are not captured correctly (SDK issue [25235]
  (https://github.com/dart-lang/sdk/issues/25235))

## 1.13.1 - 2015-12-17

Patch release, resolves three issues:

- VM type propagation fix: Resolves a potential crash in the Dart VM (SDK commit
  [dff13be]
  (https://github.com/dart-lang/sdk/commit/dff13bef8de104d33b04820136da2d80f3c835d7))

- dart2js crash fix: Resolves a crash in pkg/js and dart2js (SDK issue [24974]
  (https://github.com/dart-lang/sdk/issues/24974))

- Pub get crash on ARM: Fixes a crash triggered when running 'pub get' on ARM
  processors such as those on a Raspberry Pi (SDK issue [24855]
  (https://github.com/dart-lang/sdk/issues/24855))

## 1.13.0 - 2015-11-18

### Core library changes

- `dart:async`

  - `StreamController` added getters for `onListen`, `onPause`, and `onResume`
    with the corresponding new `typedef void ControllerCallback()`.
  - `StreamController` added a getter for `onCancel` with the corresponding new
    `typedef ControllerCancelCallback()`;
  - `StreamTransformer` instances created with `fromHandlers` with no
    `handleError` callback now forward stack traces along with errors to the
    resulting streams.

- `dart:convert`

  - Added support for Base-64 encoding and decoding.
    - Added new classes `Base64Codec`, `Base64Encoder`, and `Base64Decoder`.
    - Added new top-level `const Base64Codec BASE64`.

- `dart:core`

  - `Uri` added `removeFragment` method.
  - `String.allMatches` (implementing `Pattern.allMatches`) is now lazy, as all
    `allMatches` implementations are intended to be.
  - `Resource` is deprecated, and will be removed in a future release.

- `dart:developer`

  - Added `Timeline` class for interacting with Observatory's timeline feature.
  - Added `ServiceExtensionHandler`, `ServiceExtensionResponse`, and
    `registerExtension` which enable developers to provide their own VM service
    protocol extensions.

- `dart:html`, `dart:indexed_db`, `dart:svg`, `dart:web_audio`, `dart:web_gl`,
  `dart:web_sql`

  - The return type of some APIs changed from `double` to `num`. Dartium is now
    using JS interop for most operations. JS does not distinguish between
    numeric types, and will return a number as an int if it fits in an int. This
    will mostly cause an error if you assign to something typed `double` in
    checked mode. You may need to insert a `toDouble()` call or accept `num`.
    Examples of APIs that are affected include `Element.getBoundingClientRect`
    and `TextMetrics.width`.

- `dart:io`

  - **Breaking:** Secure networking has changed, replacing the NSS library with
    the BoringSSL library. `SecureSocket`, `SecureServerSocket`,
    `RawSecureSocket`,`RawSecureServerSocket`, `HttpClient`, and `HttpServer`
    now all use a `SecurityContext` object which contains the certificates and
    keys used for secure TLS (SSL) networking.

    This is a breaking change for server applications and for some client
    applications. Certificates and keys are loaded into the `SecurityContext`
    from PEM files, instead of from an NSS certificate database. Information
    about how to change applications that use secure networking is at
    https://www.dartlang.org/server/tls-ssl.html

  - `HttpClient` no longer sends URI fragments in the request. This is not
    allowed by the HTTP protocol. The `HttpServer` still gracefully receives
    fragments, but discards them before delivering the request.
  - To allow connections to be accepted on the same port across different
    isolates, set the `shared` argument to `true` when creating server socket
    and `HttpServer` instances.
    - The deprecated `ServerSocketReference` and `RawServerSocketReference`
      classes have been removed.
    - The corresponding `reference` properties on `ServerSocket` and
      `RawServerSocket` have been removed.

- `dart:isolate`
  - `spawnUri` added an `environment` named argument.

### Tool changes

- `dart2js` and Dartium now support improved JavaScript Interoperability via the
  [js package](https://pub.dev/packages/js).

- `docgen` and `dartdocgen` no longer ship in the SDK. The `docgen` sources have
  been removed from the repository.

- This is the last release to ship the VM's "legacy debug protocol". We intend
  to remove the legacy debug protocol in Dart VM 1.14.

- The VM's Service Protocol has been updated to version 3.0 to take care of a
  number of issues uncovered by the first few non-observatory clients. This is a
  potentially breaking change for clients.

- Dartium has been substantially changed. Rather than using C++ calls into
  Chromium internals for DOM operations it now uses JS interop. The DOM objects
  in `dart:html` and related libraries now wrap a JavaScript object and delegate
  operations to it. This should be mostly transparent to users. However,
  performance and memory characteristics may be different from previous
  versions. There may be some changes in which DOM objects are wrapped as Dart
  objects. For example, if you get a reference to a Window object, even through
  JS interop, you will always see it as a Dart Window, even when used
  cross-frame. We expect the change to using JS interop will make it much
  simpler to update to new Chrome versions.

## 1.12.2 - 2015-10-21

### Core library changes

- `dart:io`

  - A memory leak in creation of Process objects is fixed.

## 1.12.1 - 2015-09-08

### Tool changes

- Pub

  - Pub will now respect `.gitignore` when validating a package before it's
    published. For example, if a `LICENSE` file exists but is ignored, that is
    now an error.

  - If the package is in a subdirectory of a Git repository and the entire
    subdirectory is ignored with `.gitignore`, pub will act as though nothing
    was ignored instead of uploading an empty package.

  - The heuristics for determining when `pub get` needs to be run before various
    commands have been improved. There should no longer be false positives when
    non-dependency sections of the pubspec have been modified.

## 1.12.0 - 2015-08-31

### Language changes

- Null-aware operators
  - `??`: if null operator. `expr1 ?? expr2` evaluates to `expr1` if not `null`,
    otherwise `expr2`.
  - `??=`: null-aware assignment. `v ??= expr` causes `v` to be assigned `expr`
    only if `v` is `null`.
  - `x?.p`: null-aware access. `x?.p` evaluates to `x.p` if `x` is not `null`,
    otherwise evaluates to `null`.
  - `x?.m()`: null-aware method invocation. `x?.m()` invokes `m` only if `x` is
    not `null`.

### Core library changes

- `dart:async`

  - `StreamController` added setters for the `onListen`, `onPause`, `onResume`
    and `onCancel` callbacks.

- `dart:convert`

  - `LineSplitter` added a `split` static method returning an `Iterable`.

- `dart:core`

  - `Uri` class now perform path normalization when a URI is created. This
    removes most `..` and `.` sequences from the URI path. Purely relative paths
    (no scheme or authority) are allowed to retain some leading "dot" segments.
    Also added `hasAbsolutePath`, `hasEmptyPath`, and `hasScheme` properties.

- `dart:developer`

  - New `log` function to transmit logging events to Observatory.

- `dart:html`

  - `NodeTreeSanitizer` added the `const trusted` field. It can be used instead
    of defining a `NullTreeSanitizer` class when calling `setInnerHtml` or other
    methods that create DOM from text. It is also more efficient, skipping the
    creation of a `DocumentFragment`.

- `dart:io`

  - Added two new file modes, `WRITE_ONLY` and `WRITE_ONLY_APPEND` for opening a
    file write only.
    [eaeecf2](https://github.com/dart-lang/sdk/commit/eaeecf2ed13ba6c7fbfd653c3c592974a7120960)
  - Change stdout/stderr to binary mode on Windows.
    [4205b29](https://github.com/dart-lang/sdk/commit/4205b2997e01f2cea8e2f44c6f46ed6259ab7277)

- `dart:isolate`

  - Added `onError`, `onExit` and `errorsAreFatal` parameters to
    `Isolate.spawnUri`.

- `dart:mirrors`
  - `InstanceMirror.delegate` moved up to `ObjectMirror`.
  - Fix InstanceMirror.getField optimization when the selector is an operator.
  - Fix reflective NoSuchMethodErrors to match their non-reflective counterparts
    when due to argument mismatches. (VM only)

### Tool changes

- Documentation tools

  - `dartdoc` is now the default tool to generate static HTML for API docs.
    [Learn more](https://pub.dev/packages/dartdoc).

  - `docgen` and `dartdocgen` have been deprecated. Currently plan is to remove
    them in 1.13.

- Formatter (`dartfmt`)

  - Over 50 bugs fixed.

  - Optimized line splitter is much faster and produces better output on complex
    code.

- Observatory

  - Allocation profiling.

  - New feature to display output from logging.

  - Heap snapshot analysis works for 64-bit VMs.

  - Improved ability to inspect typed data, regex and compiled code.

  - Ability to break on all or uncaught exceptions from Observatory's debugger.

  - Ability to set closure-specific breakpoints.

  - 'anext' - step past await/yield.

  - Preserve when a variable has been expanded/unexpanded in the debugger.

  - Keep focus on debugger input box whenever possible.

  - Echo stdout/stderr in the Observatory debugger. Standalone-only so far.

  - Minor fixes to service protocol documentation.

- Pub

  - **Breaking:** various commands that previously ran `pub get` implicitly no
    longer do so. Instead, they merely check to make sure the ".packages" file
    is newer than the pubspec and the lock file, and fail if it's not.

  - Added support for `--verbosity=error` and `--verbosity=warning`.

  - `pub serve` now collapses multiple GET requests into a single line of
    output. For full output, use `--verbose`.

  - `pub deps` has improved formatting for circular dependencies on the
    entrypoint package.

  - `pub run` and `pub global run`

    - **Breaking:** to match the behavior of the Dart VM, executables no longer
      run in checked mode by default. A `--checked` flag has been added to run
      them in checked mode manually.

    - Faster start time for executables that don't import transformed code.

    - Binstubs for globally-activated executables are now written in the system
      encoding, rather than always in `UTF-8`. To update existing executables,
      run `pub cache repair`.

  - `pub get` and `pub upgrade`

    - Pub will now generate a ".packages" file in addition to the "packages"
      directory when running `pub get` or similar operations, per the [package
      spec proposal][]. Pub now has a `--no-package-symlinks` flag that will
      stop "packages" directories from being generated at all.

    - An issue where HTTP requests were sometimes made even though `--offline`
      was passed has been fixed.

    - A bug with `--offline` that caused an unhelpful error message has been
      fixed.

    - Pub will no longer time out when a package takes a long time to download.

  - `pub publish`

    - Pub will emit a non-zero exit code when it finds a violation while
      publishing.

    - `.gitignore` files will be respected even if the package isn't at the top
      level of the Git repository.

  - Barback integration

    - A crashing bug involving transformers that only apply to non-public code
      has been fixed.

    - A deadlock caused by declaring transformer followed by a lazy transformer
      (such as the built-in `$dart2js` transformer) has been fixed.

    - A stack overflow caused by a transformer being run multiple times on the
      package that defines it has been fixed.

    - A transformer that tries to read a nonexistent asset in another package
      will now be re-run if that asset is later created.

[package spec proposal]: https://github.com/lrhn/dep-pkgspec

### VM Service Protocol Changes

- **BREAKING** The service protocol now sends JSON-RPC 2.0-compatible
  server-to-client events. To reflect this, the service protocol version is now
  2.0.

- The service protocol now includes a `"jsonrpc"` property in its responses, as
  opposed to `"json-rpc"`.

- The service protocol now properly handles requests with non-string ids.
  Numeric ids are no longer converted to strings, and null ids now don't produce
  a response.

- Some RPCs that didn't include a `"jsonrpc"` property in their responses now
  include one.

## 1.11.2 - 2015-08-03

### Core library changes

- Fix a bug where `WebSocket.close()` would crash if called after
  `WebSocket.cancel()`.

## 1.11.1 - 2015-07-02

### Tool changes

- Pub will always load Dart SDK assets from the SDK whose `pub` executable was
  run, even if a `DART_SDK` environment variable is set.

## 1.11.0 - 2015-06-25

### Core library changes

- `dart:core`

  - `Iterable` added an `empty` constructor.
    [dcf0286](https://github.com/dart-lang/sdk/commit/dcf0286f5385187a68ce9e66318d3bf19abf454b)
  - `Iterable` can now be extended directly. An alternative to extending
    `IterableBase` from `dart:collection`.
  - `List` added an `unmodifiable` constructor.
    [r45334](https://code.google.com/p/dart/source/detail?r=45334)
  - `Map` added an `unmodifiable` constructor.
    [r45733](https://code.google.com/p/dart/source/detail?r=45733)
  - `int` added a `gcd` method.
    [a192ef4](https://github.com/dart-lang/sdk/commit/a192ef4acb95fad1aad1887f59eed071eb5e8201)
  - `int` added a `modInverse` method.
    [f6f338c](https://github.com/dart-lang/sdk/commit/f6f338ce67eb8801b350417baacf6d3681b26002)
  - `StackTrace` added a `fromString` constructor.
    [68dd6f6](https://github.com/dart-lang/sdk/commit/68dd6f6338e63d0465041d662e778369c02c2ce6)
  - `Uri` added a `directory` constructor.
    [d8dbb4a](https://github.com/dart-lang/sdk/commit/d8dbb4a60f5e8a7f874c2a4fbf59eaf1a39f4776)
  - List iterators may not throw `ConcurrentModificationError` as eagerly in
    release mode. In checked mode, the modification check is still as eager as
    possible. [r45198](https://github.com/dart-lang/sdk/commit/5a79c03)

- `dart:developer` - **NEW**

  - Replaces the deprecated `dart:profiler` library.
  - Adds new functions `debugger` and `inspect`.
    [6e42aec](https://github.com/dart-lang/sdk/blob/6e42aec4f64cf356dde7bad9426e07e0ea5b58d5/sdk/lib/developer/developer.dart)

- `dart:io`

  - `FileSystemEntity` added a `uri` property.
    [8cf32dc](https://github.com/dart-lang/sdk/commit/8cf32dc1a1664b516e57f804524e46e55fae88b2)
  - `Platform` added a `static resolvedExecutable` property.
    [c05c8c6](https://github.com/dart-lang/sdk/commit/c05c8c66069db91cc2fd48691dfc406c818d411d)

- `dart:html`

  - `Element` methods, `appendHtml` and `insertAdjacentHtml` now take
    `nodeValidator` and `treeSanitizer` parameters, and the inputs are
    consistently sanitized.
    [r45818 announcement](https://groups.google.com/a/dartlang.org/forum/#!topic/announce/GVO7EAcPi6A)

- `dart:isolate`

  - **BREAKING** The positional `priority` parameter of `Isolate.ping` and
    `Isolate.kill` is now a named parameter named `priority`.
  - **BREAKING** Removed the `Isolate.AS_EVENT` priority.
  - `Isolate` methods `ping` and `addOnExitListener` now have a named parameter
    `response`. [r45092](https://github.com/dart-lang/sdk/commit/1b208bd)
  - `Isolate.spawnUri` added a named argument `checked`.
  - Remove the experimental state of the API.

- `dart:profiler` - **DEPRECATED**
  - This library will be removed in 1.12. Use `dart:developer` instead.

### Tool changes

- This is the first release that does not include the Eclipse-based **Dart
  Editor**. See [dart.dev/tools](https://dart.dev/tools#ides-and-editors) for
  alternatives.
- This is the last release that ships the (unsupported) dart2dart (aka
  `dart2js --output-type=dart`) utility as part of dart2js

## 1.10.0 - 2015-04-29

### Core library changes

- `dart:convert`

  - **POTENTIALLY BREAKING** Fix behavior of `HtmlEscape`. It no longer escapes
    no-break space (U+00A0) anywhere or forward slash (`/`, `U+002F`) in element
    context. Slash is still escaped using `HtmlEscapeMode.UNKNOWN`.
    [r45003](https://github.com/dart-lang/sdk/commit/8b8223d),
    [r45153](https://github.com/dart-lang/sdk/commit/8a5d049),
    [r45189](https://github.com/dart-lang/sdk/commit/3c39ad2)

- `dart:core`

  - `Uri.parse` added `start` and `end` positional arguments.

- `dart:html`

  - **POTENTIALLY BREAKING** `CssClassSet` method arguments must now be
    'tokens', i.e. non-empty strings with no white-space characters. The
    implementation was incorrect for class names containing spaces. The fix is
    to forbid spaces and provide a faster implementation.
    [Announcement](https://groups.google.com/a/dartlang.org/d/msg/announce/jmUI2XJHfC8/UZUCvJH3p2oJ)

- `dart:io`

  - `ProcessResult` now exposes a constructor.
  - `import` and `Isolate.spawnUri` now supports the
    [Data URI scheme](http://en.wikipedia.org/wiki/Data_URI_scheme) on the VM.

### Tool Changes

#### pub

- Running `pub run foo` within a package now runs the `foo` executable defined
  by the `foo` package. The previous behavior ran `bin/foo`. This makes it easy
  to run binaries in dependencies, for instance `pub run test`.

- On Mac and Linux, signals sent to `pub run` and forwarded to the child
  command.

## 1.9.3 - 2015-04-14

This is a bug fix release which merges a number of commits from `bleeding_edge`.

- dart2js: Addresses as issue with minified JavaScript output with CSP enabled -
  [r44453](https://code.google.com/p/dart/source/detail?r=44453)

- Editor: Fixes accidental updating of files in the pub cache during rename
  refactoring - [r44677](https://code.google.com/p/dart/source/detail?r=44677)

- Editor: Fix for
  [issue 23032](https://code.google.com/p/dart/issues/detail?id=23032) regarding
  skipped breakpoints on Windows -
  [r44824](https://code.google.com/p/dart/source/detail?r=44824)

- dart:mirrors: Fix `MethodMirror.source` when the method is on the first line
  in a script - [r44957](https://code.google.com/p/dart/source/detail?r=44957),
  [r44976](https://code.google.com/p/dart/source/detail?r=44976)

- pub: Fix for
  [issue 23084](https://code.google.com/p/dart/issues/detail?id=23084): Pub can
  fail to load transformers necessary for local development -
  [r44876](https://code.google.com/p/dart/source/detail?r=44876)

## 1.9.1 - 2015-03-25

### Language changes

- Support for `async`, `await`, `sync*`, `async*`, `yield`, `yield*`, and
  `await for`. See the [the language tour][async] for more details.

- Enum support is fully enabled. See [the language tour][enum] for more details.

[async]: https://dart.dev/guides/language/language-tour#asynchrony
[enum]: https://dart.dev/guides/language/language-tour#enums

### Tool changes

- The formatter is much more comprehensive and generates much more readable
  code. See [its tool page][dartfmt] for more details.

- The analysis server is integrated into the IntelliJ plugin and the Dart
  editor. This allows analysis to run out-of-process, so that interaction
  remains smooth even for large projects.

- Analysis supports more and better hints, including unused variables and unused
  private members.

[dartfmt]: https://dart.dev/tools/dart-format

### Core library changes

#### Highlights

- There's a new model for shared server sockets with no need for a `Socket`
  reference.

- A new, much faster [regular expression engine][regexp].

- The Isolate API now works across the VM and `dart2js`.

[regexp]: http://news.dartlang.org/2015/02/irregexp-dart-vms-new-regexp.html

#### Details

For more information on any of these changes, see the corresponding
documentation on the [Dart API site](http://api.dart.dev).

- `dart:async`:

  - `Future.wait` added a new named argument, `cleanUp`, which is a callback
    that releases resources allocated by a successful `Future`.

  - The `SynchronousStreamController` class was added as an explicit name for
    the type returned when the `sync` argument is passed to
    `new StreamController`.

- `dart:collection`: The `new SplayTreeSet.from(Iterable)` constructor was
  added.

- `dart:convert`: `Utf8Encoder.convert` and `Utf8Decoder.convert` added optional
  `start` and `end` arguments.

- `dart:core`:

  - `RangeError` added new static helper functions: `checkNotNegative`,
    `checkValidIndex`, `checkValidRange`, and `checkValueInInterval`.

  - `int` added the `modPow` function.

  - `String` added the `replaceFirstMapped` and `replaceRange` functions.

- `dart:io`:

  - Support for locking files to prevent concurrent modification was added. This
    includes the `File.lock`, `File.lockSync`, `File.unlock`, and
    `File.unlockSync` functions as well as the `FileLock` class.

  - Support for starting detached processes by passing the named `mode` argument
    (a `ProcessStartMode`) to `Process.start`. A process can be fully attached,
    fully detached, or detached except for its standard IO streams.

  - `HttpServer.bind` and `HttpServer.bindSecure` added the `v6Only` named
    argument. If this is true, only IPv6 connections will be accepted.

  - `HttpServer.bind`, `HttpServer.bindSecure`, `ServerSocket.bind`,
    `RawServerSocket.bind`, `SecureServerSocket.bind` and
    `RawSecureServerSocket.bind` added the `shared` named argument. If this is
    true, multiple servers or sockets in the same Dart process may bind to the
    same address, and incoming requests will automatically be distributed
    between them.

  - **Deprecation:** the experimental `ServerSocketReference` and
    `RawServerSocketReference` classes, as well as getters that returned them,
    are marked as deprecated. The `shared` named argument should be used
    instead. These will be removed in Dart 1.10.

  - `Socket.connect` and `RawSocket.connect` added the `sourceAddress` named
    argument, which specifies the local address to bind when making a
    connection.

  - The static `Process.killPid` method was added to kill a process with a given
    PID.

  - `Stdout` added the `nonBlocking` instance property, which returns a
    non-blocking `IOSink` that writes to standard output.

- `dart:isolate`:

  - The static getter `Isolate.current` was added.

  - The `Isolate` methods `addOnExitListener`, `removeOnExitListener`,
    `setErrorsFatal`, `addOnErrorListener`, and `removeOnErrorListener` now work
    on the VM.

  - Isolates spawned via `Isolate.spawn` now allow most objects, including
    top-level and static functions, to be sent between them.

## 1.8.5 - 2015-01-21

- Code generation for SIMD on ARM and ARM64 is fixed.

- A possible crash on MIPS with newer GCC toolchains has been prevented.

- A segfault when using `rethrow` was fixed ([issue 21795][]).

[issue 21795]: https://code.google.com/p/dart/issues/detail?id=21795

## 1.8.3 - 2014-12-10

- Breakpoints can be set in the Editor using file suffixes ([issue 21280][]).

- IPv6 addresses are properly handled by `HttpClient` in `dart:io`, fixing a
  crash in pub ([issue 21698][]).

- Issues with the experimental `async`/`await` syntax have been fixed.

- Issues with a set of number operations in the VM have been fixed.

- `ListBase` in `dart:collection` always returns an `Iterable` with the correct
  type argument.

[issue 21280]: https://code.google.com/p/dart/issues/detail?id=21280
[issue 21698]: https://code.google.com/p/dart/issues/detail?id=21698

## 1.8.0 - 2014-11-28

- `dart:collection`: `SplayTree` added the `toSet` function.

- `dart:convert`: The `JsonUtf8Encoder` class was added.

- `dart:core`:

  - The `IndexError` class was added for errors caused by an index being outside
    its expected range.

  - The `new RangeError.index` constructor was added. It forwards to
    `new IndexError`.

  - `RangeError` added three new properties. `invalidProperty` is the value that
    caused the error, and `start` and `end` are the minimum and maximum values
    that the value is allowed to assume.

  - `new RangeError.value` and `new RangeError.range` added an optional
    `message` argument.

  - The `new String.fromCharCodes` constructor added optional `start` and `end`
    arguments.

- `dart:io`:

  - Support was added for the [Application-Layer Protocol Negotiation][alpn]
    extension to the TLS protocol for both the client and server.

  - `SecureSocket.connect`, `SecureServerSocket.bind`,
    `RawSecureSocket.connect`, `RawSecureSocket.secure`,
    `RawSecureSocket.secureServer`, and `RawSecureServerSocket.bind` added a
    `supportedProtocols` named argument for protocol negotiation.

  - `RawSecureServerSocket` added a `supportedProtocols` field.

  - `RawSecureSocket` and `SecureSocket` added a `selectedProtocol` field which
    contains the protocol selected during protocol negotiation.

[alpn]: https://tools.ietf.org/html/rfc7301

## 1.7.0 - 2014-10-15

### Tool changes

- `pub` now generates binstubs for packages that are globally activated so that
  they can be put on the user's `PATH` and used as normal executables. See the
  [`pub global activate` documentation][pub global activate].

- When using `dart2js`, deferred loading now works with multiple Dart apps on
  the same page.

[pub global activate]:
  https://dart.dev/tools/pub/cmd/pub-global#running-a-script-from-your-path

### Core library changes

- `dart:async`: `Zone`, `ZoneDelegate`, and `ZoneSpecification` added the
  `errorCallback` function, which allows errors that have been programmatically
  added to a `Future` or `Stream` to be intercepted.

- `dart:io`:

  - **Breaking change:** `HttpClient.close` must be called for all clients or
    they will keep the Dart process alive until they time out. This fixes the
    handling of persistent connections. Previously, the client would shut down
    immediately after a request.

  - **Breaking change:** `HttpServer` no longer compresses all traffic by
    default. The new `autoCompress` property can be set to `true` to re-enable
    compression.

- `dart:isolate`: `Isolate.spawnUri` added the optional `packageRoot` argument,
  which controls how it resolves `package:` URIs.<|MERGE_RESOLUTION|>--- conflicted
+++ resolved
@@ -1,80 +1,6 @@
-<<<<<<< HEAD
-## 3.1.5 - 2023-10-25
-=======
 ## 3.2.0
->>>>>>> a30d2edb
-
-This is a patch release that:
-
-- Fixes an issue affecting Dart compiled to JavaScript running in Node.js 21. A
-  change in Node.js 21 affected the Dart Web compiler runtime. This patch
-  release accomodates for those changes (issue #53810).
-
-[#53810]: https://github.com/dart-lang/sdk/issues/53810
-
-## 3.1.4 - 2023-10-18
-
-This is a patch release that:
-
-- Fixes an issue in the Dart VM, users are not being able to see
-  value of variables while debugging code (issue [#53747]).
-
-[#53654]: https://github.com/dart-lang/sdk/issues/53747
-
-## 3.1.3 - 2023-09-27
-
-This is a patch release that:
-
-- Fixes a bug in dart2js which would cause the compiler to crash when using
-  `@staticInterop` `@anonymous` factory constructors with type parameters (see
-  issue [#53579] for more details).
-
-- The standalone Dart VM now exports symbols only for the Dart_* embedding API
-  functions, avoiding conflicts with other DSOs loaded into the same process,
-  such as shared libraries loaded through `dart:ffi`, that may have different
-  versions of the same symbols (issue [#53503]).
-
-- Fixes an issue with super slow access to variables while debugging.
-  The fix avoids searching static functions in the imported libraries
-  as references to members are fully resolved by the front-end. (issue
-  [#53541])
-
-[#53579]: https://github.com/dart-lang/sdk/issues/53579
-[#53267]: https://github.com/dart-lang/sdk/issues/53503
-[#53541]: https://github.com/dart-lang/sdk/issues/53541
-
-## 3.1.2 - 2023-09-13
-
-This is a patch release that:
-
-- Fixes a bug in dart2js which crashed the compiler when a typed record pattern
-  was used outside the scope of a function body, such as in a field initializer.
-  For example `final x = { for (var (int a,) in someList) a: a };`
-  (issue [#53358])
-
-- Fixes an expedient issue of users seeing an unhandled
-  exception pause in the debugger, please see
-  https://github.com/dart-lang/sdk/issues/53450 for more
-  details.
-  The fix uses try/catch in lookupAddresses instead of
-  Future error so that we don't see an unhandled exception
-  pause in the debugger (issue [#53334])
-
-[#53358]: https://github.com/dart-lang/sdk/issues/53449
-[#53334]: https://github.com/dart-lang/sdk/issues/53450
-
-## 3.1.1 - 2023-09-07
-
-This is a patch release that:
-
-- Fixes a bug in the parser which prevented a record pattern from containing a
-  nested record pattern, where the nested record pattern uses record
-  destructuring shorthand syntax, for example `final ((:a, :b), c) = record;`
-  (issue [#53352]).
-
-[#53352]: https://github.com/dart-lang/sdk/issues/53352
-
-## 3.1.0 - 2023-08-16
+
+### Language
 
 Dart 3.2 adds the following features. To use them, set your package's [SDK
 constraint][language version] lower bound to 3.2 or greater (`sdk: '^3.2.0'`).
@@ -245,7 +171,7 @@
 
 ### Tools
 
-#### Dart Dev Compiler (DDC)
+#### Development JavaScript compiler (DDC)
 
 - Applications compiled by DDC will no longer add members to the native
   JavaScript Object prototype.
@@ -258,7 +184,7 @@
   `dart:js_interop`'s `JSSymbol` and `JSBigInt` with extension types to interop
   with these types.
 
-#### Dart2js
+#### Production JavaScript compiler (dart2js)
 
 - **Breaking change for JS interop with Symbols and BigInts**:
   JavaScript `Symbol`s and `BigInt`s are now associated with their own
@@ -271,12 +197,37 @@
 
 [#53106]: https://github.com/dart-lang/sdk/issues/53106
 
+#### Dart command line
+
+- The `dart create` command has a new `cli` template
+  to quickly create Dart command-line applications
+  with basic argument parsing capabilities.
+  To learn more about using the template,
+  run `dart help create`.
+
 #### Dart format
 
 - Always split enum declarations containing a line comment.
 - Fix regression in splitting type annotations with library prefixes.
 - Support `--enable-experiment` command-line option to enable language
   experiments.
+
+#### DevTools
+
+- Incorporated the [2.26.1][devtools-2-26-1], [2.27.0][devtools-2-27-0], and
+  [2.28.1][devtools-2-28-1] releases of DevTools.
+
+[devtools-2-26-1]: https://docs.flutter.dev/tools/devtools/release-notes/release-notes-2.26.1
+[devtools-2-27-0]: https://docs.flutter.dev/tools/devtools/release-notes/release-notes-2.27.0
+[devtools-2-28-1]: https://docs.flutter.dev/tools/devtools/release-notes/release-notes-2.28.1
+
+#### Linter
+
+- Added the experimental [`annotate_redeclares`][] lint.
+- Marked the [`use_build_context_synchronously`][] lint as stable.
+
+[`annotate_redeclares`]: https://dart.dev/lints/annotate_redeclares
+[`use_build_context_synchronously`]: https://dart.dev/lints/use_build_context_synchronously
 
 #### Pub
 
@@ -285,6 +236,47 @@
 - The commands `dart pub get`/`add`/`upgrade` will now show if a dependency
   changed between direct, dev and transitive dependency.
 - The command `dart pub upgrade` no longer shows unchanged dependencies.
+
+## 3.1.5 - 2023-10-25
+
+This is a patch release that:
+
+- Fixes an issue affecting Dart compiled to JavaScript running in Node.js 21. A
+  change in Node.js 21 affected the Dart Web compiler runtime. This patch
+  release accomodates for those changes (issue #53810).
+
+[#53810]: https://github.com/dart-lang/sdk/issues/53810
+
+## 3.1.4 - 2023-10-18
+
+This is a patch release that:
+
+- Fixes an issue in the Dart VM, users are not being able to see
+  value of variables while debugging code (issue [#53747]).
+
+[#53654]: https://github.com/dart-lang/sdk/issues/53747
+
+## 3.1.3 - 2023-09-27
+
+This is a patch release that:
+
+- Fixes a bug in dart2js which would cause the compiler to crash when using
+  `@staticInterop` `@anonymous` factory constructors with type parameters (see
+  issue [#53579] for more details).
+
+- The standalone Dart VM now exports symbols only for the Dart_* embedding API
+  functions, avoiding conflicts with other DSOs loaded into the same process,
+  such as shared libraries loaded through `dart:ffi`, that may have different
+  versions of the same symbols (issue [#53503]).
+
+- Fixes an issue with super slow access to variables while debugging.
+  The fix avoids searching static functions in the imported libraries
+  as references to members are fully resolved by the front-end. (issue
+  [#53541])
+
+[#53579]: https://github.com/dart-lang/sdk/issues/53579
+[#53267]: https://github.com/dart-lang/sdk/issues/53503
+[#53541]: https://github.com/dart-lang/sdk/issues/53541
 
 ## 3.1.2 - 2023-09-13
 
@@ -330,14 +322,6 @@
     not extended or mixed in.
 
 [#52334]: https://github.com/dart-lang/sdk/issues/52334
-
-#### `dart:convert`
-
-- **Breaking change** [#52801][]:
-  - Changed return types of `utf8.encode()` and `Utf8Codec.encode()` from
-    `List<int>` to `Uint8List`.
-
-[#52801]: https://dartbug.com/52801
 
 #### `dart:core`
 
@@ -369,10 +353,6 @@
 
 [#51486]: https://github.com/dart-lang/sdk/issues/51486
 [#52027]: https://github.com/dart-lang/sdk/issues/52027
-
-#### `dart:isolate`
-
-- Added `Isolate.packageConfigSync` and `Isolate.resolvePackageUriSync` APIs.
 
 #### `dart:js_interop`
 
@@ -400,9 +380,15 @@
   calling `external void foo([int a, int b])` as `foo(0)` will now result in
   `foo(0)`, and not `foo(0, null)`.
 
-<<<<<<< HEAD
-=======
 ### Tools
+
+#### DevTools
+
+- Incorporated the [2.24.0][devtools-2-24-0] and [2.25.0][devtools-2-25-0]
+  releases of DevTools.
+
+[devtools-2-24-0]: https://docs.flutter.dev/tools/devtools/release-notes/release-notes-2.24.0
+[devtools-2-25-0]: https://docs.flutter.dev/tools/devtools/release-notes/release-notes-2.25.0
 
 #### Linter
 
@@ -413,18 +399,13 @@
 
 [enable-lints]: https://dart.dev/tools/analysis#enabling-linter-rules
 
->>>>>>> a30d2edb
 ## 3.0.7 - 2023-07-26
 
 This is a patch release that:
 
 - Fixes a bug in dart2js which would cause certain uses of records to lead to
-<<<<<<< HEAD
-  bad codegen causing TypeErrors/NoSuchMethodErrors at runtime (issue [#53001]).
-=======
   bad codegen causing a `TypeError` or `NoSuchMethodError` to be thrown
   at runtime (issue [#53001]).
->>>>>>> a30d2edb
 
 [#53001]: https://github.com/dart-lang/sdk/issues/53001
 
@@ -687,11 +668,7 @@
 [mixin class]: https://dart.dev/language/mixins#class-mixin-or-mixin-class
 [#50902]: https://github.com/dart-lang/sdk/issues/50902
 [label]: https://dart.dev/language/branches#switch
-<<<<<<< HEAD
-[language/#2357][]: https://github.com/dart-lang/language/issues/2357
-=======
 [language/#2357]: https://github.com/dart-lang/language/issues/2357
->>>>>>> a30d2edb
 
 ### Libraries
 
