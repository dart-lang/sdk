<<<<<<< HEAD
## 2.0.0-dev.69.5
* Cherry-pick cb70de8afaf72ffccc2cb296960d3ed755979167 to dev
* Cherry-pick 4482d13ff75dadc68df64758a35976c5cbeadbc6 to dev
* Cherry-pick 5a45b2a62b3d647b7b4feca78da5948b5d108573 to dev
* Cherry-pick 24158b773d29d36305ce6e8dbc1a1ce24a54e58e to dev
* Cherry-pick 68bfaf3ac349e78cf5a7ea78d48e0b51bae2e605 to dev
* Cherry-pick 23ba527735b386371395cd06c4cf39381072fc89 to dev
* Cherry-pick 72960de5f9a8bc36c7a6265d56c6643d93c512b5 to dev

## 2.0.0-dev.69.4
=======
## 2.1.0-dev.XX.0
(Add new changes here, and they will be copied to the change section for the
  next dev version)

### Language

### Dart VM
>>>>>>> f3a2c0e2

* Revert cherry-pick 9727a4a to dev
* Cherry-pick 6bddb6c to dev
* Cherry-pick 57e11e3 to dev
* Cherry-pick 0998153 to dev

<<<<<<< HEAD
## 2.0.0-dev.69.3

Cherry-pick f3625375744979a4c65e289a3140cbdd7fbf6f32 to dev
Cherry-pick 7b77fa217b7b7e45ceb1d5ca820e18853b7728a4 to dev
Cherry-pick 071ca8c05c62d227b22d0c95a831bea98ec5aeb8 to dev
Cherry-pick 9727a4a4ef6a3c3de8cd6be75ab515643ee15bc6 to dev
Cherry-pick c353d02a3c1c26e78b17768e31e6093e6cbf538b to dev

## 2.0.0-dev.69.2

### Core library changes
* Remove deprecated UPPER_CASE constant names. Use the lower-case names only
  from now on. Example `HTML_ESCAPE` is now only `htmlEscape`.

## 2.0.0-dev.69.1

Cherry-pick 11f3c57e9c09c62c46aaf7824c3ffdc8debb3960 to dev
Cherry-pick 83a615cf4b4acfd6c0fb58a15ed82b09ff1669cf to dev
Cherry-pick ec733c3b3c20adefb188e4b6e55103eef452a691 to dev
Cherry-pick a7e511f4dce66362fb6ec921e80cc8c93cc277d7 to dev
Cherry-pick 651994ba70fbf916316af8dd37571a4549bb66a1 to dev
Cherry-pick 296319d2f00e3f51942f884f8f340f725c598ac8 to dev
Cherry-pick cc1a7b35d009eb0fb526baf87202d3e97cd8aa1f to dev
Cherry-pick 64a1f8f69c5538ec89d3349c0dcee6f7304e9f75 to dev
Cherry-pick 389b8997b3e8a9f0eea287a99099b1d847851b6d to dev
Cherry-pick db45d049dbcd05e359f5ca09396d0685fa47ba4e to dev
Cherry-pick c6f525634f7238eb2e55d04f839b4e300d1f7cc2 to dev
Cherry-pick a3bb529eecf1b88b69f61500a311100a39e39899 to dev

## 2.0.0-dev.69.0

### Core library changes
* `dart:collection`, `dart:core`:
  * Re-enable `Iterable.whereType`. The method was disabled because code
    was still being compiled in Dart 1 mode, and the function was
    error-prone when used in that code.
* `dart:async`
  * Changed an internal lazily-allocated reusable "null future" to always belong
    to the root zone. This avoids race conditions where the first access to the
    future determined which zone it would belong to. The zone is only used
    for *scheduling* the callback of listeners, the listeners themselves will
    run in the correct zone in any case.
    Issue [#32556](http://dartbug.com/32556).

## 2.0.0-dev.68.0

### Tool Changes

#### dartfmt

* Do not split long strings inside their string interpolations.

#### Analyzer

  * The analysis server will now only analyze code in Dart 2 mode ('strong
    mode'). It will emit warnings for analysis options files that have
    `strong-mode: false` set (and will emit a hint for `strong-mode: true`,
    which is no longer necessary).
  * The dartanalyzer `--strong` flag is now deprecated and ignored; the
    command-line analyzer now only analyzes code in strong mode.

## 2.0.0-dev.67.0

### Language
=======
#### Pub

#### Other Tools

### Core library changes
>>>>>>> f3a2c0e2

## 2.1.0-dev.0.0

### Tool Changes

#### Pub

*   Pub will no longer delete directories named "packages".
*   The `--packages-dir` flag is now ignored.

## 2.0.0

This is the first major version release of Dart since 1.0.0, so it contains many
significant changes across all areas of the platform. Large changes include:

*   **(Breaking)** The unsound optional static type system has been replaced
    with a sound static type system using type inference and runtime checks.
    This was formerly called "[strong mode][]" and only used by the Dart for web
    products. Now it is the one official static type system for the entire
    platform and replaces the previous "checked" and "production" modes.

*   **(Breaking)** Functions marked `async` now run synchronously until the
    first `await` statement. Previously, they would return to the event loop
    once at the top of the function body before any code runs ([issue 30345][]).

*   **(Breaking)** Constants in the core libraries have been renamed from
    `SCREAMING_CAPS` to `lowerCamelCase`.

*   **(Breaking)** Many new methods have been added to core library classes. If
    you implement the interfaces of these classes, you will need to implement
    the new methods.

*   **(Breaking)** "dart:isolate" and "dart:mirrors" are no longer supported
    when using Dart for the web. They are still supported in the command-line
    VM.

*   **(Breaking)** Pub's transformer-based build system has been [replaced by a
    new build system][transformers].

*   The `new` keyword is optional and can be omitted. Likewise, `const` can be
    omitted inside a const context ([issue 30921][]).

*   Dartium is no longer maintained or supported.

[issue 30345]: https://github.com/dart-lang/sdk/issues/30345
[issue 30921]: https://github.com/dart-lang/sdk/issues/30921
[strong mode]: https://www.dartlang.org/guides/language/sound-dart
[transformers]: https://www.dartlang.org/tools/pub/obsolete

### Language

*   "[Strong mode][]" is now the official type system of the language.

*   The `new` keyword is optional and can be omitted. Likewise, `const` can be
    omitted inside a const context.

*   A string in a `part of` declaration may now be used to refer to the library
    this file is part of. A library part can now declare its library as either:

    ```dart
    part of name.of.library;
    ```

    Or:

    ```dart
    part of "uriReferenceOfLibrary.dart";
    ```

    This allows libraries with no library declarations (and therefore no name)
    to have parts, and it allows tools to easily find the library of a part
    file. The Dart 1.0 syntax is supported but deprecated.

*   Functions marked `async` now run synchronously until the first `await`
    statement. Previously, they would return to the event loop once at the top
    of the function body before any code runs ([issue 30345][]).

*   The type `void` is now a Top type like `dynamic`, and `Object`. It also now
    has new errors for being used where not allowed (such as being assigned to
    any non-`void`-typed parameter). Some libraries (importantly, mockito) may
    need to be updated to accept void values to keep their APIs working.

*   Future flattening is now done only as specified in the Dart 2.0 spec, rather
    than more broadly. This means that the following code has an error on the
    assignment to `y`.

    ```dart
    test() {
      Future<int> f;
      var x = f.then<Future<List<int>>>((x) => []);
      Future<List<int>> y = x;
    }
    ```

*   Invocations of `noSuchMethod()` receive default values for optional args.
    The following program used to print "No arguments passed", and now prints
    "First argument is 3".

    ```dart
    abstract class B {
      void m([int x = 3]);
    }

    class A implements B {
      noSuchMethod(Invocation i) {
        if (i.positionalArguments.length == 0) {
          print("No arguments passed");
        } else {
          print("First argument is ${i.positionalArguments[0]}");
        }
      }
    }

    void main() {
      A().m();
    }
    ```

*   Bounds on generic functions are invariant. The following program now issues
    an invalid override error ([issue 29014][sdk#29014]):

    ```dart
    class A {
      void f<T extends int>() {}
    }

    class B extends A {
      @override
      void f<T extends num>() {}
    }
    ```

*   Numerous corner case bugs around return statements in synchronous and
    asynchronous functions fixed. Specifically:

    *   Issues [31887][issue 31887], [32881][issue 32881]. Future flattening
        should not be recursive.
    *   Issues [30638][issue 30638], [32233][issue 32233]. Incorrect downcast
        errors with `FutureOr`.
    *   Issue [32233][issue 32233]. Errors when returning `FutureOr`.
    *   Issue [33218][issue 33218]. Returns in functions with void related
        types.
    *   Issue [31278][issue 31278]. Incorrect hint on empty returns in async.
        functions.

*   An empty `return;` in an async function with return type `Future<Object>`
    does not report an error.

*   `return exp;` where `exp` has type `void` in an async function is now an
    error unless the return type of the function is `void` or `dynamic`.

*   Mixed return statements of the form `return;` and `return exp;` are now
    allowed when `exp` has type `void`.

*   A compile time error is emitted for any literal which cannot be exactly
    represented on the target platform. As a result, dart2js and DDC report
    errors if an integer literal cannot be represented exactly in JavaScript
    ([issue 33282][]).

*   New member conflict rules have been implemented. Most cases of conflicting
    members with the same name are now static errors ([issue 33235][]).

[sdk#29014]: https://github.com/dart-lang/sdk/issues/29014
[issue 30638]: https://github.com/dart-lang/sdk/issues/30638
[issue 31278]: https://github.com/dart-lang/sdk/issues/31278
[issue 31887]: https://github.com/dart-lang/sdk/issues/31887
[issue 32233]: https://github.com/dart-lang/sdk/issues/32233
[issue 32881]: https://github.com/dart-lang/sdk/issues/32881
[issue 33218]: https://github.com/dart-lang/sdk/issues/33218
[issue 33235]: https://github.com/dart-lang/sdk/issues/33235
[issue 33282]: https://github.com/dart-lang/sdk/issues/33282
[issue 33341]: https://github.com/dart-lang/sdk/issues/33341

### Core libraries

*   Replaced `UPPER_CASE` constant names with `lowerCamelCase`. For example,
    `HTML_ESCAPE` is now `htmlEscape`.

*   The Web libraries were re-generated using Chrome 63 WebIDLs
    ([details][idl]).

[idl]: https://github.com/dart-lang/sdk/wiki/Chrome-63-Dart-Web-Libraries

#### `dart:async`

*   `Stream`:
    *   Added `cast` and `castFrom`.
    *   Changed `firstWhere`, `lastWhere`, and `singleWhere` to return
        `Future<T>` and added an optional `T orElse()` callback.
*   `StreamTransformer`: added `cast` and `castFrom`.
*   `StreamTransformerBase`: new class.
*   `Timer`: added `tick` property.
*   `Zone`
    *   changed to be strong-mode clean. This required some breaking API
        changes. See https://goo.gl/y9mW2x for more information.
    *   Added `bindBinaryCallbackGuarded`, `bindCallbackGuarded`, and
        `bindUnaryCallbackGuarded`.
    *   Renamed `Zone.ROOT` to `Zone.root`.
*   Removed the deprecated `defaultValue` parameter on `Stream.firstWhere` and
    `Stream.lastWhere`.
*   Changed an internal lazily-allocated reusable "null future" to always belong
    to the root zone. This avoids race conditions where the first access to the
    future determined which zone it would belong to. The zone is only used for
    *scheduling* the callback of listeners, the listeners themselves will run in
    the correct zone in any case. Issue [#32556](http://dartbug.com/32556).

#### `dart:cli`

*   *New* "provisional" library for CLI-specific features.
*   `waitFor`: function that suspends a stack to wait for a `Future` to
    complete.

#### `dart:collection`

*   `MapBase`: added `mapToString`.
*   `LinkedHashMap` no longer implements `HashMap`
*   `LinkedHashSet` no longer implements `HashSet`.
*   Added `of` constructor to `Queue`, `ListQueue`, `DoubleLinkedQueue`,
    `HashSet`, `LinkedHashSet`, `SplayTreeSet`, `Map`, `HashMap`,
    `LinkedHashMap`, `SplayTreeMap`.
*   Removed `Maps` class. Extend `MapBase` or mix in `MapMixin` instead to
    provide map method implementations for a class.
*   Removed experimental `Document` method `getCSSCanvasContext` and property
    `supportsCssCanvasContext`.
*   Removed obsolete `Element` property `xtag` no longer supported in browsers.
*   Exposed `ServiceWorker` class.
*   Added constructor to `MessageChannel` and `MessagePort` `addEventListener`
    automatically calls `start` method to receive queued messages.

#### `dart:convert`

*   `Base64Codec.decode` return type is now `Uint8List`.
*   `JsonUnsupportedObjectError`: added `partialResult` property
*   `LineSplitter` now implements `StreamTransformer<String, String>` instead of
    `Converter`. It retains `Converter` methods `convert` and
    `startChunkedConversion`.
*   `Utf8Decoder` when compiled with dart2js uses the browser's `TextDecoder` in
    some common cases for faster decoding.
*   Renamed `ASCII`, `BASE64`, `BASE64URI`, `JSON`, `LATIN1` and `UTF8` to
    `ascii`, `base64`, `base64Uri`, `json`, `latin1` and `utf8`.
*   Renamed the `HtmlEscapeMode` constants `UNKNOWN`, `ATTRIBUTE`,
    `SQ_ATTRIBUTE` and `ELEMENT` to `unknown`, `attribute`, `sqAttribute` and
    `elements`.
*   Added `jsonEncode`, `jsonDecode`, `base64Encode`, `base64UrlEncode` and
    `base64Decode` top-level functions.
*   Changed return type of `encode` on `AsciiCodec` and `Latin1Codec`, and
    `convert` on `AsciiEncoder`, `Latin1Encoder`, to `Uint8List`.
*   Allow `utf8.decoder.fuse(json.decoder)` to ignore leading Unicode BOM.

#### `dart:core`

*   `BigInt` class added to support integers greater than 64-bits.
*   Deprecated the `proxy` annotation.
*   Added `Provisional` class and `provisional` field.
*   Added `pragma` annotation.
*   `RegExp` added static `escape` function.
*   The `Uri` class now correctly handles paths while running on Node.js on
    Windows.
*   Core collection changes:
    *   `Iterable` added members `cast`, `castFrom`, `followedBy` and
        `whereType`.
    *   `Iterable.singleWhere` added `orElse` parameter.
    *   `List` added `+` operator, `first` and `last` setters, and `indexWhere`
        and `lastIndexWhere` methods, and static `copyRange` and `writeIterable`
        methods.
    *   `Map` added `fromEntries` constructor.
    *   `Map` added `addEntries`, `cast`, `entries`, `map`, `removeWhere`,
        `update` and `updateAll` members.
    *   `MapEntry`: new class used by `Map.entries`.
    *   *Note*: if a class extends `IterableBase`, `ListBase`, `SetBase` or
        `MapBase` (or uses the corresponding mixins) from `dart:collection`, the
        new members are implemented automatically.
    *   Added `of` constructor to `List`, `Set`, `Map`.
*   Renamed `double.INFINITY`, `double.NEGATIVE_INFINITY`, `double.NAN`,
    `double.MAX_FINITE` and `double.MIN_POSITIVE` to `double.infinity`,
    `double.negativeInfinity`, `double.nan`, `double.maxFinite` and
    `double.minPositive`.
*   Renamed the following constants in `DateTime` to lower case: `MONDAY`
    through `SUNDAY`, `DAYS_PER_WEEK` (as `daysPerWeek`), `JANUARY` through
    `DECEMBER` and `MONTHS_PER_YEAR` (as `monthsPerYear`).
*   Renamed the following constants in `Duration` to lower case:
    `MICROSECONDS_PER_MILLISECOND` to `microsecondsPerMillisecond`,
    `MILLISECONDS_PER_SECOND` to `millisecondsPerSecond`, `SECONDS_PER_MINUTE`
    to `secondsPerMinute`, `MINUTES_PER_HOUR` to `minutesPerHour`,
    `HOURS_PER_DAY` to `hoursPerDay`, `MICROSECONDS_PER_SECOND` to
    `microsecondsPerSecond`, `MICROSECONDS_PER_MINUTE` to
    `microsecondsPerMinute`, `MICROSECONDS_PER_HOUR` to `microsecondsPerHour`,
    `MICROSECONDS_PER_DAY` to `microsecondsPerDay`, `MILLISECONDS_PER_MINUTE` to
    `millisecondsPerMinute`, `MILLISECONDS_PER_HOUR` to `millisecondsPerHour`,
    `MILLISECONDS_PER_DAY` to `millisecondsPerDay`, `SECONDS_PER_HOUR` to
    `secondsPerHour`, `SECONDS_PER_DAY` to `secondsPerDay`, `MINUTES_PER_DAY` to
    `minutesPerDay`, and `ZERO` to `zero`.
*   Added `typeArguments` to `Invocation` class.
*   Added constructors to invocation class that allows creation of `Invocation`
    objects directly, without going through `noSuchMethod`.
*   Added `unaryMinus` and `empty` constant symbols on the `Symbol` class.
*   Changed return type of `UriData.dataAsBytes` to `Uint8List`.
*   Added `tryParse` static method to `int`, `double`, `num`, `BigInt`, `Uri`
    and `DateTime`.
*   Deprecated `onError` parameter on `int.parse`, `double.parse` and
    `num.parse`.
*   Deprecated the `NoSuchMethodError` constructor.
*   `int.parse` on the VM no longer accepts unsigned hexadecimal numbers greater
    than or equal to `2**63` when not prefixed by `0x`. (SDK issue
    [32858](https://github.com/dart-lang/sdk/issues/32858))

#### `dart:developer`

*   `Flow` class added.
*   `Timeline.startSync` and `Timeline.timeSync` now accept an optional
    parameter `flow` of type `Flow`. The `flow` parameter is used to generate
    flow timeline events that are enclosed by the slice described by
    `Timeline.{start,finish}Sync` and `Timeline.timeSync`.

<!--
Still need entries for all changes to dart:html since 1.x
-->

#### `dart:html`

*   Removed deprecated `query` and `queryAll`. Use `querySelector` and
    `querySelectorAll`.

#### `dart:io`

*   `HttpStatus` added `UPGRADE_REQUIRED`.
*   `IOOverrides` and `HttpOverrides` added to aid in writing tests that wish to
    mock varios `dart:io` objects.
*   `Platform.operatingSystemVersion` added  that gives a platform-specific
    String describing the version of the operating system.
*   `ProcessStartMode.INHERIT_STDIO` added, which allows a child process to
    inherit the parent's stdio handles.
*   `RawZLibFilter` added  for low-level access to compression and decompression
    routines.
*   Unified backends for `SecureSocket`, `SecurityContext`, and
    `X509Certificate` to be consistent across all platforms. All `SecureSocket`,
    `SecurityContext`, and `X509Certificate` properties and methods are now
    supported on iOS and OSX.
*   `SecurityContext.alpnSupported` deprecated as ALPN is now supported on all
    platforms.
*   `SecurityContext`: added `withTrustedRoots` named optional parameter
    constructor, which defaults to false.
*   Added a `timeout` parameter to `Socket.connect`, `RawSocket.connect`,
    `SecureSocket.connect` and `RawSecureSocket.connect`. If a connection
    attempt takes longer than the duration specified in `timeout`, a
    `SocketException` will be thrown. Note: if the duration specified in
    `timeout` is greater than the OS level timeout, a timeout may occur sooner
    than specified in `timeout`.
*   `Stdin.hasTerminal` added, which is true if stdin is attached to a terminal.
*   `WebSocket` added static `userAgent` property.
*   `RandomAccessFile.close` returns `Future<void>`
*   Added `IOOverrides.socketConnect`.
*   Added Dart-styled constants to  `ZLibOptions`, `FileMode`, `FileLock`,
    `FileSystemEntityType`, `FileSystemEvent`, `ProcessStartMode`,
    `ProcessSignal`, `InternetAddressType`, `InternetAddress`,
    `SocketDirection`, `SocketOption`, `RawSocketEvent`, and `StdioType`, and
    deprecated the old `SCREAMING_CAPS` constants.
*   Added the Dart-styled top-level constants `zlib`, `gzip`, and
    `systemEncoding`, and deprecated the old `SCREAMING_CAPS` top-level
    constants.
*   Removed the top-level `FileMode` constants `READ`, `WRITE`, `APPEND`,
    `WRITE_ONLY`, and `WRITE_ONLY_APPEND`. Please use e.g. `FileMode.read`
    instead.
*   Added `X509Certificate.der`, `X509Certificate.pem`, and
    `X509Certificate.sha1`.
*   Added `FileSystemEntity.fromRawPath` constructor to allow for the creation
    of `FileSystemEntity` using `Uint8List` buffers.
*   Dart-styled constants have been added for `HttpStatus`, `HttpHeaders`,
    `ContentType`, `HttpClient`, `WebSocketStatus`, `CompressionOptions`, and
    `WebSocket`. The `SCREAMING_CAPS` constants are marked deprecated. Note that
    `HttpStatus.CONTINUE` is now `HttpStatus.continue_`, and that e.g.
    `HttpHeaders.FIELD_NAME` is now `HttpHeaders.fieldNameHeader`.
*   Deprecated `Platform.packageRoot`, which is only used for `packages/`
    directory resolution which is no longer supported. It will now always return
    null, which is a value that was always possible for it to return previously.
*   Adds `HttpClient.connectionTimeout`.
*   Adds `{Socket,RawSocket,SecureSocket}.startConnect`. These return a
    `ConnectionTask`, which can be used to cancel an in-flight connection
    attempt.

#### `dart:isolate`

*   Make `Isolate.spawn` take a type parameter representing the argument type of
    the provided function. This allows functions with arguments types other than
    `Object` in strong mode.
*   Rename `IMMEDIATE` and `BEFORE_NEXT_EVENT` on `Isolate` to `immediate` and
    `beforeNextEvent`.
*   Deprecated `Isolate.packageRoot`, which is only used for `packages/`
    directory resolution which is no longer supported. It will now always return
    null, which is a value that was always possible for it to return previously.
*   Deprecated `packageRoot` parameter in `Isolate.spawnUri`, which is was
    previously used only for `packages/` directory resolution. That style of
    resolution is no longer supported in Dart 2.

<!--
Still need entries for all changes to dart:js since 1.x
-->

#### `dart.math`

*   Renamed `E`, `LN10`, `LN`, `LOG2E`, `LOG10E`, `PI`, `SQRT1_2` and `SQRT2` to
    `e`, `ln10`, `ln`, `log2e`, `log10e`, `pi`, `sqrt1_2` and `sqrt2`.

#### `dart.mirrors`

*   Added `IsolateMirror.loadUri`, which allows dynamically loading additional
    code.
*   Marked `MirrorsUsed` as deprecated. The `MirrorsUsed` annotation was only
    used to inform the dart2js compiler about how mirrors were used, but dart2js
    no longer supports the mirrors library altogether.

<!--
Still need entries for all changes to dart:svg since 1.x
-->

#### `dart:typed_data`

*   Added `Unmodifiable` view classes over all `List` types.
*   Renamed `BYTES_PER_ELEMENT` to `bytesPerElement` on all typed data lists.
*   Renamed constants `XXXX` through `WWWW` on `Float32x4` and `Int32x4` to
    lower-case `xxxx` through `wwww`.
*   Renamed `Endinanness` to `Endian` and its constants from `BIG_ENDIAN`,
    `LITTLE_ENDIAN` and `HOST_ENDIAN` to `little`, `big` and `host`.

<!--
Still need entries for all changes to dart:web_audio,web_gl,web_sql since 1.x
-->

### Dart VM

*   Support for MIPS has been removed.

*   Dart `int` is now restricted to 64 bits. On overflow, arithmetic operations
    wrap around, and integer literals larger than 64 bits are not allowed. See
    https://github.com/dart-lang/sdk/blob/master/docs/language/informal/int64.md
    for details.

*   The Dart VM no longer attempts to perform `packages/` directory resolution
    (for loading scripts, and in `Isolate.resolveUri`). Users relying on
    `packages/` directories should switch to `.packages` files.

### Dart for the Web

*   Expose JavaScript Promise APIs using Dart futures. For example,
    `BackgroundFetchManager.get` is defined as:

    ```dart
      Future<BackgroundFetchRegistration> get(String id)
    ```

    It can be used like:

    ```dart
    BackgroundFetchRegistration result = await fetchMgr.get('abc');
    ```

    The underlying JS Promise-to-Future mechanism will be exposed as a public
    API in the future.

#### Dart Dev Compiler (DDC)

*   dartdevc will no longer throw an error from `is` checks that return a
    different result in weak mode (SDK [issue 28988][sdk#28988]). For example:

    ```dart
    main() {
      List l = [];
      // Prints "false", does not throw.
      print(l is List<String>);
    }
    ```

*   Failed `as` casts on `Iterable<T>`, `Map<T>`, `Future<T>`, and `Stream<T>`
    are no longer ignored. These failures were ignored to make it easier to
    migrate Dart 1 code to strong mode, but ignoring them is a hole in the type
    system. This closes part of that hole. (We still need to stop ignoring "as"
    cast failures on function types, and implicit cast failures on the above
    types and function types.)

[sdk#28988]: https://github.com/dart-lang/sdk/issues/28988

#### dart2js

*   dart2js now compiles programs with Dart 2.0 semantics. Apps are expected to
    be bigger than before, because Dart 2.0 has many more implicit checks
    (similar to the `--checked` flag in Dart 1.0).

    We exposed a `--omit-implicit-checks` flag which removes most of the extra
    implicit checks. Only use this if you have enough test coverage to know that
    the app will work well without the checks. If a check would have failed and
    it is omitted, your app may crash or behave in unexpected ways. This flag is
    similar to `--trust-type-annotations` in Dart 1.0.

*   dart2js replaced its front-end with the common front-end (CFE). Thanks to
    the CFE, dart2js errors are more consistent with all other Dart tools.

*   dart2js replaced its source-map implementation.  There aren't any big
    differences, but more data is emitted for synthetic code generated by the
    compiler.

*   `dart:mirrors` support was removed. Frameworks are encouraged to use
    code-generation instead. Conditional imports indicate that mirrors are not
    supported, and any API in the mirrors library will throw at runtime.

*   The generated output of dart2js can now be run as a webworker.

*   `dart:isolate` support was removed. To launch background tasks, please
    use webworkers instead. APIs for webworkers can be accessed from `dart:html`
    or JS-interop.

*   dart2js no longer supports the `--package-root` flag. This flag was
    deprecated in favor of `--packages` long ago.

### Tool Changes

#### Analyzer

*   The analyzer will no longer issue a warning when a generic type parameter is
    used as the type in an instance check. For example:

    ```dart
    test<T>() {
      print(3 is T); // No warning
    }
    ```

*   New static checking of `@visibleForTesting` elements. Accessing a method,
    function, class, etc. annotated with `@visibleForTesting` from a file _not_
    in a `test/` directory will result in a new hint ([issue 28273][]).

*   Static analysis now respects functions annotated with `@alwaysThrows`
    ([issue 31384][]).

*   New hints added:

    *   `NULL_AWARE_BEFORE_OPERATOR` when an operator is used after a null-aware
        access. For example:

        ```dart
        x?.a - ''; // HINT
        ```

    *   `NULL_AWARE_IN_LOGICAL_OPERATOR` when an expression with null-aware
        access is used as a condition in logical operators. For example:

        ```dart
        x.a || x?.b; // HINT
        ```

*   The command line analyzer (dartanalyzer) and the analysis server no longer
    treat directories named `packages` specially. Previously they had ignored
    these directories - and their contents - from the point of view of analysis.
    Now they'll be treated just as regular directories. This special-casing of
    `packages` directories was to support using symlinks for package:
    resolution; that functionality is now handled by `.packages` files.

*   New static checking of duplicate shown or hidden names in an export
    directive ([issue 33182][]).

*   The analysis server will now only analyze code in Dart 2 mode ('strong
    mode'). It will emit warnings for analysis options files that have
    `strong-mode: false` set (and will emit a hint for `strong-mode: true`,
    which is no longer necessary).

*   The dartanalyzer `--strong` flag is now deprecated and ignored. The
    command-line analyzer now only analyzes code in strong mode.

[issue 28273]: https://github.com/dart-lang/sdk/issues/28273
[issue 31384]: https://github.com/dart-lang/sdk/issues/31384
[issue 33182]: https://github.com/dart-lang/sdk/issues/33182

#### dartfmt

*   Support `assert()` in const constructor initializer lists.

*   Better formatting for multi-line strings in argument lists.

*   Force splitting an empty block as the then body of an if with an else.

*   Support metadata annotations on enum cases.

*   Add `--fix` to remove unneeded `new` and `const` keywords, and change `:` to
    `=` before named parameter default values.

*   Change formatting rules around static methods to uniformly format code with
    and without `new` and `const`.

*   Format expressions inside string interpolation.

#### Pub

*   Pub has a brand new version solver! It supports all the same features as the
    old version solver, but it's much less likely to stall out on difficult
    package graphs, and it's much clearer about why a solution can't be found
    when version solving fails.

*   Remove support for transformers, `pub build`, and `pub serve`. Use the
    [new build system][transformers] instead.

*   There is now a default SDK constraint of `<2.0.0` for any package with no
    existing upper bound. This allows us to move more safely to 2.0.0. All new
    packages published on pub will now require an upper bound SDK constraint so
    future major releases of Dart don't destabilize the package ecosystem.

    All SDK constraint exclusive upper bounds are now treated as though they
    allow pre-release versions of that upper bound. For example, the SDK
    constraint `>=1.8.0 <2.0.0` now allows pre-release SDK versions such as
    `2.0.0-beta.3.0`. This allows early adopters to try out packages that don't
    explicitly declare support for the new version yet. You can disable this
    functionality by setting the `PUB_ALLOW_PRERELEASE_SDK` environment variable
    to `false`.

*   Allow depending on a package in a subdirectory of a Git repository. Git
    dependencies may now include a `path` parameter, indicating that the package
    exists in a subdirectory of the Git repository. For example:

    ```yaml
    dependencies:
      foobar:
        git:
          url: git://github.com/dart-lang/multi_package_repo
          path: pkg/foobar
    ```

*   Added an `--executables` option to `pub deps` command. This will list all
    available executables that can be run with `pub run`.

*   The Flutter `sdk` source will now look for packages in
    `flutter/bin/cache/pkg/` as well as `flutter/packages/`. In particular, this
    means that packages can depend on the `sky_engine` package from the `sdk`
    source ([issue 1775][pub#1775]).

*   Pub now caches compiled packages and snapshots in the `.dart_tool/pub`
    directory, rather than the `.pub` directory ([issue 1795][pub#1795]).

*   Other bug fixes and improvements.

[issue 30246]: https://github.com/dart-lang/sdk/issues/30246
[pub#1679]: https://github.com/dart-lang/pub/issues/1679
[pub#1684]: https://github.com/dart-lang/pub/issues/1684
[pub#1775]: https://github.com/dart-lang/pub/issues/1775
[pub#1795]: https://github.com/dart-lang/pub/issues/1795
[pub#1823]: https://github.com/dart-lang/pub/issues/1823

## 1.24.3 - 14-12-2017

* Fix for constructing a new SecurityContext that contains the built-in
  certificate authority roots
  ([issue 24693](https://github.com/dart-lang/sdk/issues/24693)).

### Core library changes

* `dart:io`
  * Unified backends for `SecureSocket`, `SecurityContext`, and
    `X509Certificate` to be consistent across all platforms. All
    `SecureSocket`, `SecurityContext`, and `X509Certificate` properties and
    methods are now supported on iOS and OSX.

## 1.24.2 - 22-06-2017

* Fixes for debugging in Dartium.
  * Fix DevConsole crash with JS
    ([issue 29873](https://github.com/dart-lang/sdk/issues/29873)).
  * Fix debugging in WebStorm, NULL returned for JS objects
    ([issue 29854](https://github.com/dart-lang/sdk/issues/29854)).

## 1.24.1 - 14-06-2017

* Bug fixes for dartdevc support in `pub serve`.
  * Fixed module config invalidation logic so modules are properly
    recalculated when package layout changes.
  * Fixed exception when handling require.js errors that aren't script load
    errors.
  * Fixed an issue where requesting the bootstrap.js file before the dart.js
    file would result in a 404.
  * Fixed a Safari issue during bootstrapping (note that Safari is still not
    officially supported but does work for trivial examples).
* Fix for a Dartium issue where there was no sound in checked mode
  ([issue 29810](https://github.com/dart-lang/sdk/issues/29810)).

## 1.24.0 - 12-06-2017

### Language
* During a dynamic type check, `void` is not required to be `null` anymore.
  In practice, this makes overriding `void` functions with non-`void` functions
  safer.

* During static analysis, a function or setter declared using `=>` with return
  type `void` now allows the returned expression to have any type. For example,
  assuming the declaration `int x;`, it is now type correct to have
  `void f() => ++x;`.

* A new function-type syntax has been added to the language.
  **Warning**: *In Dart 1.24, this feature is incomplete, and not stable in the Analyzer.*

  Intuitively, the type of a function can be constructed by textually replacing
  the function's name with `Function` in its declaration. For instance, the
  type of `void foo() {}` would be `void Function()`. The new syntax may be used
  wherever a type can be written. It is thus now possible to declare fields
  containing functions without needing to write typedefs: `void Function() x;`.
  The new function type has one restriction: it may not contain the old-style
  function-type syntax for its parameters. The following is thus illegal:
  `void Function(int f())`.
  `typedefs` have been updated to support this new syntax.

  Examples:

  ```dart
  typedef F = void Function();  // F is the name for a `void` callback.
  int Function(int) f;  // A field `f` that contains an int->int function.

  class A<T> {
    // The parameter `callback` is a function that takes a `T` and returns
    // `void`.
    void forEach(void Function(T) callback);
  }

  // The new function type supports generic arguments.
  typedef Invoker = T Function<T>(T Function() callback);
  ```

### Core library changes

* `dart:async`, `dart:core`, `dart:io`
    * Adding to a closed sink, including `IOSink`, is no longer not allowed. In
      1.24, violations are only reported (on stdout or stderr), but a future
      version of the Dart SDK will change this to throwing a `StateError`.

* `dart:convert`
  * **BREAKING** Removed the deprecated `ChunkedConverter` class.
  * JSON maps are now typed as `Map<String, dynamic>` instead of
    `Map<dynamic, dynamic>`. A JSON-map is not a `HashMap` or `LinkedHashMap`
    anymore (but just a `Map`).

* `dart:io`
  * Added `Platform.localeName`, needed for accessing the locale on platforms
    that don't store it in an environment variable.
  * Added `ProcessInfo.currentRss` and `ProcessInfo.maxRss` for inspecting
    the Dart VM process current and peak resident set size.
  * Added `RawSynchronousSocket`, a basic synchronous socket implementation.

* `dart:` web APIs have been updated to align with Chrome v50.
   This change includes **a large number of changes**, many of which are
   breaking. In some cases, new class names may conflict with names that exist
   in existing code.

* `dart:html`

  * **REMOVED** classes: `Bluetooth`, `BluetoothDevice`,
    `BluetoothGattCharacteristic`, `BluetoothGattRemoteServer`,
    `BluetoothGattService`, `BluetoothUuid`, `CrossOriginConnectEvent`,
    `DefaultSessionStartEvent`, `DomSettableTokenList`, `MediaKeyError`,
    `PeriodicSyncEvent`, `PluginPlaceholderElement`, `ReadableStream`,
    `StashedMessagePort`, `SyncRegistration`

  * **REMOVED** members:
    * `texImage2DCanvas` was removed from `RenderingContext`.
    * `endClip` and `startClip` were removed from `Animation`.
    * `after` and `before` were removed from `CharacterData`, `ChildNode` and
      `Element`.
    * `keyLocation` was removed from `KeyboardEvent`. Use `location` instead.
    * `generateKeyRequest`, `keyAddedEvent`, `keyErrorEvent`, `keyMessageEvent`,
      `mediaGroup`, `needKeyEvent`, `onKeyAdded`, `onKeyError`, `onKeyMessage`,
      and `onNeedKey` were removed from `MediaElement`.
    * `getStorageUpdates` was removed from `Navigator`
    * `status` was removed from `PermissionStatus`
    * `getAvailability` was removed from `PreElement`

  * Other behavior changes:
    * URLs returned in CSS or html are formatted with quoted string.
      Like `url("http://google.com")` instead of `url(http://google.com)`.
    * Event timestamp property type changed from `int` to `num`.
    * Chrome introduced slight layout changes of UI objects.
      In addition many height/width dimensions are returned in subpixel values
      (`num` instead of whole numbers).
    * `setRangeText` with a `selectionMode` value of 'invalid' is no longer
      valid. Only "select", "start", "end", "preserve" are allowed.

* `dart:svg`

  * A large number of additions and removals. Review your use of `dart:svg`
    carefully.

* `dart:web_audio`

  * new method on `AudioContext` – `createIirFilter` returns a new class
    `IirFilterNode`.

* `dart:web_gl`

  * new classes: `CompressedTextureAstc`, `ExtColorBufferFloat`,
    `ExtDisjointTimerQuery`, and `TimerQueryExt`.

  * `ExtFragDepth` added: `readPixels2` and `texImage2D2`.

#### Strong Mode

* Removed ad hoc `Future.then` inference in favor of using `FutureOr`.  Prior to
  adding `FutureOr` to the language, the analyzer implented an ad hoc type
  inference for `Future.then` (and overrides) treating it as if the onValue
  callback was typed to return `FutureOr` for the purposes of inference.
  This ad hoc inference has been removed now that `FutureOr` has been added.

  Packages that implement `Future` must either type the `onValue` parameter to
  `.then` as returning `FutureOr<T>`, or else must leave the type of the parameter
  entirely to allow inference to fill in the type.

* During static analysis, a function or setter declared using `=>` with return
  type `void` now allows the returned expression to have any type.

### Tool Changes

* Dartium

  Dartium is now based on Chrome v50. See *Core library changes* above for
  details on the changed APIs.

* Pub

  * `pub build` and `pub serve`

    * Added support for the Dart Development Compiler.

      Unlike dart2js, this new compiler is modular, which allows pub to do
      incremental re-builds for `pub serve`, and potentially `pub build` in the
      future.

      In practice what that means is you can edit your Dart files, refresh in
      Chrome (or other supported browsers), and see your edits almost
      immediately. This is because pub is only recompiling your package, not all
      packages that you depend on.

      There is one caveat with the new compiler, which is that your package and
      your dependencies must all be strong mode clean. If you are getting an
      error compiling one of your dependencies, you will need to file bugs or
      send pull requests to get them strong mode clean.

      There are two ways of opting into the new compiler:

        * Use the new `--web-compiler` flag, which supports `dartdevc`,
          `dart2js` or `none` as options. This is the easiest way to try things
          out without changing the default.

        * Add config to your pubspec. There is a new `web` key which supports a
          single key called `compiler`. This is a map from mode names to
          compiler to use. For example, to default to dartdevc in debug mode you
          can add the following to your pubspec:

          ```yaml
          web:
            compiler:
              debug: dartdevc
          ```

      You can also use the new compiler to run your tests in Chrome much more
      quickly than you can with dart2js. In order to do that, run
      `pub serve test --web-compiler=dartdevc`, and then run
      `pub run test -p chrome --pub-serve=8080`.

    * The `--no-dart2js` flag has been deprecated in favor of
      `--web-compiler=none`.

    * `pub build` will use a failing exit code if there are errors in any
      transformer.

  * `pub publish`

    * Added support for the UNLICENSE file.

    * Packages that depend on the Flutter SDK may be published.

  * `pub get` and `pub upgrade`

    * Don't dump a stack trace when a network error occurs while fetching
      packages.

* dartfmt
    * Preserve type parameters in new generic function typedef syntax.
    * Add self-test validation to ensure formatter bugs do not cause user code
      to be lost.

### Infrastructure changes

* As of this release, we'll show a warning when using the MIPS architecture.
  Unless we learn about any critical use of Dart on MIPS in the meantime, we're
  planning to deprecate support for MIPS starting with the next stable release.

## 1.23.0 - 2017-04-21

#### Strong Mode

* Breaking change - it is now a strong mode error if a mixin causes a name
  conflict between two private members (field/getter/setter/method) from a
  different library. (SDK
  issue [28809](https://github.com/dart-lang/sdk/issues/28809)).

lib1.dart:


```dart
class A {
  int _x;
}

class B {
  int _x;
}
```

lib2.dart:


```dart
import 'lib1.dart';

class C extends A with B {}
```

```
    error • The private name _x, defined by B, conflicts with the same name defined by A at tmp/lib2.dart:3:24 • private_collision_in_mixin_application
```


* Breaking change - strong mode will prefer the expected type to infer generic
  types, functions, and methods (SDK
  issue [27586](https://github.com/dart-lang/sdk/issues/27586)).

  ```dart
  main() {
    List<Object> foo = /*infers: <Object>*/['hello', 'world'];
    var bar = /*infers: <String>*/['hello', 'world'];
  }
  ```

* Strong mode inference error messages are improved
  (SDK issue [29108](https://github.com/dart-lang/sdk/issues/29108)).

  ```dart
  import 'dart:math';
  test(Iterable/* fix is to add <num> here */ values) {
    num n = values.fold(values.first as num, max);
  }
  ```
  Now produces the error on the generic function "max":
  ```
  Couldn't infer type parameter 'T'.

  Tried to infer 'dynamic' for 'T' which doesn't work:
    Function type declared as '<T extends num>(T, T) → T'
                  used where  '(num, dynamic) → num' is required.

  Consider passing explicit type argument(s) to the generic.
  ```

* Strong mode supports overriding fields, `@virtual` is no longer required
    (SDK issue [28120](https://github.com/dart-lang/sdk/issues/28120)).

    ```dart
    class C {
      int x = 42;
    }
    class D extends C {
      get x {
        print("x got called");
        return super.x;
      }
    }
    main() {
      print(new D().x);
    }
    ```

* Strong mode down cast composite warnings are no longer issued by default.
  (SDK issue [28588](https://github.com/dart-lang/sdk/issues/28588)).

```dart
void test() {
  List untyped = [];
  List<int> typed = untyped; // No down cast composite warning
}
```

To opt back into the warnings, add the following to
the
[.analysis_options](https://www.dartlang.org/guides/language/analysis-options)
file for your project.

```
analyzer:
  errors:
    strong_mode_down_cast_composite: warning
```


### Core library changes

* `dart:core`
  * Added `Uri.isScheme` function to check the scheme of a URI.
    Example: `uri.isScheme("http")`. Ignores case when comparing.
  * Make `UriData.parse` validate its input better.
    If the data is base-64 encoded, the data is normalized wrt.
    alphabet and padding, and it contains invalid base-64 data,
    parsing fails. Also normalizes non-base-64 data.
* `dart:io`
  * Added functions `File.lastAccessed`, `File.lastAccessedSync`,
    `File.setLastModified`, `File.setLastModifiedSync`, `File.setLastAccessed`,
    and `File.setLastAccessedSync`.
  * Added `{Stdin,Stdout}.supportsAnsiEscapes`.

### Dart VM

* Calls to `print()` and `Stdout.write*()` now correctly print unicode
  characters to the console on Windows. Calls to `Stdout.add*()` behave as
  before.

### Tool changes

* Analysis
  * `dartanalyzer` now follows the same rules as the analysis server to find
    an analysis options file, stopping when an analysis options file is found:
    * Search up the directory hierarchy looking for an analysis options file.
    * If analyzing a project referencing the [Flutter](https://flutter.io/)
      package, then use the
      [default Flutter analysis options](https://github.com/flutter/flutter/blob/master/packages/flutter/lib/analysis_options_user.yaml)
      found in `package:flutter`.
    * If in a Bazel workspace, then use the analysis options in
      `package:dart.analysis_options/default.yaml` if it exists.
    * Use the default analysis options rules.
  * In addition, specific to `dartanalyzer`:
    * an analysis options file can be specified on the command line via
      `--options` and that file will be used instead of searching for an
      analysis options file.
    * any analysis option specified on the command line
      (e.g. `--strong` or `--no-strong`) takes precedence over any corresponding
      value specified in the analysis options file.

* Dartium, dart2js, and DDC

  * Imports to `dart:io` are allowed, but the imported library is not supported
    and will likely fail on most APIs at runtime. This change was made as a
    stopgap measure to make it easier to write libraries that share code between
    platforms (like package `http`). This might change again when configuration
    specific imports are supported.

* Pub
  * Now sends telemetry data to `pub.dartlang.org` to allow better understanding
    of why a particular package is being accessed.
  * `pub publish`
    * Warns if a package imports a package that's not a dependency from within
      `lib/` or `bin/`, or a package that's not a dev dependency from within
      `benchmark/`, `example/`, `test/` or `tool/`.
    * No longer produces "UID too large" errors on OS X. All packages are now
      uploaded with the user and group names set to "pub".
    * No longer fails with a stack overflow when uploading a package that uses
      Git submodules.
  * `pub get` and `pub upgrade`
    * Produce more informative error messages if they're run directly in a
      package that uses Flutter.
    * Properly unlock SDK and path dependencies if they have a new version
      that's also valid according to the user's pubspec.

* dartfmt
  * Support new generic function typedef syntax.
  * Make the precedence of cascades more visible.
  * Fix a couple of places where spurious newlines were inserted.
  * Correctly report unchanged formatting when reading from stdin.
  * Ensure space between `-` and `--`. Code that does this is pathological, but
    it technically meant dartfmt could change the semantics of the code.
  * Preserve a blank line between enum cases.
  * Other small formatting tweaks.


## 1.22.1 - 2017-02-22

Patch release, resolves two issues:
* Dart VM crash: [Issue 28072](https://github.com/dart-lang/sdk/issues/28757)

* Dart VM bug combining types, await, and deferred loading: [Issue 28678](https://github.com/dart-lang/sdk/issues/28678)


## 1.22.0 - 2017-02-14

### Language

  * Breaking change:
    ['Generalized tear-offs'](https://github.com/gbracha/generalizedTearOffs/blob/master/proposal.md)
    are no longer supported, and will cause errors. We updated the language spec
    and added warnings in 1.21, and are now taking the last step to fully
    de-support them. They were previously only supported in the VM, and there
    are almost no known uses of them in the wild.

  * The `assert()` statement has been expanded to support an optional second
    `message` argument
    (SDK issue [27342](https://github.com/dart-lang/sdk/issues/27342)).

    The message is displayed if the assert fails. It can be any object, and it
    is accessible as `AssertionError.message`. It can be used to provide more
    user friendly exception outputs. As an example, the following assert:

    ```dart
    assert(configFile != null, "Tool config missing. Please see https://goo.gl/k8iAi for details.");
    ```

    would produce the following exception output:

    ```
    Unhandled exception:
    'file:///Users/mit/tmp/tool/bin/main.dart': Failed assertion: line 9 pos 10:
    'configFile != null': Tool config missing. Please see https://goo.gl/k8iAi for details.
    #0      _AssertionError._doThrowNew (dart:core-patch/errors_patch.dart:33)
    #1      _AssertionError._throwNew (dart:core-patch/errors_patch.dart:29)
    #2      main (file:///Users/mit/tmp/tool/bin/main.dart:9:10)
    ```

  * The `Null` type has been moved to the bottom of the type hierarchy. As such,
    it is considered a subtype of every other type. The `null` *literal* was
    always treated as a bottom type. Now the named class `Null` is too:

    ```dart
    const empty = <Null>[];

    String concatenate(List<String> parts) => parts.join();
    int sum(List<int> numbers) => numbers.fold(0, (sum, n) => sum + n);

    concatenate(empty); // OK.
    sum(empty); // OK.
    ```

  * Introduce `covariant` modifier on parameters. It indicates that the
    parameter (and the corresponding parameter in any method that overrides it)
    has looser override rules. In strong mode, these require a runtime type
    check to maintain soundness, but enable an architectural pattern that is
    useful in some code.

    It lets you specialize a family of classes together, like so:

    ```dart
    abstract class Predator {
      void chaseAndEat(covariant Prey p);
    }

    abstract class Prey {}

    class Mouse extends Prey {}

    class Seal extends Prey {}

    class Cat extends Predator {
      void chaseAndEat(Mouse m) => ...
    }

    class Orca extends Predator {
      void chaseAndEat(Seal s) => ...
    }
    ```

    This isn't statically safe, because you could do:

    ```dart
    Predator predator = new Cat(); // Upcast.
    predator.chaseAndEat(new Seal()); // Cats can't eat seals!
    ```

    To preserve soundness in strong mode, in the body of a method that uses a
    covariant override (here, `Cat.chaseAndEat()`), the compiler automatically
    inserts a check that the parameter is of the expected type. So the compiler
    gives you something like:

    ```dart
    class Cat extends Predator {
      void chaseAndEat(o) {
        var m = o as Mouse;
        ...
      }
    }
    ```

    Spec mode allows this unsound behavior on all parameters, even though users
    rarely rely on it. Strong mode disallowed it initially. Now, strong mode
    lets you opt into this behavior in the places where you do want it by using
    this modifier. Outside of strong mode, the modifier is ignored.

  * Change instantiate-to-bounds rules for generic type parameters when running
    in strong mode. If you leave off the type parameters from a generic type, we
    need to decide what to fill them in with.  Dart 1.0 says just use `dynamic`,
    but that isn't sound:

    ```dart
    class Abser<T extends num> {
       void absThis(T n) { n.abs(); }
    }

    var a = new Abser(); // Abser<dynamic>.
    a.absThis("not a num");
    ```

    We want the body of `absThis()` to be able to safely assume `n` is at
    least a `num` -- that's why there's a constraint on T, after all. Implicitly
    using `dynamic` as the type parameter in this example breaks that.

    Instead, strong mode uses the bound. In the above example, it fills it in
    with `num`, and then the second line where a string is passed becomes a
    static error.

    However, there are some cases where it is hard to figure out what that
    default bound should be:

    ```dart
    class RuhRoh<T extends Comparable<T>> {}
    ```

    Strong mode's initial behavior sometimes produced surprising, unintended
    results. For 1.22, we take a simpler approach and then report an error if
    a good default type argument can't be found.

### Core libraries

  * Define `FutureOr<T>` for code that works with either a future or an
    immediate value of some type. For example, say you do a lot of text
    manipulation, and you want a handy function to chain a bunch of them:

    ```dart
    typedef String StringSwizzler(String input);

    String swizzle(String input, List<StringSwizzler> swizzlers) {
      var result = input;
      for (var swizzler in swizzlers) {
        result = swizzler(result);
      }

      return result;
    }
    ```

    This works fine:

    ```dart
    main() {
      var result = swizzle("input", [
        (s) => s.toUpperCase(),
        (s) => () => s * 2)
      ]);
      print(result); // "INPUTINPUT".
    }
    ```

    Later, you realize you'd also like to support swizzlers that are
    asynchronous (maybe they look up synonyms for words online). You could make
    your API strictly asynchronous, but then users of simple synchronous
    swizzlers have to manually wrap the return value in a `Future.value()`.
    Ideally, your `swizzle()` function would be "polymorphic over asynchrony".
    It would allow both synchronous and asynchronous swizzlers. Because `await`
    accepts immediate values, it is easy to implement this dynamically:

    ```dart
    Future<String> swizzle(String input, List<StringSwizzler> swizzlers) async {
      var result = input;
      for (var swizzler in swizzlers) {
        result = await swizzler(result);
      }

      return result;
    }

    main() async {
      var result = swizzle("input", [
        (s) => s.toUpperCase(),
        (s) => new Future.delayed(new Duration(milliseconds: 40), () => s * 2)
      ]);
      print(await result);
    }
    ```

    What should the declared return type on StringSwizzler be? In the past, you
    had to use `dynamic` or `Object`, but that doesn't tell the user much. Now,
    you can do:

    ```dart
    typedef FutureOr<String> StringSwizzler(String input);
    ```

    Like the name implies, `FutureOr<String>` is a union type. It can be a
    `String` or a `Future<String>`, but not anything else. In this case, that's
    not super useful beyond just stating a more precise type for readers of the
    code. It does give you a little better error checking in code that uses the
    result of that.

    `FutureOr<T>` becomes really important in *generic* methods like
    `Future.then()`. In those cases, having the type system understand this
    magical union type helps type inference figure out the type argument of
    `then()` based on the closure you pass it.

    Previously, strong mode had hard-coded rules for handling `Future.then()`
    specifically. `FutureOr<T>` exposes that functionality so third-party APIs
    can take advantage of it too.

### Tool changes

* Dart2Js

  * Remove support for (long-time deprecated) mixin typedefs.

* Pub

  * Avoid using a barback asset server for executables unless they actually use
    transformers. This makes precompilation substantially faster, produces
    better error messages when precompilation fails, and allows
    globally-activated executables to consistently use the
    `Isolate.resolvePackageUri()` API.

  * On Linux systems, always ignore packages' original file owners and
    permissions when extracting those packages. This was already the default
    under most circumstances.

  * Properly close the standard input stream of child processes started using
    `pub run`.

  * Handle parse errors from the package cache more gracefully. A package whose
    pubspec can't be parsed will now be ignored by `pub get --offline` and
    deleted by `pub cache repair`.

  * Make `pub run` run executables in spawned isolates. This lets them handle
    signals and use standard IO reliably.

  * Fix source-maps produced by dart2js when running in `pub serve`: URL
    references to assets from packages match the location where `pub serve`
    serves them (`packages/package_name/` instead of
    `../packages/package_name/`).

### Infrastructure changes

  * The SDK now uses GN rather than gyp to generate its build files, which will
    now be exclusively ninja flavored. Documentation can be found on our
    [wiki](https://github.com/dart-lang/sdk/wiki/Building-with-GN). Also see the
    help message of `tools/gn.py`. This change is in response to the deprecation
    of gyp. Build file generation with gyp will continue to be available in this
    release by setting the environment variable `DART_USE_GYP` before running
    `gclient sync` or `gclient runhooks`, but this will be removed in a future
    release.

## 1.21.1 - 2017-01-13

Patch release, resolves one issue:

* Dart VM: Snapshots of generic functions fail. [Issue 28072](https://github.com/dart-lang/sdk/issues/28072)

## 1.21.0 - 2016-12-07

### Language

* Support generic method syntax. Type arguments are not available at
  runtime. For details, check the
  [informal specification](https://gist.github.com/eernstg/4353d7b4f669745bed3a5423e04a453c).
* Support access to initializing formals, e.g., the use of `x` to initialize
 `y` in `class C { var x, y; C(this.x): y = x; }`.
  Please check the
  [informal specification](https://gist.github.com/eernstg/cff159be9e34d5ea295d8c24b1a3e594)
  for details.
* Don't warn about switch case fallthrough if the case ends in a `rethrow`
  statement.  (SDK issue
  [27650](https://github.com/dart-lang/sdk/issues/27650))
* Also don't warn if the entire switch case is wrapped in braces - as long as
  the block ends with a `break`, `continue`, `rethrow`, `return` or `throw`.
* Allow `=` as well as `:` as separator for named parameter default values.

  ```dart
  enableFlags({bool hidden: false}) { … }
  ```

  can now be replaced by

  ```dart
  enableFlags({bool hidden = false}) { … }
  ```

  (SDK issue [27559](https://github.com/dart-lang/sdk/issues/27559))

### Core library changes

* `dart:core`: `Set.difference` now takes a `Set<Object>` as argument.  (SDK
  issue [27573](https://github.com/dart-lang/sdk/issues/27573))

* `dart:developer`

  * Added `Service` class.
    * Allows inspecting and controlling the VM service protocol HTTP server.
    * Provides an API to access the ID of an `Isolate`.

### Tool changes

* Dart Dev Compiler

  * Support calls to `loadLibrary()` on deferred libraries. Deferred libraries
    are still loaded eagerly. (SDK issue
    [27343](https://github.com/dart-lang/sdk/issues/27343))

## 1.20.1 - 2016-10-13

Patch release, resolves one issue:

* Dartium: Fixes a bug that caused crashes.  No issue filed.

### Strong Mode

* It is no longer a warning when casting from dynamic to a composite type
    (SDK issue [27766](https://github.com/dart-lang/sdk/issues/27766)).

    ```dart
    main() {
      dynamic obj = <int>[1, 2, 3];
      // This is now allowed without a warning.
      List<int> list = obj;
    }
    ```

## 1.20.0 - 2016-10-11

### Dart VM

* We have improved the way that the VM locates the native code library for a
  native extension (e.g. `dart-ext:` import). We have updated this
  [article on native extensions](https://www.dartlang.org/articles/dart-vm/native-extensions)
  to reflect the VM's improved behavior.

* Linux builds of the VM will now use the `tcmalloc` library for memory
  allocation. This has the advantages of better debugging and profiling support
  and faster small allocations, with the cost of slightly larger initial memory
  footprint, and slightly slower large allocations.

* We have improved the way the VM searches for trusted root certificates for
  secure socket connections on Linux. First, the VM will look for trusted root
  certificates in standard locations on the file system
  (`/etc/pki/tls/certs/ca-bundle.crt` followed by `/etc/ssl/certs`), and only if
  these do not exist will it fall back on the builtin trusted root certificates.
  This behavior can be overridden on Linux with the new flags
  `--root-certs-file` and `--root-certs-cache`. The former is the path to a file
  containing the trusted root certificates, and the latter is the path to a
  directory containing root certificate files hashed using `c_rehash`.

* The VM now throws a catchable `Error` when method compilation fails. This
  allows easier debugging of syntax errors, especially when testing.  (SDK issue
  [23684](https://github.com/dart-lang/sdk/issues/23684))

### Core library changes

* `dart:core`: Remove deprecated `Resource` class.
  Use the class in `package:resource` instead.
* `dart:async`
  * `Future.wait` now catches synchronous errors and returns them in the
    returned Future.  (SDK issue
    [27249](https://github.com/dart-lang/sdk/issues/27249))
  * More aggressively returns a `Future` on `Stream.cancel` operations.
    Discourages to return `null` from `cancel`.  (SDK issue
    [26777](https://github.com/dart-lang/sdk/issues/26777))
  * Fixes a few bugs where the cancel future wasn't passed through
    transformations.
* `dart:io`
  * Added `WebSocket.addUtf8Text` to allow sending a pre-encoded text message
    without a round-trip UTF-8 conversion.  (SDK issue
    [27129](https://github.com/dart-lang/sdk/issues/27129))

### Strong Mode

* Breaking change - it is an error if a generic type parameter cannot be
    inferred (SDK issue [26992](https://github.com/dart-lang/sdk/issues/26992)).

    ```dart
    class Cup<T> {
      Cup(T t);
    }
    main() {
      // Error because:
      // - if we choose Cup<num> it is not assignable to `cOfInt`,
      // - if we choose Cup<int> then `n` is not assignable to int.
      num n;
      C<int> cOfInt = new C(n);
    }
    ```

* New feature - use `@checked` to override a method and tighten a parameter
    type (SDK issue [25578](https://github.com/dart-lang/sdk/issues/25578)).

    ```dart
    import 'package:meta/meta.dart' show checked;
    class View {
      addChild(View v) {}
    }
    class MyView extends View {
      // this override is legal, it will check at runtime if we actually
      // got a MyView.
      addChild(@checked MyView v) {}
    }
    main() {
      dynamic mv = new MyView();
      mv.addChild(new View()); // runtime error
    }
    ```

* New feature - use `@virtual` to allow field overrides in strong mode
    (SDK issue [27384](https://github.com/dart-lang/sdk/issues/27384)).

    ```dart
    import 'package:meta/meta.dart' show virtual;
    class Base {
      @virtual int x;
    }
    class Derived extends Base {
      int x;

      // Expose the hidden storage slot:
      int get superX => super.x;
      set superX(int v) { super.x = v; }
    }
    ```

* Breaking change - infer list and map literals from the context type as well as
    their values, consistent with generic methods and instance creation
    (SDK issue [27151](https://github.com/dart-lang/sdk/issues/27151)).

    ```dart
    import 'dart:async';
    main() async {
      var b = new Future<B>.value(new B());
      var c = new Future<C>.value(new C());
      var/*infer List<Future<A>>*/ list = [b, c];
      var/*infer List<A>*/ result = await Future.wait(list);
    }
    class A {}
    class B extends A {}
    class C extends A {}
    ```

### Tool changes

* `dartfmt` - upgraded to v0.2.10
    * Don't crash on annotations before parameters with trailing commas.
    * Always split enum declarations if they end in a trailing comma.
    * Add `--set-exit-if-changed` to set the exit code on a change.

* Pub
  * Pub no longer generates a `packages/` directory by default.  Instead, it
    generates a `.packages` file, called a package spec. To generate
    a `packages/` directory in addition to the package spec, use the
    `--packages-dir` flag with `pub get`, `pub upgrade`, and `pub downgrade`.
    See the [Good-bye
    symlinks](http://news.dartlang.org/2016/10/good-bye-symlinks.html) article
    for details.

## 1.19.1 - 2016-09-08

Patch release, resolves one issue:

* Dartdoc:  Fixes a bug that prevented generation of docs.
  (Dartdoc issue [1233](https://github.com/dart-lang/dartdoc/issues/1233))

## 1.19.0 - 2016-08-26

### Language changes

* The language now allows a trailing comma after the last argument of a call and
 the last parameter of a function declaration. This can make long argument or
 parameter lists easier to maintain, as commas can be left as-is when
 reordering lines. For details, see SDK issue
 [26644](https://github.com/dart-lang/sdk/issues/26644).

### Tool Changes

* `dartfmt` - upgraded to v0.2.9+1
  * Support trailing commas in argument and parameter lists.
  * Gracefully handle read-only files.
  * About a dozen other bug fixes.

* Pub
  * Added a `--no-packages-dir` flag to `pub get`, `pub upgrade`, and `pub
    downgrade`. When this flag is passed, pub will not generate a `packages/`
    directory, and will remove that directory and any symlinks to it if they
    exist. Note that this replaces the unsupported `--no-package-symlinks` flag.

  * Added the ability for packages to declare a constraint on the [Flutter][]
    SDK:

    ```yaml
    environment:
      flutter: ^0.1.2
      sdk: >=1.19.0 <2.0.0
    ```

    A Flutter constraint will only be satisfiable when pub is running in the
    context of the `flutter` executable, and when the Flutter SDK version
    matches the constraint.

  * Added `sdk` as a new package source that fetches packages from a hard-coded
    SDK. Currently only the `flutter` SDK is supported:

    ```yaml
    dependencies:
      flutter_driver:
        sdk: flutter
        version: ^0.0.1
    ```

    A Flutter `sdk` dependency will only be satisfiable when pub is running in
    the context of the `flutter` executable, and when the Flutter SDK contains a
    package with the given name whose version matches the constraint.

  * `tar` files on Linux are now created with `0` as the user and group IDs.
    This fixes a crash when publishing packages while using Active Directory.

  * Fixed a bug where packages from a hosted HTTP URL were considered the same
    as packages from an otherwise-identical HTTPS URL.

  * Fixed timer formatting for timers that lasted longer than a minute.

  * Eliminate some false negatives when determining whether global executables
    are on the user's executable path.

* `dart2js`
  * `dart2dart` (aka `dart2js --output-type=dart`) has been removed (this was deprecated in Dart 1.11).

[Flutter]: https://flutter.io/

### Dart VM

*   The dependency on BoringSSL has been rolled forward. Going forward, builds
    of the Dart VM including secure sockets will require a compiler with C++11
    support. For details, see the
    [Building wiki page](https://github.com/dart-lang/sdk/wiki/Building).

### Strong Mode

*   New feature - an option to disable implicit casts
    (SDK issue [26583](https://github.com/dart-lang/sdk/issues/26583)),
    see the [documentation](https://github.com/dart-lang/dev_compiler/blob/master/doc/STATIC_SAFETY.md#disable-implicit-casts)
    for usage instructions and examples.

*   New feature - an option to disable implicit dynamic
    (SDK issue [25573](https://github.com/dart-lang/sdk/issues/25573)),
    see the [documentation](https://github.com/dart-lang/dev_compiler/blob/master/doc/STATIC_SAFETY.md#disable-implicit-dynamic)
    for usage instructions and examples.

*   Breaking change - infer generic type arguments from the
    constructor invocation arguments
    (SDK issue [25220](https://github.com/dart-lang/sdk/issues/25220)).

    ```dart
    var map = new Map<String, String>();

    // infer: Map<String, String>
    var otherMap = new Map.from(map);
    ```

*   Breaking change - infer local function return type
    (SDK issue [26414](https://github.com/dart-lang/sdk/issues/26414)).

    ```dart
    void main() {
      // infer: return type is int
      f() { return 40; }
      int y = f() + 2; // type checks
      print(y);
    }
    ```

*   Breaking change - allow type promotion from a generic type parameter
    (SDK issue [26414](https://github.com/dart-lang/sdk/issues/26965)).

    ```dart
    void fn/*<T>*/(/*=T*/ object) {
      if (object is String) {
        // Treat `object` as `String` inside this block.
        // But it will require a cast to pass it to something that expects `T`.
        print(object.substring(1));
      }
    }
    ```

* Breaking change - smarter inference for Future.then
    (SDK issue [25944](https://github.com/dart-lang/sdk/issues/25944)).
    Previous workarounds that use async/await or `.then/*<Future<SomeType>>*/`
    should no longer be necessary.

    ```dart
    // This will now infer correctly.
    Future<List<int>> t2 = f.then((_) => [3]);
    // This infers too.
    Future<int> t2 = f.then((_) => new Future.value(42));
    ```

* Breaking change - smarter inference for async functions
    (SDK issue [25322](https://github.com/dart-lang/sdk/issues/25322)).

    ```dart
    void test() async {
      List<int> x = await [4]; // was previously inferred
      List<int> y = await new Future.value([4]); // now inferred too
    }
    ```

* Breaking change - sideways casts are no longer allowed
    (SDK issue [26120](https://github.com/dart-lang/sdk/issues/26120)).

## 1.18.1 - 2016-08-02

Patch release, resolves two issues and improves performance:

* Debugger: Fixes a bug that crashes the VM
(SDK issue [26941](https://github.com/dart-lang/sdk/issues/26941))

* VM: Fixes an optimizer bug involving closures, try, and await
(SDK issue [26948](https://github.com/dart-lang/sdk/issues/26948))

* Dart2js: Speeds up generated code on Firefox
(https://codereview.chromium.org/2180533002)

## 1.18.0 - 2016-07-27

### Core library changes

* `dart:core`
  * Improved performance when parsing some common URIs.
  * Fixed bug in `Uri.resolve` (SDK issue [26804](https://github.com/dart-lang/sdk/issues/26804)).
* `dart:io`
  * Adds file locking modes `FileLock.BLOCKING_SHARED` and
    `FileLock.BLOCKING_EXCLUSIVE`.

## 1.17.1 - 2016-06-10

Patch release, resolves two issues:

* VM: Fixes a bug that caused crashes in async functions.
(SDK issue [26668](https://github.com/dart-lang/sdk/issues/26668))

* VM: Fixes a bug that caused garbage collection of reachable weak properties.
(https://codereview.chromium.org/2041413005)

## 1.17.0 - 2016-06-08

### Core library changes
* `dart:convert`
  * Deprecate `ChunkedConverter` which was erroneously added in 1.16.

* `dart:core`
  * `Uri.replace` supports iterables as values for the query parameters.
  * `Uri.parseIPv6Address` returns a `Uint8List`.

* `dart:io`
  * Added `NetworkInterface.listSupported`, which is `true` when
    `NetworkInterface.list` is supported, and `false` otherwise. Currently,
    `NetworkInterface.list` is not supported on Android.

### Tool Changes

* Pub
  * TAR files created while publishing a package on Mac OS and Linux now use a
    more portable format.

  * Errors caused by invalid arguments now print the full usage information for
    the command.

  * SDK constraints for dependency overrides are no longer considered when
    determining the total SDK constraint for a lockfile.

  * A bug has been fixed in which a lockfile was considered up-to-date when it
    actually wasn't.

  * A bug has been fixed in which `pub get --offline` would crash when a
    prerelease version was selected.

* Dartium and content shell
  * Debugging Dart code inside iframes improved, was broken.

## 1.16.1 - 2016-05-24

Patch release, resolves one issue:

* VM: Fixes a bug that caused intermittent hangs on Windows.
(SDK issue [26400](https://github.com/dart-lang/sdk/issues/26400))

## 1.16.0 - 2016-04-26

### Core library changes

* `dart:convert`
  * Added `BASE64URL` codec and corresponding `Base64Codec.urlSafe` constructor.

  * Introduce `ChunkedConverter` and deprecate chunked methods on `Converter`.

* `dart:html`

  There have been a number of **BREAKING** changes to align APIs with recent
  changes in Chrome. These include:

  * Chrome's `ShadowRoot` interface no longer has the methods `getElementById`,
    `getElementsByClassName`, and `getElementsByTagName`, e.g.,

    ```dart
    elem.shadowRoot.getElementsByClassName('clazz')
    ```

    should become:

    ```dart
    elem.shadowRoot.querySelectorAll('.clazz')
    ```

  * The `clipboardData` property has been removed from `KeyEvent`
    and `Event`. It has been moved to the new `ClipboardEvent` class, which is
    now used by `copy`, `cut`, and `paste` events.

  * The `layer` property has been removed from `KeyEvent` and
    `UIEvent`. It has been moved to `MouseEvent`.

  * The `Point get page` property has been removed from `UIEvent`.
    It still exists on `MouseEvent` and `Touch`.

  There have also been a number of other additions and removals to `dart:html`,
  `dart:indexed_db`, `dart:svg`, `dart:web_audio`, and `dart:web_gl` that
  correspond to changes to Chrome APIs between v39 and v45. Many of the breaking
  changes represent APIs that would have caused runtime exceptions when compiled
  to Javascript and run on recent Chrome releases.

* `dart:io`
  * Added `SecurityContext.alpnSupported`, which is true if a platform
    supports ALPN, and false otherwise.

### JavaScript interop

For performance reasons, a potentially **BREAKING** change was added for
libraries that use JS interop.
Any Dart file that uses `@JS` annotations on declarations (top-level functions,
classes or class members) to interop with JavaScript code will require that the
file have the annotation `@JS()` on a library directive.

```dart
@JS()
library my_library;
```

The analyzer will enforce this by generating the error:

The `@JS()` annotation can only be used if it is also declared on the library
directive.

If part file uses the `@JS()` annotation, the library that uses the part should
have the `@JS()` annotation e.g.,

```dart
// library_1.dart
@JS()
library library_1;

import 'package:js/js.dart';

part 'part_1.dart';
```

```dart
// part_1.dart
part of library_1;

@JS("frameworkStabilizers")
external List<FrameworkStabilizer> get frameworkStabilizers;
```

If your library already has a JS module e.g.,

```dart
@JS('array.utils')
library my_library;
```

Then your library will work without any additional changes.

### Analyzer

*   Static checking of `for in` statements. These will now produce static
    warnings:

    ```dart
    // Not Iterable.
    for (var i in 1234) { ... }

    // String cannot be assigned to int.
    for (int n in <String>["a", "b"]) { ... }
    ```

### Tool Changes

* Pub
  * `pub serve` now provides caching headers that should improve the performance
    of requesting large files multiple times.

  * Both `pub get` and `pub upgrade` now have a `--no-precompile` flag that
    disables precompilation of executables and transformed dependencies.

  * `pub publish` now resolves symlinks when publishing from a Git repository.
    This matches the behavior it always had when publishing a package that
    wasn't in a Git repository.

* Dart Dev Compiler
  * The **experimental** `dartdevc` executable has been added to the SDK.

  * It will help early adopters validate the implementation and provide
    feedback. `dartdevc` **is not** yet ready for production usage.

  * Read more about the Dart Dev Compiler [here][dartdevc].

[dartdevc]: https://github.com/dart-lang/dev_compiler

## 1.15.0 - 2016-03-09

### Core library changes

* `dart:async`
  * Made `StreamView` class a `const` class.

* `dart:core`
  * Added `Uri.queryParametersAll` to handle multiple query parameters with
    the same name.

* `dart:io`
  * Added `SecurityContext.usePrivateKeyBytes`,
    `SecurityContext.useCertificateChainBytes`,
    `SecurityContext.setTrustedCertificatesBytes`, and
    `SecurityContext.setClientAuthoritiesBytes`.
  * **Breaking** The named `directory` argument of
    `SecurityContext.setTrustedCertificates` has been removed.
  * Added support to `SecurityContext` for PKCS12 certificate and key
    containers.
  * All calls in `SecurityContext` that accept certificate data now accept an
    optional named parameter `password`, similar to
    `SecurityContext.usePrivateKeyBytes`, for use as the password for PKCS12
    data.

### Tool changes

* Dartium and content shell
  * The Chrome-based tools that ship as part of the Dart SDK – Dartium and
    content shell – are now based on Chrome version 45 (instead of Chrome 39).
  * Dart browser libraries (`dart:html`, `dart:svg`, etc) *have not* been
    updated.
    * These are still based on Chrome 39.
    * These APIs will be updated in a future release.
  * Note that there are experimental APIs which have changed in the underlying
    browser, and will not work with the older libraries.
    For example, `Element.animate`.

* `dartfmt` - upgraded to v0.2.4
  * Better handling for long collections with comments.
  * Always put member metadata annotations on their own line.
  * Indent functions in named argument lists with non-functions.
  * Force the parameter list to split if a split occurs inside a function-typed
    parameter.
  * Don't force a split for before a single named argument if the argument
    itself splits.

### Service protocol changes

* Fixed a documentation bug where the field `extensionRPCs` in `Isolate`
  was not marked optional.

### Experimental language features
  * Added support for [configuration-specific imports](https://github.com/munificent/dep-interface-libraries/blob/master/Proposal.md).
    On the VM and `dart2js`, they can be enabled with `--conditional-directives`.

    The analyzer requires additional configuration:
    ```yaml
    analyzer:
      language:
        enableConditionalDirectives: true
    ```

    Read about [configuring the analyzer] for more details.

[configuring the analyzer]: https://github.com/dart-lang/sdk/tree/master/pkg/analyzer#configuring-the-analyzer

## 1.14.2 - 2016-02-10

Patch release, resolves three issues:

* VM: Fixed a code generation bug on x64.
  (SDK commit [834b3f02](https://github.com/dart-lang/sdk/commit/834b3f02b6ab740a213fd808e6c6f3269bed80e5))

* `dart:io`: Fixed EOF detection when reading some special device files.
  (SDK issue [25596](https://github.com/dart-lang/sdk/issues/25596))

* Pub: Fixed an error using hosted dependencies in SDK version 1.14.
  (Pub issue [1386](https://github.com/dart-lang/pub/issues/1386))

## 1.14.1 - 2016-02-04

Patch release, resolves one issue:

* Debugger: Fixes a VM crash when a debugger attempts to set a break point
during isolate initialization.
(SDK issue [25618](https://github.com/dart-lang/sdk/issues/25618))

## 1.14.0 - 2016-01-28

### Core library changes
* `dart:async`
  * Added `Future.any` static method.
  * Added `Stream.fromFutures` constructor.

* `dart:convert`
  * `Base64Decoder.convert` now takes optional `start` and `end` parameters.

* `dart:core`
  * Added `current` getter to `StackTrace` class.
  * `Uri` class added support for data URIs
      * Added two new constructors: `dataFromBytes` and `dataFromString`.
      * Added a `data` getter for `data:` URIs with a new `UriData` class for
      the return type.
  * Added `growable` parameter to `List.filled` constructor.
  * Added microsecond support to `DateTime`: `DateTime.microsecond`,
    `DateTime.microsecondsSinceEpoch`, and
    `new DateTime.fromMicrosecondsSinceEpoch`.

* `dart:math`
  * `Random` added a `secure` constructor returning a cryptographically secure
    random generator which reads from the entropy source provided by the
    embedder for every generated random value.

* `dart:io`
  * `Platform` added a static `isIOS` getter and `Platform.operatingSystem` may
    now return `ios`.
  * `Platform` added a static `packageConfig` getter.
  * Added support for WebSocket compression as standardized in RFC 7692.
  * Compression is enabled by default for all WebSocket connections.
      * The optionally named parameter `compression` on the methods
      `WebSocket.connect`, `WebSocket.fromUpgradedSocket`, and
      `WebSocketTransformer.upgrade` and  the `WebSocketTransformer`
      constructor can be used to modify or disable compression using the new
      `CompressionOptions` class.

* `dart:isolate`
  * Added **_experimental_** support for [Package Resolution Configuration].
    * Added `packageConfig` and `packageRoot` instance getters to `Isolate`.
    * Added a `resolvePackageUri` method to `Isolate`.
    * Added named arguments `packageConfig` and `automaticPackageResolution` to
    the `Isolate.spawnUri` constructor.

[Package Resolution Configuration]: https://github.com/dart-lang/dart_enhancement_proposals/blob/master/Accepted/0005%20-%20Package%20Specification/DEP-pkgspec.md

### Tool changes

* `dartfmt`

  * Better line splitting in a variety of cases.

  * Other optimizations and bug fixes.

* Pub

  * **Breaking:** Pub now eagerly emits an error when a pubspec's "name" field
    is not a valid Dart identifier. Since packages with non-identifier names
    were never allowed to be published, and some of them already caused crashes
    when being written to a `.packages` file, this is unlikely to break many
    people in practice.

  * **Breaking:** Support for `barback` versions prior to 0.15.0 (released July
    2014) has been dropped. Pub will no longer install these older barback
    versions.

  * `pub serve` now GZIPs the assets it serves to make load times more similar
    to real-world use-cases.

  * `pub deps` now supports a `--no-dev` flag, which causes it to emit the
    dependency tree as it would be if no `dev_dependencies` were in use. This
    makes it easier to see your package's dependency footprint as your users
    will experience it.

  * `pub global run` now detects when a global executable's SDK constraint is no
    longer met and errors out, rather than trying to run the executable anyway.

  * Pub commands that check whether the lockfile is up-to-date (`pub run`, `pub
    deps`, `pub serve`, and `pub build`) now do additional verification. They
    ensure that any path dependencies' pubspecs haven't been changed, and they
    ensure that the current SDK version is compatible with all dependencies.

  * Fixed a crashing bug when using `pub global run` on a global script that
    didn't exist.

  * Fixed a crashing bug when a pubspec contains a dependency without a source
    declared.

## 1.13.2 - 2016-01-06

Patch release, resolves one issue:

* dart2js: Stack traces are not captured correctly (SDK issue [25235]
(https://github.com/dart-lang/sdk/issues/25235))

## 1.13.1 - 2015-12-17

Patch release, resolves three issues:

* VM type propagation fix: Resolves a potential crash in the Dart VM (SDK commit
 [dff13be]
(https://github.com/dart-lang/sdk/commit/dff13bef8de104d33b04820136da2d80f3c835d7))

* dart2js crash fix: Resolves a crash in pkg/js and dart2js (SDK issue [24974]
(https://github.com/dart-lang/sdk/issues/24974))

* Pub get crash on ARM: Fixes a crash triggered when running 'pub get' on ARM
 processors such as those on a Raspberry Pi (SDK issue [24855]
(https://github.com/dart-lang/sdk/issues/24855))

## 1.13.0 - 2015-11-18

### Core library changes
* `dart:async`
  * `StreamController` added getters for `onListen`, `onPause`, and `onResume`
    with the corresponding new `typedef void ControllerCallback()`.
  * `StreamController` added a getter for `onCancel` with the corresponding
    new `typedef ControllerCancelCallback()`;
  * `StreamTransformer` instances created with `fromHandlers` with no
    `handleError` callback now forward stack traces along with errors to the
    resulting streams.

* `dart:convert`
  * Added support for Base-64 encoding and decoding.
    * Added new classes `Base64Codec`, `Base64Encoder`, and `Base64Decoder`.
    * Added new top-level `const Base64Codec BASE64`.

* `dart:core`
  * `Uri` added `removeFragment` method.
  * `String.allMatches` (implementing `Pattern.allMatches`) is now lazy,
    as all `allMatches` implementations are intended to be.
  * `Resource` is deprecated, and will be removed in a future release.

* `dart:developer`
  * Added `Timeline` class for interacting with Observatory's timeline feature.
  * Added `ServiceExtensionHandler`, `ServiceExtensionResponse`, and `registerExtension` which enable developers to provide their own VM service protocol extensions.

* `dart:html`, `dart:indexed_db`, `dart:svg`, `dart:web_audio`, `dart:web_gl`, `dart:web_sql`
  * The return type of some APIs changed from `double` to `num`. Dartium is now
    using
    JS interop for most operations. JS does not distinguish between numeric
    types, and will return a number as an int if it fits in an int. This will
    mostly cause an error if you assign to something typed `double` in
    checked mode. You may
    need to insert a `toDouble()` call or accept `num`. Examples of APIs that
    are affected include `Element.getBoundingClientRect` and
    `TextMetrics.width`.

* `dart:io`
  * **Breaking:** Secure networking has changed, replacing the NSS library
    with the BoringSSL library. `SecureSocket`, `SecureServerSocket`,
    `RawSecureSocket`,`RawSecureServerSocket`, `HttpClient`, and `HttpServer`
    now all use a `SecurityContext` object which contains the certificates
    and keys used for secure TLS (SSL) networking.

    This is a breaking change for server applications and for some client
    applications. Certificates and keys are loaded into the `SecurityContext`
    from PEM files, instead of from an NSS certificate database. Information
    about how to change applications that use secure networking is at
    https://www.dartlang.org/server/tls-ssl.html

  * `HttpClient` no longer sends URI fragments in the request. This is not
    allowed by the HTTP protocol.
    The `HttpServer` still gracefully receives fragments, but discards them
    before delivering the request.
  * To allow connections to be accepted on the same port across different
    isolates, set the `shared` argument to `true` when creating server socket
    and `HttpServer` instances.
    * The deprecated `ServerSocketReference` and `RawServerSocketReference`
      classes have been removed.
    * The corresponding `reference` properties on `ServerSocket` and
      `RawServerSocket` have been removed.

* `dart:isolate`
  * `spawnUri` added an `environment` named argument.

### Tool changes

* `dart2js` and Dartium now support improved Javascript Interoperability via the
  [js package](https://pub.dartlang.org/packages/js).

* `docgen` and `dartdocgen` no longer ship in the SDK. The `docgen` sources have
   been removed from the repository.

* This is the last release to ship the VM's "legacy debug protocol".
  We intend to remove the legacy debug protocol in Dart VM 1.14.

* The VM's Service Protocol has been updated to version 3.0 to take care
  of a number of issues uncovered by the first few non-observatory
  clients.  This is a potentially breaking change for clients.

* Dartium has been substantially changed. Rather than using C++ calls into
  Chromium internals for DOM operations it now uses JS interop.
  The DOM objects in `dart:html` and related libraries now wrap
  a JavaScript object and delegate operations to it. This should be
  mostly transparent to users. However, performance and memory characteristics
  may be different from previous versions. There may be some changes in which
  DOM objects are wrapped as Dart objects. For example, if you get a reference
  to a Window object, even through JS interop, you will always see it as a
  Dart Window, even when used cross-frame. We expect the change to using
  JS interop will make it much simpler to update to new Chrome versions.

## 1.12.2 - 2015-10-21

### Core library changes

* `dart:io`

  * A memory leak in creation of Process objects is fixed.

## 1.12.1 - 2015-09-08

### Tool changes

* Pub

  * Pub will now respect `.gitignore` when validating a package before it's
    published. For example, if a `LICENSE` file exists but is ignored, that is
    now an error.

  * If the package is in a subdirectory of a Git repository and the entire
    subdirectory is ignored with `.gitignore`, pub will act as though nothing
    was ignored instead of uploading an empty package.

  * The heuristics for determining when `pub get` needs to be run before various
    commands have been improved. There should no longer be false positives when
    non-dependency sections of the pubspec have been modified.

## 1.12.0 - 2015-08-31

### Language changes

* Null-aware operators
    * `??`: if null operator. `expr1 ?? expr2` evaluates to `expr1` if
      not `null`, otherwise `expr2`.
    * `??=`: null-aware assignment. `v ??= expr` causes `v` to be assigned
      `expr` only if `v` is `null`.
    * `x?.p`: null-aware access. `x?.p` evaluates to `x.p` if `x` is not
      `null`, otherwise evaluates to `null`.
    * `x?.m()`: null-aware method invocation. `x?.m()` invokes `m` only
      if `x` is not `null`.

### Core library changes

* `dart:async`
  * `StreamController` added setters for the `onListen`, `onPause`, `onResume`
    and `onCancel` callbacks.

* `dart:convert`
  * `LineSplitter` added a `split` static method returning an `Iterable`.

* `dart:core`
  * `Uri` class now perform path normalization when a URI is created.
    This removes most `..` and `.` sequences from the URI path.
    Purely relative paths (no scheme or authority) are allowed to retain
    some leading "dot" segments.
    Also added `hasAbsolutePath`, `hasEmptyPath`, and `hasScheme` properties.

* `dart:developer`
  * New `log` function to transmit logging events to Observatory.

* `dart:html`
  * `NodeTreeSanitizer` added the `const trusted` field. It can be used
    instead of defining a `NullTreeSanitizer` class when calling
    `setInnerHtml` or other methods that create DOM from text. It is
    also more efficient, skipping the creation of a `DocumentFragment`.

* `dart:io`
  * Added two new file modes, `WRITE_ONLY` and `WRITE_ONLY_APPEND` for
    opening a file write only.
    [eaeecf2](https://github.com/dart-lang/sdk/commit/eaeecf2ed13ba6c7fbfd653c3c592974a7120960)
  * Change stdout/stderr to binary mode on Windows.
    [4205b29](https://github.com/dart-lang/sdk/commit/4205b2997e01f2cea8e2f44c6f46ed6259ab7277)

* `dart:isolate`
  * Added `onError`, `onExit` and `errorsAreFatal` parameters to
    `Isolate.spawnUri`.

* `dart:mirrors`
  * `InstanceMirror.delegate` moved up to `ObjectMirror`.
  * Fix InstanceMirror.getField optimization when the selector is an operator.
  * Fix reflective NoSuchMethodErrors to match their non-reflective
    counterparts when due to argument mismatches. (VM only)

### Tool changes

* Documentation tools

  * `dartdoc` is now the default tool to generate static HTML for API docs.
    [Learn more](https://pub.dartlang.org/packages/dartdoc).

  * `docgen` and `dartdocgen` have been deprecated. Currently plan is to remove
    them in 1.13.

* Formatter (`dartfmt`)

  * Over 50 bugs fixed.

  * Optimized line splitter is much faster and produces better output on
    complex code.

* Observatory
  * Allocation profiling.

  * New feature to display output from logging.

  * Heap snapshot analysis works for 64-bit VMs.

  * Improved ability to inspect typed data, regex and compiled code.

  * Ability to break on all or uncaught exceptions from Observatory's debugger.

  * Ability to set closure-specific breakpoints.

  * 'anext' - step past await/yield.

  * Preserve when a variable has been expanded/unexpanded in the debugger.

  * Keep focus on debugger input box whenever possible.

  * Echo stdout/stderr in the Observatory debugger.  Standalone-only so far.

  * Minor fixes to service protocol documentation.

* Pub

  * **Breaking:** various commands that previously ran `pub get` implicitly no
    longer do so. Instead, they merely check to make sure the ".packages" file
    is newer than the pubspec and the lock file, and fail if it's not.

  * Added support for `--verbosity=error` and `--verbosity=warning`.

  * `pub serve` now collapses multiple GET requests into a single line of
    output. For full output, use `--verbose`.

  * `pub deps` has improved formatting for circular dependencies on the
    entrypoint package.

  * `pub run` and `pub global run`

    * **Breaking:** to match the behavior of the Dart VM, executables no longer
      run in checked mode by default. A `--checked` flag has been added to run
      them in checked mode manually.

    * Faster start time for executables that don't import transformed code.

    * Binstubs for globally-activated executables are now written in the system
      encoding, rather than always in `UTF-8`. To update existing executables,
      run `pub cache repair`.

  * `pub get` and `pub upgrade`

    * Pub will now generate a ".packages" file in addition to the "packages"
      directory when running `pub get` or similar operations, per the
      [package spec proposal][]. Pub now has a `--no-package-symlinks` flag that
      will stop "packages" directories from being generated at all.

    * An issue where HTTP requests were sometimes made even though `--offline`
      was passed has been fixed.

    * A bug with `--offline` that caused an unhelpful error message has been
      fixed.

    * Pub will no longer time out when a package takes a long time to download.

  * `pub publish`

    * Pub will emit a non-zero exit code when it finds a violation while
      publishing.

    * `.gitignore` files will be respected even if the package isn't at the top
      level of the Git repository.

  * Barback integration

    * A crashing bug involving transformers that only apply to non-public code
      has been fixed.

    * A deadlock caused by declaring transformer followed by a lazy transformer
      (such as the built-in `$dart2js` transformer) has been fixed.

    * A stack overflow caused by a transformer being run multiple times on the
      package that defines it has been fixed.

    * A transformer that tries to read a non-existent asset in another package
      will now be re-run if that asset is later created.

[package spec proposal]: https://github.com/lrhn/dep-pkgspec

### VM Service Protocol Changes

* **BREAKING** The service protocol now sends JSON-RPC 2.0-compatible
  server-to-client events. To reflect this, the service protocol version is
  now 2.0.

* The service protocol now includes a `"jsonrpc"` property in its responses, as
  opposed to `"json-rpc"`.

* The service protocol now properly handles requests with non-string ids.
  Numeric ids are no longer converted to strings, and null ids now don't produce
  a response.

* Some RPCs that didn't include a `"jsonrpc"` property in their responses now
  include one.

## 1.11.2 - 2015-08-03

### Core library changes

* Fix a bug where `WebSocket.close()` would crash if called after
  `WebSocket.cancel()`.

## 1.11.1 - 2015-07-02

### Tool changes

* Pub will always load Dart SDK assets from the SDK whose `pub` executable was
  run, even if a `DART_SDK` environment variable is set.

## 1.11.0 - 2015-06-25

### Core library changes

* `dart:core`
  * `Iterable` added an `empty` constructor.
    [dcf0286](https://github.com/dart-lang/sdk/commit/dcf0286f5385187a68ce9e66318d3bf19abf454b)
  * `Iterable` can now be extended directly. An alternative to extending
    `IterableBase` from `dart:collection`.
  * `List` added an `unmodifiable` constructor.
    [r45334](https://code.google.com/p/dart/source/detail?r=45334)
  * `Map` added an `unmodifiable` constructor.
    [r45733](https://code.google.com/p/dart/source/detail?r=45733)
  * `int` added a `gcd` method.
    [a192ef4](https://github.com/dart-lang/sdk/commit/a192ef4acb95fad1aad1887f59eed071eb5e8201)
  * `int` added a `modInverse` method.
    [f6f338c](https://github.com/dart-lang/sdk/commit/f6f338ce67eb8801b350417baacf6d3681b26002)
  * `StackTrace` added a `fromString` constructor.
    [68dd6f6](https://github.com/dart-lang/sdk/commit/68dd6f6338e63d0465041d662e778369c02c2ce6)
  * `Uri` added a `directory` constructor.
    [d8dbb4a](https://github.com/dart-lang/sdk/commit/d8dbb4a60f5e8a7f874c2a4fbf59eaf1a39f4776)
  * List iterators may not throw `ConcurrentModificationError` as eagerly in
    release mode. In checked mode, the modification check is still as eager
    as possible.
    [r45198](https://github.com/dart-lang/sdk/commit/5a79c03)

* `dart:developer` - **NEW**
  * Replaces the deprecated `dart:profiler` library.
  * Adds new functions `debugger` and `inspect`.
    [6e42aec](https://github.com/dart-lang/sdk/blob/6e42aec4f64cf356dde7bad9426e07e0ea5b58d5/sdk/lib/developer/developer.dart)

* `dart:io`
  * `FileSystemEntity` added a `uri` property.
    [8cf32dc](https://github.com/dart-lang/sdk/commit/8cf32dc1a1664b516e57f804524e46e55fae88b2)
  * `Platform` added a `static resolvedExecutable` property.
    [c05c8c6](https://github.com/dart-lang/sdk/commit/c05c8c66069db91cc2fd48691dfc406c818d411d)

* `dart:html`
  * `Element` methods, `appendHtml` and `insertAdjacentHtml` now take `nodeValidator`
    and `treeSanitizer` parameters, and the inputs are consistently
    sanitized.
    [r45818 announcement](https://groups.google.com/a/dartlang.org/forum/#!topic/announce/GVO7EAcPi6A)

* `dart:isolate`
  * **BREAKING** The positional `priority` parameter of `Isolate.ping` and `Isolate.kill` is
    now a named parameter named `priority`.
  * **BREAKING** Removed the `Isolate.AS_EVENT` priority.
  * `Isolate` methods `ping` and `addOnExitListener` now have a named parameter
    `response`.
    [r45092](https://github.com/dart-lang/sdk/commit/1b208bd)
  * `Isolate.spawnUri` added a named argument `checked`.
  * Remove the experimental state of the API.

* `dart:profiler` - **DEPRECATED**
  * This library will be removed in 1.12. Use `dart:developer` instead.

### Tool changes

* This is the first release that does not include the Eclipse-based
  **Dart Editor**.
  See [dartlang.org/tools](https://www.dartlang.org/tools/) for alternatives.
* This is the last release that ships the (unsupported)
  dart2dart (aka `dart2js --output-type=dart`) utility as part
  of dart2js

## 1.10.0 – 2015-04-29

### Core library changes

* `dart:convert`
  * **POTENTIALLY BREAKING** Fix behavior of `HtmlEscape`. It no longer escapes
  no-break space (U+00A0) anywhere or forward slash (`/`, `U+002F`) in element
  context. Slash is still escaped using `HtmlEscapeMode.UNKNOWN`.
  [r45003](https://github.com/dart-lang/sdk/commit/8b8223d),
  [r45153](https://github.com/dart-lang/sdk/commit/8a5d049),
  [r45189](https://github.com/dart-lang/sdk/commit/3c39ad2)

* `dart:core`
  * `Uri.parse` added `start` and `end` positional arguments.

* `dart:html`
  * **POTENTIALLY BREAKING** `CssClassSet` method arguments must now be 'tokens', i.e. non-empty
  strings with no white-space characters. The implementation was incorrect for
  class names containing spaces. The fix is to forbid spaces and provide a
  faster implementation.
  [Announcement](https://groups.google.com/a/dartlang.org/d/msg/announce/jmUI2XJHfC8/UZUCvJH3p2oJ)

* `dart:io`

  * `ProcessResult` now exposes a constructor.
  * `import` and `Isolate.spawnUri` now supports the
    [Data URI scheme](http://en.wikipedia.org/wiki/Data_URI_scheme) on the VM.

## Tool Changes

### pub

  * Running `pub run foo` within a package now runs the `foo` executable defined
    by the `foo` package. The previous behavior ran `bin/foo`. This makes it
    easy to run binaries in dependencies, for instance `pub run test`.

  * On Mac and Linux, signals sent to `pub run` and forwarded to the child
    command.

## 1.9.3 – 2015-04-14

This is a bug fix release which merges a number of commits from `bleeding_edge`.

* dart2js: Addresses as issue with minified Javascript output with CSP enabled -
  [r44453](https://code.google.com/p/dart/source/detail?r=44453)

* Editor: Fixes accidental updating of files in the pub cache during rename
  refactoring - [r44677](https://code.google.com/p/dart/source/detail?r=44677)

* Editor: Fix for
  [issue 23032](https://code.google.com/p/dart/issues/detail?id=23032)
  regarding skipped breakpoints on Windows -
  [r44824](https://code.google.com/p/dart/source/detail?r=44824)

* dart:mirrors: Fix `MethodMirror.source` when the method is on the first line
  in a script -
  [r44957](https://code.google.com/p/dart/source/detail?r=44957),
  [r44976](https://code.google.com/p/dart/source/detail?r=44976)

* pub: Fix for
  [issue 23084](https://code.google.com/p/dart/issues/detail?id=23084):
  Pub can fail to load transformers necessary for local development -
  [r44876](https://code.google.com/p/dart/source/detail?r=44876)

## 1.9.1 – 2015-03-25

### Language changes

* Support for `async`, `await`, `sync*`, `async*`, `yield`, `yield*`, and `await
  for`. See the [the language tour][async] for more details.

* Enum support is fully enabled. See [the language tour][enum] for more details.

[async]: https://www.dartlang.org/docs/dart-up-and-running/ch02.html#asynchrony
[enum]: https://www.dartlang.org/docs/dart-up-and-running/ch02.html#enums

### Tool changes

* The formatter is much more comprehensive and generates much more readable
  code. See [its tool page][dartfmt] for more details.

* The analysis server is integrated into the IntelliJ plugin and the Dart
  editor. This allows analysis to run out-of-process, so that interaction
  remains smooth even for large projects.

* Analysis supports more and better hints, including unused variables and unused
  private members.

[dartfmt]: https://www.dartlang.org/tools/dartfmt/

### Core library changes

#### Highlights

* There's a new model for shared server sockets with no need for a `Socket`
  reference.

* A new, much faster [regular expression engine][regexp].

* The Isolate API now works across the VM and `dart2js`.

[regexp]: http://news.dartlang.org/2015/02/irregexp-dart-vms-new-regexp.html

#### Details

For more information on any of these changes, see the corresponding
documentation on the [Dart API site](http://api.dartlang.org).

* `dart:async`:

  * `Future.wait` added a new named argument, `cleanUp`, which is a callback
    that releases resources allocated by a successful `Future`.

  * The `SynchronousStreamController` class was added as an explicit name for
    the type returned when the `sync` argument is passed to `new
    StreamController`.

* `dart:collection`: The `new SplayTreeSet.from(Iterable)` constructor was
  added.

* `dart:convert`: `Utf8Encoder.convert` and `Utf8Decoder.convert` added optional
  `start` and `end` arguments.

* `dart:core`:

  * `RangeError` added new static helper functions: `checkNotNegative`,
    `checkValidIndex`, `checkValidRange`, and `checkValueInInterval`.

  * `int` added the `modPow` function.

  * `String` added the `replaceFirstMapped` and `replaceRange` functions.

* `dart:io`:

  * Support for locking files to prevent concurrent modification was added. This
    includes the `File.lock`, `File.lockSync`, `File.unlock`, and
    `File.unlockSync` functions as well as the `FileLock` class.

  * Support for starting detached processes by passing the named `mode` argument
    (a `ProcessStartMode`) to `Process.start`. A process can be fully attached,
    fully detached, or detached except for its standard IO streams.

  * `HttpServer.bind` and `HttpServer.bindSecure` added the `v6Only` named
    argument. If this is true, only IPv6 connections will be accepted.

  * `HttpServer.bind`, `HttpServer.bindSecure`, `ServerSocket.bind`,
    `RawServerSocket.bind`, `SecureServerSocket.bind` and
    `RawSecureServerSocket.bind` added the `shared` named argument. If this is
    true, multiple servers or sockets in the same Dart process may bind to the
    same address, and incoming requests will automatically be distributed
    between them.

  * **Deprecation:** the experimental `ServerSocketReference` and
    `RawServerSocketReference` classes, as well as getters that returned them,
    are marked as deprecated. The `shared` named argument should be used
    instead. These will be removed in Dart 1.10.

  * `Socket.connect` and `RawSocket.connect` added the `sourceAddress` named
    argument, which specifies the local address to bind when making a
    connection.

  * The static `Process.killPid` method was added to kill a process with a given
    PID.

  * `Stdout` added the `nonBlocking` instance property, which returns a
    non-blocking `IOSink` that writes to standard output.

* `dart:isolate`:

  * The static getter `Isolate.current` was added.

  * The `Isolate` methods `addOnExitListener`, `removeOnExitListener`,
    `setErrorsFatal`, `addOnErrorListener`, and `removeOnErrorListener` now work
    on the VM.

  * Isolates spawned via `Isolate.spawn` now allow most objects, including
    top-level and static functions, to be sent between them.

## 1.8.5 – 2015-01-21

* Code generation for SIMD on ARM and ARM64 is fixed.

* A possible crash on MIPS with newer GCC toolchains has been prevented.

* A segfault when using `rethrow` was fixed ([issue 21795][]).

[issue 21795]: https://code.google.com/p/dart/issues/detail?id=21795

## 1.8.3 – 2014-12-10

* Breakpoints can be set in the Editor using file suffixes ([issue 21280][]).

* IPv6 addresses are properly handled by `HttpClient` in `dart:io`, fixing a
  crash in pub ([issue 21698][]).

* Issues with the experimental `async`/`await` syntax have been fixed.

* Issues with a set of number operations in the VM have been fixed.

* `ListBase` in `dart:collection` always returns an `Iterable` with the correct
  type argument.

[issue 21280]: https://code.google.com/p/dart/issues/detail?id=21280
[issue 21698]: https://code.google.com/p/dart/issues/detail?id=21698

## 1.8.0 – 2014-11-28

* `dart:collection`: `SplayTree` added the `toSet` function.

* `dart:convert`: The `JsonUtf8Encoder` class was added.

* `dart:core`:

  * The `IndexError` class was added for errors caused by an index being outside
    its expected range.

  * The `new RangeError.index` constructor was added. It forwards to `new
    IndexError`.

  * `RangeError` added three new properties. `invalidProperty` is the value that
    caused the error, and `start` and `end` are the minimum and maximum values
    that the value is allowed to assume.

  * `new RangeError.value` and `new RangeError.range` added an optional
    `message` argument.

  * The `new String.fromCharCodes` constructor added optional `start` and `end`
    arguments.

* `dart:io`:

  * Support was added for the [Application-Layer Protocol Negotiation][alpn]
    extension to the TLS protocol for both the client and server.

  * `SecureSocket.connect`, `SecureServerSocket.bind`,
    `RawSecureSocket.connect`, `RawSecureSocket.secure`,
    `RawSecureSocket.secureServer`, and `RawSecureServerSocket.bind` added a
    `supportedProtocols` named argument for protocol negotiation.

  * `RawSecureServerSocket` added a `supportedProtocols` field.

  * `RawSecureSocket` and `SecureSocket` added a `selectedProtocol` field which
    contains the protocol selected during protocol negotiation.

[alpn]: https://tools.ietf.org/html/rfc7301

## 1.7.0 – 2014-10-15

### Tool changes

* `pub` now generates binstubs for packages that are globally activated so that
  they can be put on the user's `PATH` and used as normal executables. See the
  [`pub global activate` documentation][pub global activate].

* When using `dart2js`, deferred loading now works with multiple Dart apps on
  the same page.

[pub global activate]: https://www.dartlang.org/tools/pub/cmd/pub-global.html#running-a-script-from-your-path

### Core library changes

* `dart:async`: `Zone`, `ZoneDelegate`, and `ZoneSpecification` added the
  `errorCallback` function, which allows errors that have been programmatically
  added to a `Future` or `Stream` to be intercepted.

* `dart:io`:

  * **Breaking change:** `HttpClient.close` must be called for all clients or
    they will keep the Dart process alive until they time out. This fixes the
    handling of persistent connections. Previously, the client would shut down
    immediately after a request.

  * **Breaking change:** `HttpServer` no longer compresses all traffic by
    default. The new `autoCompress` property can be set to `true` to re-enable
    compression.

* `dart:isolate`: `Isolate.spawnUri` added the optional `packageRoot` argument,
  which controls how it resolves `package:` URIs.<|MERGE_RESOLUTION|>--- conflicted
+++ resolved
@@ -1,102 +1,3 @@
-<<<<<<< HEAD
-## 2.0.0-dev.69.5
-* Cherry-pick cb70de8afaf72ffccc2cb296960d3ed755979167 to dev
-* Cherry-pick 4482d13ff75dadc68df64758a35976c5cbeadbc6 to dev
-* Cherry-pick 5a45b2a62b3d647b7b4feca78da5948b5d108573 to dev
-* Cherry-pick 24158b773d29d36305ce6e8dbc1a1ce24a54e58e to dev
-* Cherry-pick 68bfaf3ac349e78cf5a7ea78d48e0b51bae2e605 to dev
-* Cherry-pick 23ba527735b386371395cd06c4cf39381072fc89 to dev
-* Cherry-pick 72960de5f9a8bc36c7a6265d56c6643d93c512b5 to dev
-
-## 2.0.0-dev.69.4
-=======
-## 2.1.0-dev.XX.0
-(Add new changes here, and they will be copied to the change section for the
-  next dev version)
-
-### Language
-
-### Dart VM
->>>>>>> f3a2c0e2
-
-* Revert cherry-pick 9727a4a to dev
-* Cherry-pick 6bddb6c to dev
-* Cherry-pick 57e11e3 to dev
-* Cherry-pick 0998153 to dev
-
-<<<<<<< HEAD
-## 2.0.0-dev.69.3
-
-Cherry-pick f3625375744979a4c65e289a3140cbdd7fbf6f32 to dev
-Cherry-pick 7b77fa217b7b7e45ceb1d5ca820e18853b7728a4 to dev
-Cherry-pick 071ca8c05c62d227b22d0c95a831bea98ec5aeb8 to dev
-Cherry-pick 9727a4a4ef6a3c3de8cd6be75ab515643ee15bc6 to dev
-Cherry-pick c353d02a3c1c26e78b17768e31e6093e6cbf538b to dev
-
-## 2.0.0-dev.69.2
-
-### Core library changes
-* Remove deprecated UPPER_CASE constant names. Use the lower-case names only
-  from now on. Example `HTML_ESCAPE` is now only `htmlEscape`.
-
-## 2.0.0-dev.69.1
-
-Cherry-pick 11f3c57e9c09c62c46aaf7824c3ffdc8debb3960 to dev
-Cherry-pick 83a615cf4b4acfd6c0fb58a15ed82b09ff1669cf to dev
-Cherry-pick ec733c3b3c20adefb188e4b6e55103eef452a691 to dev
-Cherry-pick a7e511f4dce66362fb6ec921e80cc8c93cc277d7 to dev
-Cherry-pick 651994ba70fbf916316af8dd37571a4549bb66a1 to dev
-Cherry-pick 296319d2f00e3f51942f884f8f340f725c598ac8 to dev
-Cherry-pick cc1a7b35d009eb0fb526baf87202d3e97cd8aa1f to dev
-Cherry-pick 64a1f8f69c5538ec89d3349c0dcee6f7304e9f75 to dev
-Cherry-pick 389b8997b3e8a9f0eea287a99099b1d847851b6d to dev
-Cherry-pick db45d049dbcd05e359f5ca09396d0685fa47ba4e to dev
-Cherry-pick c6f525634f7238eb2e55d04f839b4e300d1f7cc2 to dev
-Cherry-pick a3bb529eecf1b88b69f61500a311100a39e39899 to dev
-
-## 2.0.0-dev.69.0
-
-### Core library changes
-* `dart:collection`, `dart:core`:
-  * Re-enable `Iterable.whereType`. The method was disabled because code
-    was still being compiled in Dart 1 mode, and the function was
-    error-prone when used in that code.
-* `dart:async`
-  * Changed an internal lazily-allocated reusable "null future" to always belong
-    to the root zone. This avoids race conditions where the first access to the
-    future determined which zone it would belong to. The zone is only used
-    for *scheduling* the callback of listeners, the listeners themselves will
-    run in the correct zone in any case.
-    Issue [#32556](http://dartbug.com/32556).
-
-## 2.0.0-dev.68.0
-
-### Tool Changes
-
-#### dartfmt
-
-* Do not split long strings inside their string interpolations.
-
-#### Analyzer
-
-  * The analysis server will now only analyze code in Dart 2 mode ('strong
-    mode'). It will emit warnings for analysis options files that have
-    `strong-mode: false` set (and will emit a hint for `strong-mode: true`,
-    which is no longer necessary).
-  * The dartanalyzer `--strong` flag is now deprecated and ignored; the
-    command-line analyzer now only analyzes code in strong mode.
-
-## 2.0.0-dev.67.0
-
-### Language
-=======
-#### Pub
-
-#### Other Tools
-
-### Core library changes
->>>>>>> f3a2c0e2
-
 ## 2.1.0-dev.0.0
 
 ### Tool Changes
