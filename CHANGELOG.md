--- conflicted
+++ resolved
@@ -1,6 +1,24 @@
-## 2.3.3-dev.XX.0
+## 2.4.1-dev.XX.0
 (Add new changes here, and they will be copied to the change section for the
  next dev version)
+
+### Language
+
+### Core libraries
+
+#### `dart:core`
+
+* Update `Uri` class to support RFC6874: https://tools.ietf.org/html/rfc6874
+  "%25" or "%" can be appended to the end of a valid IPv6 representing a Zone
+  Identifier. A valid zone ID consists of unreversed character or Percent
+  encoded octet, which was defined in RFC3986.
+  IPv6addrz = IPv6address "%25" ZoneID
+
+  [29456]: https://github.com/dart-lang/sdk/issues/29456
+
+### Dart VM
+
+### Tools
 
 ## 2.4.0 - 2019-06-24
 
@@ -49,64 +67,6 @@
     interface, this is a breaking change, as implementing classes will need to
     implement the new getter.
 
-<<<<<<< HEAD
-=======
-#### `dart:isolate`
-
-* **Breaking change**: `Isolate.resolvePackageUri` will always throw an
-  `UnsupportedError` when compiled with dart2js or DDC. This was the only
-  remaining API in `dart:isolate` that didn't automatically throw since we
-  dropped support for this library in [Dart 2.0.0][1]. Note that the API already
-  throws in dart2js if the API is used directly without setting up manually a
-  `defaultPackagesBase` hook.
-
-[1]: https://github.com/dart-lang/sdk/blob/master/CHANGELOG.md#200---2018-08-07
-
-#### `dart:core`
-
-* Update `Uri` class to support RFC6874: https://tools.ietf.org/html/rfc6874
-  "%25" or "%" can be appended to the end of a valid IPv6 representing a Zone
-  Identifier. A valid zone ID consists of unreversed character or Percent
-  encoded octet, which was defined in RFC3986.
-  IPv6addrz = IPv6address "%25" ZoneID
-
-  [29456]: https://github.com/dart-lang/sdk/issues/29456
-
-### Dart VM
-
-### Tools
-
-#### Linter
-
-The Linter was updated to `0.1.90`, which includes the following changes:
-
-* fixed null-reference in `unrelated_type_equality_checks`
-* new lint: `unsafe_html`
-
-#### Pub
-
-* `pub publish` will no longer warn about missing dependencies for import
-   statements in `example/`.
-* OAuth2 authentication will explicitely ask for the `openid` scope.
-
-## 2.3.2-dev.0.0
-
-### Tools
-
-#### Linter
-
-Updated the linter to `0.1.89`, which includes the following changes:
-
-* Broadened `prefer_null_aware_operators` to work beyond local variables.
-* Added `prefer_if_null_operators`.
-* Fixed `prefer_contains` false positives.
-* Fixed `unnecessary_parenthesis` false positives.
-
-## 2.3.1-dev.0.0
-
-### Core libraries
-
->>>>>>> 9d3afa53
 #### `dart:async`
   
 * **Breaking change:** The `await for` allowed `null` as a stream due to a bug
@@ -150,8 +110,6 @@
   functions.
 
 [35097]: https://github.com/dart-lang/sdk/issues/35097
-
-### Dart VM
 
 ### Tools
 
