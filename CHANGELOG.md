<<<<<<< HEAD
=======
## 2.0.0-dev.XX.0
(Add new changes here, and they will be copied to the
 change section for the next dev version)

### Tool Changes

#### dart2js

* Several fixes to improve support for running output of dart2js as a webworker.

* `dart:isolate` implementation removed. To launch background tasks,
   please use webworkers instead. APIs for webworkers can be accessed from
   `dart:html` or JS-interop.

### Language

* Changed the `cast` method to always change the type.  Deprecated the
  `retype` method and made it redirect to `cast`.  Applies to all of the
  following interfaces:
  * `Stream`:
  * `StreamTransformer`
  * `Iterable`
  * `Map`

#### Strong Mode

### Core library changes

### Dart VM

### Tool Changes

#### Pub

* Use forward-slash paths to Git on Windows

#### Other Tools

>>>>>>> 4a323f8a
## 2.0.0-dev.54.0

### Core library changes

* `dart:io`
  * Added Dart-styled constants to  `ZLibOptions`, `FileMode`, `FileLock`,
    `FileSystemEntityType`, `FileSystemEvent`, `ProcessStartMode`,
    `ProcessSignal`, `InternetAddressType`, `InternetAddress`,
    `SocketDirection`, `SocketOption`, `RawSocketEvent`, and `StdioType`, and
    deprecated the old `SCREAMING_CAPS` constants.
  * Added the Dart-styled top-level constants `zlib`, `gzip`, and
    `systemEncoding`, and deprecated the old `SCREAMING_CAPS` top-level
    constants.
  * Removed the top-level `FileMode` constants `READ`, `WRITE`, `APPEND`,
    `WRITE_ONLY`, and `WRITE_ONLY_APPEND`. Please use e.g. `FileMode.read`
    instead.

### Tool Changes

#### Pub

* Retry on 500 errors from the pub server.

## 2.0.0-dev.53.0

## 2.0.0-dev.52.0

### Tool Changes

#### Dart Dev Compiler

* Failed `as` casts on `Iterable<T>`, `Map<T>`, `Future<T>`, and `Stream<T>`
  are no longer ignored. These failures were ignored to make it easier to
  migrate Dart 1 code to strong mode, but ignoring them is a hole in the type
  system. This closes part of that hole. (We still need to stop ignoring
  "as" cast failures on function types, and implicit cast failures on the above
  types and function types.)

* `async` functions now start synchronously by default.  Build tools
  (e.g., build_runner) may override the default and/or allow
  developers to configure.

## 2.0.0-dev.51.0

### Tool Changes

#### dartfmt
  * Fixes a runtime error when dart_style is itself run in Dart 2.
  * Force splitting an empty block as the then body of an if with an else.
  * Uses the new lowercase Dart 2 constant names.

#### Pub

* The `build` and `serve` commands will now fail and point users to
  https://webdev.dartlang.org/dart-2

#### dart2js

* `async` functions now start synchronously. This will be the default behavior
  across all tools. To temporarily opt-out, use the `--no-sync-async` flag.

## 2.0.0-dev.50.0

## 2.0.0-dev.49.0

### Tool Changes

#### Pub

* Fix another bug where the version solver could crash when resolving a conflict
  involving pre-release constraints ([`pub_semver` issue 20][]).

[`pub_semver` issue 20]: https://github.com/dart-lang/pub_semver/issues/20

## 2.0.0-dev.48.0

### Core library changes

* `dart:core`
  * Added `tryParse` static method to `int`, `double`, `num`, `BigInt`,
    `Uri` and `DateTime`.
  * Deprecated `onError` parameter on `int.parse`, `double.parse`
    and `num.parse`.

## 2.0.0-dev.47.0

### Tool Changes

#### Analyzer

* The command line analyzer (dartanalyzer) and the analysis server no longer
  treat directories named `packages` specially. Previously they had ignored
  these directories - and their contents - from the point of view of analysis. Now
  they'll be treated just as regular directories. This special-casing of
  `packages` directories was to support using symlinks for package: resolution;
  that functionality is now handled by `.packages` files.

## 2.0.0-dev.46.0

## 2.0.0-dev.45.0

### Core library changes

* `dart:async`
  * Removed the deprecated `defaultValue` parameter on `Stream.firstWhere` and
    `Stream.lastWhere`.

### Tool Changes

#### Pub

* Fix a bug where the version solver could loop infinitely when resolving a
  conflict involving pre-release constraints ([issue 1863][pub#1863]).

[pub#1863]: https://github.com/dart-lang/pub/issues/1863

## 2.0.0-dev.45.0

### Tool Changes

#### Pub

* Fix a bug where the version solver could crash when resolving a conflict
  involving pre-release constraints ([issue 1856][pub#1856]).

[pub#1856]: https://github.com/dart-lang/pub/issues/1856


## 2.0.0-dev.44.0

### Tool Changes

#### Pub

* Pub has a brand new version solver! It supports all the same features as the
  old version solver, but it's much less likely to stall out on difficult
  package graphs, and it's much clearer about why a solution can't be found when
  version solving fails.

## 2.0.0-dev.43.0

## 2.0.0-dev.42.0

### Core library changes

* `dart:collection`
  * Removed `Maps` class. Extend `MapBase` or mix in `MapMixin` instead to
    provide map method implementations for a class.
* `dart:html`
  * Removed deprecated `query` and `queryAll` use `querySelector` and `queryAllSelector`.
  * Removed experimental `Document` method `getCSSCanvasContext` and property
    `supportsCssCanvasContext`.
  * Removed obsolete `Element` property `xtag` no longer supported in browsers.
  * Exposed `ServiceWorker` class.
  * Added constructor to `MessageChannel` and `MessagePort` `addEventListener` automatically calls
    `start` method to receive queued messages.
* `dart:io`
  * Added `IOOverrides.socketConnect`.

### Tool Changes

#### dart2js

* Fixed bug where dart2js crashed when invoked from `pub build` and `pub serve`
  when given files that contain non-ASCII characters ([issue 32561][sdk#32561]).

* Fixed `--no-frequency-based-minification`, which was not working together with
  the common front-end ([issue 32600][sdk#32600]).

* Support `--categories=Server` with the common front-end. This included also
  fixes for the constant value `bool.fromEnvironment("*")` of
  "dart.libraries.io", "dart.libraries.mirrors", "dart.libraries.isolate", and
  "dart.libraries.html".

[sdk#32561]: https://github.com/dart-lang/sdk/issues/32561
[sdk#32600]: https://github.com/dart-lang/sdk/issues/32600

#### Pub

* Pub will now automatically retry HTTP requests that fail with an IO error
  ([issue 1826][pub#1826]).

* `pub deps` now includes the SDK version. This makes the output more helpful
  when included in bug reports ([issue 1827][pub#1827]).

* `build` and `serve` now print a deprecation warning pointing users to
  https://webdev.dartlang.org/dart-2 ([issue 1823][pub#1823]).

[pub#1823]: https://github.com/dart-lang/pub/issues/1823
[pub#1826]: https://github.com/dart-lang/pub/issues/1826
[pub#1827]: https://github.com/dart-lang/pub/issues/1827

## 2.0.0-dev.41.0

Not released, due to a failure in the pub tool.

## 2.0.0-dev.40.0

### Core library changes

* The Web libraries were re-genereated using Chrome 63 WebIDLs.
  See https://github.com/dart-lang/sdk/wiki/Chrome-63-Dart-Web-Libraries for
  details.

## 2.0.0-dev.39.0
### Tool Changes
#### Pub

* Fixed bug in dart2js transformer when using the common front-end.

## 2.0.0-dev.37.0
### Tool Changes
#### dart2js
  * The dart2js compiler now uses the common front-end by default. This is a
    step towards supporting Dart 2.0. At this time dart2js has no semantic
    changes: the Dart 2.0 strong-mode semantics are not enabled, so dart2js
    continues to support the Dart 1 type system. This change however lets us
    start supporting new syntactic features of Dart 2.0, like optional
    new/const. With this change you may notice:

    * small code differences (~1% code size): some code is generated slightly
      different, this is expected because the internal representation of the
      program has small differences between the old and new front end.

    * source-maps changes: with the new front-end, dart2js also is using a new
      mechanism to generate source-map files. We don't expect big differences
      here either, the new source-maps try to encode more data for locations
      that are commonly used during debugging.

    * some missing errors: the CFE is not complete and may not report some
      static errors that the old front-end did. This is temporary. If you run
      the analyzer on all your project already, you may never notice those
      missing error messages.

    * as announced earlier, this is the first version of dart2js that no longer
      supports `dart:mirrors`.

    * this is the first version of dart2js that no longer supports
      `--package-root`, which long ago was deprecated in favor of `--packages`.

#### Pub

* dart2js transformer runs with the common front-end.

## 2.0.0-dev.36.0

### Core library changes
* `dart:core`
  * Temporarily disabled the `whereType` method until generic methods are
    enabled on all platforms
    ([issue 32463](https://github.com/dart-lang/sdk/issues/32463)).
  * Changed return type of `UriData.dataAsBytes` to `Uint8List`.
* `dart:convert`
  * Added `jsonEncode`, `jsonDecode`, `base64Encode`, `base64UrlEncode` and
    `base64Decode` top-level functions.
  * Changed return type of `encode` on `AsciiCodec` and `Latin1Codec`,
    and `convert` on `AsciiEncoder`, `Latin1Encoder`, to `Uint8List`.

## 2.0.0

### Language
* A string in a `part of` declaration may now be used to refer to the library
  this file is part of.
  A library part can now declare its library either as:
  `part of name.of.library;` or as `part of "uriReferenceOfLibrary.dart";`.
  This allows libraries with no library declarations (and therefore no name)
  to have parts, and it allows tools to easily find the library of a part
  file.
* Added support for starting `async` functions synchronously. All tools (VM,
  dart2js, DDC) have now a flag `--sync-async` to enable this behavior.
  Currently this behavior is opt-in. It will become the default.
* The type `void` is now a Top type like `dynamic`, and `Object`. It also now
  has new errors for being used where not allowed (such as being assigned to any
  non-`void`-typed parameter). Some libraries (importantly, mockito) may need to
  be updated to accept void values to keep their APIs working.

#### Strong Mode

* Future flattening is now done only as specified in the Dart 2.0 spec, rather
than more broadly.  This means that the following code will now have an error on
the assignment to `y`.

  ```dart
  test() {
    Future<int> f;
    var x = f.then<Future<List<int>>>((x) => []);
    Future<List<int>> y = x;
  }
  ```

### Core library changes

* `dart:async`

  * `Stream`:
    * Added `cast`, `castFrom`, and `retype`.
    * Changed `firstWhere`, `lastWhere`, and `singleWhere` to return `Future<T>`
      and added an optional `T orElse()` callback.
  * `StreamTransformer`: added `cast`, `castFrom`, `retype`.
  * `StreamTransformerBase`: new class.
  * `Timer`: added `tick` property.
  * `Zone`
    * changed to be strong-mode clean.
      This required some breaking API changes.
      See https://goo.gl/y9mW2x for more information.
    * Added `bindBinaryCallbackGuarded`, `bindCallbackGuarded`, and
      `bindUnaryCallbackGuarded`.
    * Renamed `Zone.ROOT` to `Zone.root`.

* `dart:cli`

  * *New* "provisional" library for CLI-specific features.

  * `waitFor`: function that suspends a stack to wait for a `Future` to
    complete.

* `dart:collection`

  * `MapBase`: added `mapToString`.
  * `LinkedHashMap` no longer implements `HashMap`
  * `LinkedHashSet` no longer implements `HashSet`.
  * Added `of` constructor to `Queue`, `ListQueue`,
    `DoubleLinkedQueue`, `HashSet`, `LinkedHashSet`, `SplayTreeSet`,
    `Map`, `HashMap`, `LinkedHashMap`, `SplayTreeMap`.

* `dart:convert`

  * `Base64Codec.decode` return type is now `Uint8List`.
  * `JsonUnsupportedObjectError`: added `partialResult` property
  * `LineSplitter` now implements `StreamTransformer<String, String>` instead of
    `Converter`.
    It retains `Converter` methods `convert` and `startChunkedConversion`.
  * `Utf8Decoder` when compiled with dart2js uses the browser's `TextDecoder` in
    some common cases for faster decoding.
  * Renamed `ASCII`, `BASE64`, `BASE64URI`, `JSON`, `LATIN1` and `UTF8` to
    `ascii`, `base64`, `base64Uri`, `json`, `latin1` and `utf8`.
  * Renamed the `HtmlEscapeMode` constants `UNKNOWN`, `ATTRIBUTE`,
    `SQ_ATTRIBUTE` and `ELEMENT` to `unknown`, `attribute`, `sqAttribute` and
    `elements`.

* `dart:core`

  * `BigInt` class added to support integers greater than 64-bits.
  * Deprecated the `proxy` annotation.
  * Added `Provisional` class and `provisional` field.
  * Added `pragma` annotation.
  * `RegExp` added static `escape` function.
  * The `Uri` class now correctly handles paths while running on Node.js on
    Windows.
  * Core collection changes
      * `Iterable` added members `cast`, `castFrom`, `followedBy`, `retype` and
        `whereType`.
      * `Iterable.singleWhere` added `orElse` parameter.
      * `List` added `+` operator, `first` and `last` setters, and `indexWhere`
        and `lastIndexWhere` methods, and static `copyRange` and `writeIterable`
        methods.
      * `Map` added `fromEntries` constructor.
      * `Map` added `addEntries`, `cast`, `entries`, `map`, `removeWhere`,
        `retype`, `update` and `updateAll` members.
      * `MapEntry`: new class used by `Map.entries`.
      * *Note*: if a class extends `IterableBase`, `ListBase`, `SetBase` or
        `MapBase` (or uses the corresponding mixins) from `dart:collection`, the
        new members are implemented automatically.
      * Added `of` constructor to `List`, `Set`, `Map`.
  * Renamed `double.INFINITY`, `double.NEGATIVE_INFINITY`, `double.NAN`,
    `double.MAX_FINITE` and `double.MIN_POSITIVE`
    to `double.infinity`, `double.negativeInfinity`, `double.nan`,
    `double.maxFinite` and `double.minPositive`.
  * Renamed the following constants in `DateTime` to lower case:
    `MONDAY` through `SUNDAY`, `DAYS_PER_WEEK` (as `daysPerWeek`),
    `JANUARY` through `DECEMBER` and `MONTHS_PER_YEAR` (as `monthsPerYear`).
  * Renamed the following constants in `Duration` to lower case:
    `MICROSECONDS_PER_MILLISECOND` to `microsecondsPerMillisecond`,
    `MILLISECONDS_PER_SECOND` to `millisecondsPerSecond`,
    `SECONDS_PER_MINUTE` to `secondsPerMinute`,
    `MINUTES_PER_HOUR` to `minutesPerHour`,
    `HOURS_PER_DAY` to `hoursPerDay`,
    `MICROSECONDS_PER_SECOND` to `microsecondsPerSecond`,
    `MICROSECONDS_PER_MINUTE` to `microsecondsPerMinute`,
    `MICROSECONDS_PER_HOUR` to `microsecondsPerHour`,
    `MICROSECONDS_PER_DAY` to `microsecondsPerDay`,
    `MILLISECONDS_PER_MINUTE` to `millisecondsPerMinute`,
    `MILLISECONDS_PER_HOUR` to `millisecondsPerHour`,
    `MILLISECONDS_PER_DAY` to `millisecondsPerDay`,
    `SECONDS_PER_HOUR` to `secondsPerHour`,
    `SECONDS_PER_DAY` to `secondsPerDay`,
    `MINUTES_PER_DAY` to `minutesPerDay`, and
    `ZERO` to `zero`.
  * Added `typeArguments` to `Invocation` class.
  * Added constructors to invocation class that allows creation of
    `Invocation` objects directly, without going through `noSuchMethod`.
  * Added `unaryMinus` and `empty` constant symbols on the `Symbol` class.

* `dart:developer`

  * `Flow` class added.
  * `Timeline.startSync` and `Timeline.timeSync` now accept an optional
    parameter `flow` of type `Flow`. The `flow` parameter is used to generate
    flow timeline events that are enclosed by the slice described by
    `Timeline.{start,finish}Sync` and `Timeline.timeSync`.

<!--
Still need entries for all changes to dart:html since 1.x
-->

* `dart:io`

  * `HttpStatus` added `UPGRADE_REQUIRED`.
  * `IOOverrides` and `HttpOverrides` added to aid in writing tests that wish to
    mock varios `dart:io` objects.
  * `Platform.operatingSystemVersion` added  that gives a platform-specific
    String describing the version of the operating system.
  * `ProcessStartMode.INHERIT_STDIO` added, which allows a child process to
    inherit the parent's stdio handles.
  * `RawZLibFilter` added  for low-level access to compression and
    decompression routines.
  * Unified backends for `SecureSocket`, `SecurityContext`, and
    `X509Certificate` to be consistent across all platforms. All
    `SecureSocket`, `SecurityContext`, and `X509Certificate` properties and
    methods are now supported on iOS and OSX.
  * `SecurityContext.alpnSupported` deprecated as ALPN is now supported on all
    platforms.
  * `SecurityContext`: added `withTrustedRoots` named optional parameter
    constructor, which defaults to false.
  * Added a `timeout` parameter to `Socket.connect`, `RawSocket.connect`,
    `SecureSocket.connect` and `RawSecureSocket.connect`. If a connection attempt
    takes longer than the duration specified in `timeout`, a `SocketException`
    will be thrown. Note: if the duration specified in `timeout` is greater than
    the OS level timeout, a timeout may occur sooner than specified in
    `timeout`.
  * `Stdin.hasTerminal` added, which is true if stdin is attached to a terminal.
  * `WebSocket` added static `userAgent` property.
  * `RandomAccessFile.close` returns `Future<void>`

* `dart:isolate`

  * Make `Isolate.spawn` take a type parameter representing the argument type
    of the provided function. This allows functions with arguments types other
    than `Object` in strong mode.
  * Rename `IMMEDIATE` and `BEFORE_NEXT_EVENT` on `Isolate` to `immediate` and
    `beforeNextEvent`.

<!--
Still need entries for all changes to dart:js since 1.x
-->

* `dart.math`

  * Renamed `E`, `LN10`, `LN`, `LOG2E`, `LOG10E`, `PI`, `SQRT1_2` and `SQRT2`
    to `e`, `ln10`, `ln`, `log2e`, `log10e`, `pi`, `sqrt1_2` and `sqrt2`.

<!--
Still need entries for all changes to dart:svg since 1.x
-->

* `dart:typed_data`

  * Added `Unmodifiable` view classes over all `List` types.
  * Renamed `BYTES_PER_ELEMENT` to `bytesPerElement` on all typed data lists.
  * Renamed constants `XXXX` through `WWWW` on `Float32x4` and `Int32x4` to
    lower-case `xxxx` through `wwww`.
  * Renamed `Endinanness` to `Endian` and its constants from
    `BIG_ENDIAN`, `LITTLE_ENDIAN` and `HOST_ENDIAN` to
    `little`, `big` and `host`.

<!--
Still need entries for all changes to dart:web_audio,web_gl,web_sql since 1.x
-->

### Dart VM

* Support for MIPS has been removed.

* Dart `int` is now restricted to 64 bits. On overflow, arithmetic operations wrap
  around, and integer literals larger than 64 bits are not allowed.
  See https://github.com/dart-lang/sdk/blob/master/docs/language/informal/int64.md
  for details.

### Tool Changes

#### Analyzer

* The analyzer will no longer issue a warning when a generic type parameter
  is used as the type in an instance check. For example:

  ```dart
  test<T>() {
    print(3 is T); // No warning
  }
  ```

* New static checking of `@visibleForTesting` elements. Accessing a method,
  function, class, etc. annotated with `@visibleForTesting` from a file _not_
  in a `test/` directory will result in a new hint ([issue 28273]).
* Static analysis now respects functions annotated with `@alwaysThrows`
  ([issue 31384]).
* New hints added:
  * `NULL_AWARE_BEFORE_OPERATOR` when an operator is used after a null-aware
    access. For example:

    ```dart
    x?.a - ''; // HINT
    ```

  * `NULL_AWARE_IN_LOGICAL_OPERATOR` when an expression with null-aware access
    is used as a condition in logical operators. For example:

    ```dart
    x.a || x?.b; // HINT
    ```

[issue 28273]: https://github.com/dart-lang/sdk/issues/28273
[issue 31384]: https://github.com/dart-lang/sdk/issues/31384

#### Pub

##### SDK Constraints

There is now a default SDK constraint of `<2.0.0` for any package with no
existing upper bound. This allows us to move more safely to 2.0.0. All new
packages published on pub will now require an upper bound SDK constraint so
future major releases of Dart don't destabilize the package ecosystem.

All SDK constraint exclusive upper bounds are now treated as though they allow
pre-release versions of that upper bound. For example, the SDK constraint
`>=1.8.0 <2.0.0` now allows pre-release SDK versions such as `2.0.0-beta.3.0`.
This allows early adopters to try out packages that don't explicitly declare
support for the new version yet. You can disable this functionality by setting
the `PUB_ALLOW_PRERELEASE_SDK` environment variable to `false`.

##### Other Features

* Git dependencies may now include a `path` parameter, indicating that the
  package exists in a subdirectory of the Git repository. For example:

  ```yaml
  dependencies:
    foobar:
      git:
        url: git://github.com/dart-lang/multi_package_repo
        path: pkg/foobar
  ```

* Added an `--executables` option to `pub deps` command. This will list all
  available executables that can be run with `pub run`.

* Added a `PUB_MAX_WORKERS_PER_TASK` environment variable which can be set to
  configure the number of dartdevc/analyzer workers that are used when compiling
  with `--web-compiler=dartdevc`.

* The Flutter `sdk` source will now look for packages in
  `flutter/bin/cache/pkg/` as well as `flutter/packages/`. In particular, this
  means that packages can depend on the `sky_engine` package from the `sdk`
  source ([issue 1775][pub#1775]).

* Pub will now automatically retry HTTP requests that fail with a 502, 503, of
  504 error code ([issue 1556][pub#1556]).

* Pub now caches compiled packages and snapshots in the `.dart_tool/pub`
  directory, rather than the `.pub` directory ([issue 1795][pub#1795]).

* Emit exit code 66 when a path dependency doesn't exist ([issue 1747][pub#1747]).

* `pub publish` throws a more explicit error if the `publish_to` field isn't an
  absolute URL ([issue 1769][pub#1769]).

* `pub publish` provides more detailed information if the package is too large
  to upload.

[pub#1556]: https://github.com/dart-lang/pub/issues/1556
[pub#1747]: https://github.com/dart-lang/pub/issues/1747
[pub#1769]: https://github.com/dart-lang/pub/issues/1769
[pub#1775]: https://github.com/dart-lang/pub/issues/1775
[pub#1795]: https://github.com/dart-lang/pub/issues/1795

##### Bug Fixes

* Added a `--build-delay` argument to `pub serve` which sets the amount of time
  (in ms) to wait between file watcher events before scheduling a build.
  Defaults to 50.

* `pub get` and `pub upgrade` properly produce an error message and exit code
  when no network is present.

* `pub serve` now waits for file watcher events to stabilize before scheduling
   new builds. This helps specifically with `safe-write` features in editors,
   as well as other situations such as `save all` which cause many fast edits.

* Removed the require.js module loading timeout for dartdevc, which resolves an
  issue where the initial load of an app might give a timeout error.

* Root package analysis options are no longer enforced for dependencies when
  compiling with dartdevc ([issue 1684][pub#1684]).

* Dart scripts can be included from subdirectories with dartdevc
  ([issue 30246][]).

* The `barback` infrastructure now supports `async` 2.0.0.

* Print a more informative error message when the Flutter SDK isn't
  available ([issue 1719][pub#1719]).

* Don't crash when publishing a package that contains an empty submodule
  ([issue 1679][pub#1679]).

* Emit exit code 69 for TLS errors ([issue 1729][pub#1729]).

* Fix `pub global run` for packages activated from a local path that also have
  relative path dependencies ([issue 1751][pub#1751]).

* `pub build` and `pub serve` support using the common front-end in the dart2js
  transformer.

[pub#1684]: https://github.com/dart-lang/pub/issues/1684
[pub#1719]: https://github.com/dart-lang/pub/issues/1719
[pub#1679]: https://github.com/dart-lang/pub/issues/1679
[pub#1729]: https://github.com/dart-lang/pub/issues/1729
[pub#1751]: https://github.com/dart-lang/pub/issues/1751
[issue 30246]: https://github.com/dart-lang/sdk/issues/30246

#### Other Tools

* dartfmt

    * Support assert in const constructor initializer lists.
    * Better formatting for multi-line strings in argument lists.
    wasn't in a Git repository.

* Dart Dev Compiler

  * dartdevc will no longer throw an error from `is` checks that return a
    different result in weak mode
    (SDK issue [28988](https://github.com/dart-lang/sdk/issues/28988)).
    For example:
    ```dart
    main() {
      List l = [];
      // Prints "false", does not throw.
      print(l is List<String>);
    }
    ```

## 1.24.3 - 14-12-2017

* Fix for constructing a new SecurityContext that contains the built-in
  certificate authority roots
  ([issue 24693](https://github.com/dart-lang/sdk/issues/24693)).

### Core library changes

* `dart:io`
  * Unified backends for `SecureSocket`, `SecurityContext`, and
    `X509Certificate` to be consistent across all platforms. All
    `SecureSocket`, `SecurityContext`, and `X509Certificate` properties and
    methods are now supported on iOS and OSX.

## 1.24.2 - 22-06-2017

* Fixes for debugging in Dartium.
  * Fix DevConsole crash with JS
    ([issue 29873](https://github.com/dart-lang/sdk/issues/29873)).
  * Fix debugging in WebStorm, NULL returned for JS objects
    ([issue 29854](https://github.com/dart-lang/sdk/issues/29854)).

## 1.24.1 - 14-06-2017

* Bug fixes for dartdevc support in `pub serve`.
  * Fixed module config invalidation logic so modules are properly
    recalculated when package layout changes.
  * Fixed exception when handling require.js errors that aren't script load
    errors.
  * Fixed an issue where requesting the bootstrap.js file before the dart.js
    file would result in a 404.
  * Fixed a Safari issue during bootstrapping (note that Safari is still not
    officially supported but does work for trivial examples).
* Fix for a Dartium issue where there was no sound in checked mode
  ([issue 29810](https://github.com/dart-lang/sdk/issues/29810)).

## 1.24.0 - 12-06-2017

### Language
* During a dynamic type check, `void` is not required to be `null` anymore.
  In practice, this makes overriding `void` functions with non-`void` functions
  safer.

* During static analysis, a function or setter declared using `=>` with return
  type `void` now allows the returned expression to have any type. For example,
  assuming the declaration `int x;`, it is now type correct to have
  `void f() => ++x;`.

* A new function-type syntax has been added to the language.
  **Warning**: *In Dart 1.24, this feature is incomplete, and not stable in the Analyzer.*

  Intuitively, the type of a function can be constructed by textually replacing
  the function's name with `Function` in its declaration. For instance, the
  type of `void foo() {}` would be `void Function()`. The new syntax may be used
  wherever a type can be written. It is thus now possible to declare fields
  containing functions without needing to write typedefs: `void Function() x;`.
  The new function type has one restriction: it may not contain the old-style
  function-type syntax for its parameters. The following is thus illegal:
  `void Function(int f())`.
  `typedefs` have been updated to support this new syntax.

  Examples:

  ```dart
  typedef F = void Function();  // F is the name for a `void` callback.
  int Function(int) f;  // A field `f` that contains an int->int function.

  class A<T> {
    // The parameter `callback` is a function that takes a `T` and returns
    // `void`.
    void forEach(void Function(T) callback);
  }

  // The new function type supports generic arguments.
  typedef Invoker = T Function<T>(T Function() callback);
  ```

### Core library changes

* `dart:async`, `dart:core`, `dart:io`
    * Adding to a closed sink, including `IOSink`, is no longer not allowed. In
      1.24, violations are only reported (on stdout or stderr), but a future
      version of the Dart SDK will change this to throwing a `StateError`.

* `dart:convert`
  * **BREAKING** Removed the deprecated `ChunkedConverter` class.
  * JSON maps are now typed as `Map<String, dynamic>` instead of
    `Map<dynamic, dynamic>`. A JSON-map is not a `HashMap` or `LinkedHashMap`
    anymore (but just a `Map`).

* `dart:io`
  * Added `Platform.localeName`, needed for accessing the locale on platforms
    that don't store it in an environment variable.
  * Added `ProcessInfo.currentRss` and `ProcessInfo.maxRss` for inspecting
    the Dart VM process current and peak resident set size.
  * Added `RawSynchronousSocket`, a basic synchronous socket implementation.

* `dart:` web APIs have been updated to align with Chrome v50.
   This change includes **a large number of changes**, many of which are
   breaking. In some cases, new class names may conflict with names that exist
   in existing code.

* `dart:html`

  * **REMOVED** classes: `Bluetooth`, `BluetoothDevice`,
    `BluetoothGattCharacteristic`, `BluetoothGattRemoteServer`,
    `BluetoothGattService`, `BluetoothUuid`, `CrossOriginConnectEvent`,
    `DefaultSessionStartEvent`, `DomSettableTokenList`, `MediaKeyError`,
    `PeriodicSyncEvent`, `PluginPlaceholderElement`, `ReadableStream`,
    `StashedMessagePort`, `SyncRegistration`

  * **REMOVED** members:
    * `texImage2DCanvas` was removed from `RenderingContext`.
    * `endClip` and `startClip` were removed from `Animation`.
    * `after` and `before` were removed from `CharacterData`, `ChildNode` and
      `Element`.
    * `keyLocation` was removed from `KeyboardEvent`. Use `location` instead.
    * `generateKeyRequest`, `keyAddedEvent`, `keyErrorEvent`, `keyMessageEvent`,
      `mediaGroup`, `needKeyEvent`, `onKeyAdded`, `onKeyError`, `onKeyMessage`,
      and `onNeedKey` were removed from `MediaElement`.
    * `getStorageUpdates` was removed from `Navigator`
    * `status` was removed from `PermissionStatus`
    * `getAvailability` was removed from `PreElement`

  * Other behavior changes:
    * URLs returned in CSS or html are formatted with quoted string.
      Like `url("http://google.com")` instead of `url(http://google.com)`.
    * Event timestamp property type changed from `int` to `num`.
    * Chrome introduced slight layout changes of UI objects.
      In addition many height/width dimensions are returned in subpixel values
      (`num` instead of whole numbers).
    * `setRangeText` with a `selectionMode` value of 'invalid' is no longer
      valid. Only "select", "start", "end", "preserve" are allowed.

* `dart:svg`

  * A large number of additions and removals. Review your use of `dart:svg`
    carefully.

* `dart:web_audio`

  * new method on `AudioContext` – `createIirFilter` returns a new class
    `IirFilterNode`.

* `dart:web_gl`

  * new classes: `CompressedTextureAstc`, `ExtColorBufferFloat`,
    `ExtDisjointTimerQuery`, and `TimerQueryExt`.

  * `ExtFragDepth` added: `readPixels2` and `texImage2D2`.

#### Strong Mode

* Removed ad hoc `Future.then` inference in favor of using `FutureOr`.  Prior to
  adding `FutureOr` to the language, the analyzer implented an ad hoc type
  inference for `Future.then` (and overrides) treating it as if the onValue
  callback was typed to return `FutureOr` for the purposes of inference.
  This ad hoc inference has been removed now that `FutureOr` has been added.

  Packages that implement `Future` must either type the `onValue` parameter to
  `.then` as returning `FutureOr<T>`, or else must leave the type of the parameter
  entirely to allow inference to fill in the type.

* During static analysis, a function or setter declared using `=>` with return
  type `void` now allows the returned expression to have any type.

### Tool Changes

* Dartium

  Dartium is now based on Chrome v50. See *Core library changes* above for
  details on the changed APIs.

* Pub

  * `pub build` and `pub serve`

    * Added support for the Dart Development Compiler.

      Unlike dart2js, this new compiler is modular, which allows pub to do
      incremental re-builds for `pub serve`, and potentially `pub build` in the
      future.

      In practice what that means is you can edit your Dart files, refresh in
      Chrome (or other supported browsers), and see your edits almost
      immediately. This is because pub is only recompiling your package, not all
      packages that you depend on.

      There is one caveat with the new compiler, which is that your package and
      your dependencies must all be strong mode clean. If you are getting an
      error compiling one of your dependencies, you will need to file bugs or
      send pull requests to get them strong mode clean.

      There are two ways of opting into the new compiler:

        * Use the new `--web-compiler` flag, which supports `dartdevc`,
          `dart2js` or `none` as options. This is the easiest way to try things
          out without changing the default.

        * Add config to your pubspec. There is a new `web` key which supports a
          single key called `compiler`. This is a map from mode names to
          compiler to use. For example, to default to dartdevc in debug mode you
          can add the following to your pubspec:

          ```yaml
          web:
            compiler:
              debug: dartdevc
          ```

      You can also use the new compiler to run your tests in Chrome much more
      quickly than you can with dart2js. In order to do that, run
      `pub serve test --web-compiler=dartdevc`, and then run
      `pub run test -p chrome --pub-serve=8080`.

    * The `--no-dart2js` flag has been deprecated in favor of
      `--web-compiler=none`.

    * `pub build` will use a failing exit code if there are errors in any
      transformer.

  * `pub publish`

    * Added support for the UNLICENSE file.

    * Packages that depend on the Flutter SDK may be published.

  * `pub get` and `pub upgrade`

    * Don't dump a stack trace when a network error occurs while fetching
      packages.

* dartfmt
    * Preserve type parameters in new generic function typedef syntax.
    * Add self-test validation to ensure formatter bugs do not cause user code
      to be lost.

### Infrastructure changes

* As of this release, we'll show a warning when using the MIPS architecture.
  Unless we learn about any critical use of Dart on MIPS in the meantime, we're
  planning to deprecate support for MIPS starting with the next stable release.

## 1.23.0 - 2017-04-21

#### Strong Mode

* Breaking change - it is now a strong mode error if a mixin causes a name
  conflict between two private members (field/getter/setter/method) from a
  different library. (SDK
  issue [28809](https://github.com/dart-lang/sdk/issues/28809)).

lib1.dart:


```dart
class A {
  int _x;
}

class B {
  int _x;
}
```

lib2.dart:


```dart
import 'lib1.dart';

class C extends A with B {}
```

```
    error • The private name _x, defined by B, conflicts with the same name defined by A at tmp/lib2.dart:3:24 • private_collision_in_mixin_application
```


* Breaking change - strong mode will prefer the expected type to infer generic
  types, functions, and methods (SDK
  issue [27586](https://github.com/dart-lang/sdk/issues/27586)).

  ```dart
  main() {
    List<Object> foo = /*infers: <Object>*/['hello', 'world'];
    var bar = /*infers: <String>*/['hello', 'world'];
  }
  ```

* Strong mode inference error messages are improved
  (SDK issue [29108](https://github.com/dart-lang/sdk/issues/29108)).

  ```dart
  import 'dart:math';
  test(Iterable/* fix is to add <num> here */ values) {
    num n = values.fold(values.first as num, max);
  }
  ```
  Now produces the error on the generic function "max":
  ```
  Couldn't infer type parameter 'T'.

  Tried to infer 'dynamic' for 'T' which doesn't work:
    Function type declared as '<T extends num>(T, T) → T'
                  used where  '(num, dynamic) → num' is required.

  Consider passing explicit type argument(s) to the generic.
  ```

* Strong mode supports overriding fields, `@virtual` is no longer required
    (SDK issue [28120](https://github.com/dart-lang/sdk/issues/28120)).

    ```dart
    class C {
      int x = 42;
    }
    class D extends C {
      get x {
        print("x got called");
        return super.x;
      }
    }
    main() {
      print(new D().x);
    }
    ```

* Strong mode down cast composite warnings are no longer issued by default.
  (SDK issue [28588](https://github.com/dart-lang/sdk/issues/28588)).

```dart
void test() {
  List untyped = [];
  List<int> typed = untyped; // No down cast composite warning
}
```

To opt back into the warnings, add the following to
the
[.analysis_options](https://www.dartlang.org/guides/language/analysis-options)
file for your project.

```
analyzer:
  errors:
    strong_mode_down_cast_composite: warning
```


### Core library changes

* `dart:core`
  * Added `Uri.isScheme` function to check the scheme of a URI.
    Example: `uri.isScheme("http")`. Ignores case when comparing.
  * Make `UriData.parse` validate its input better.
    If the data is base-64 encoded, the data is normalized wrt.
    alphabet and padding, and it contains invalid base-64 data,
    parsing fails. Also normalizes non-base-64 data.
* `dart:io`
  * Added functions `File.lastAccessed`, `File.lastAccessedSync`,
    `File.setLastModified`, `File.setLastModifiedSync`, `File.setLastAccessed`,
    and `File.setLastAccessedSync`.
  * Added `{Stdin,Stdout}.supportsAnsiEscapes`.

### Dart VM

* Calls to `print()` and `Stdout.write*()` now correctly print unicode
  characters to the console on Windows. Calls to `Stdout.add*()` behave as
  before.

### Tool changes

* Analysis
  * `dartanalyzer` now follows the same rules as the analysis server to find
    an analysis options file, stopping when an analysis options file is found:
    * Search up the directory hierarchy looking for an analysis options file.
    * If analyzing a project referencing the [Flutter](https://flutter.io/)
      package, then use the
      [default Flutter analysis options](https://github.com/flutter/flutter/blob/master/packages/flutter/lib/analysis_options_user.yaml)
      found in `package:flutter`.
    * If in a Bazel workspace, then use the analysis options in
      `package:dart.analysis_options/default.yaml` if it exists.
    * Use the default analysis options rules.
  * In addition, specific to `dartanalyzer`:
    * an analysis options file can be specified on the command line via
      `--options` and that file will be used instead of searching for an
      analysis options file.
    * any analysis option specified on the command line
      (e.g. `--strong` or `--no-strong`) takes precedence over any corresponding
      value specified in the analysis options file.

* Dartium, dart2js, and DDC

  * Imports to `dart:io` are allowed, but the imported library is not supported
    and will likely fail on most APIs at runtime. This change was made as a
    stopgap measure to make it easier to write libraries that share code between
    platforms (like package `http`). This might change again when configuration
    specific imports are supported.

* Pub
  * Now sends telemetry data to `pub.dartlang.org` to allow better understanding
    of why a particular package is being accessed.
  * `pub publish`
    * Warns if a package imports a package that's not a dependency from within
      `lib/` or `bin/`, or a package that's not a dev dependency from within
      `benchmark/`, `example/`, `test/` or `tool/`.
    * No longer produces "UID too large" errors on OS X. All packages are now
      uploaded with the user and group names set to "pub".
    * No longer fails with a stack overflow when uploading a package that uses
      Git submodules.
  * `pub get` and `pub upgrade`
    * Produce more informative error messages if they're run directly in a
      package that uses Flutter.
    * Properly unlock SDK and path dependencies if they have a new version
      that's also valid according to the user's pubspec.

* dartfmt
  * Support new generic function typedef syntax.
  * Make the precedence of cascades more visible.
  * Fix a couple of places where spurious newlines were inserted.
  * Correctly report unchanged formatting when reading from stdin.
  * Ensure space between `-` and `--`. Code that does this is pathological, but
    it technically meant dartfmt could change the semantics of the code.
  * Preserve a blank line between enum cases.
  * Other small formatting tweaks.


## 1.22.1 - 2017-02-22

Patch release, resolves two issues:
* Dart VM crash: [Issue 28072](https://github.com/dart-lang/sdk/issues/28757)

* Dart VM bug combining types, await, and deferred loading: [Issue 28678](https://github.com/dart-lang/sdk/issues/28678)


## 1.22.0 - 2017-02-14

### Language

  * Breaking change:
    ['Generalized tear-offs'](https://github.com/gbracha/generalizedTearOffs/blob/master/proposal.md)
    are no longer supported, and will cause errors. We updated the language spec
    and added warnings in 1.21, and are now taking the last step to fully
    de-support them. They were previously only supported in the VM, and there
    are almost no known uses of them in the wild.

  * The `assert()` statement has been expanded to support an optional second
    `message` argument
    (SDK issue [27342](https://github.com/dart-lang/sdk/issues/27342)).

    The message is displayed if the assert fails. It can be any object, and it
    is accessible as `AssertionError.message`. It can be used to provide more
    user friendly exception outputs. As an example, the following assert:

    ```dart
    assert(configFile != null, "Tool config missing. Please see https://goo.gl/k8iAi for details.");
    ```

    would produce the following exception output:

    ```
    Unhandled exception:
    'file:///Users/mit/tmp/tool/bin/main.dart': Failed assertion: line 9 pos 10:
    'configFile != null': Tool config missing. Please see https://goo.gl/k8iAi for details.
    #0      _AssertionError._doThrowNew (dart:core-patch/errors_patch.dart:33)
    #1      _AssertionError._throwNew (dart:core-patch/errors_patch.dart:29)
    #2      main (file:///Users/mit/tmp/tool/bin/main.dart:9:10)
    ```

  * The `Null` type has been moved to the bottom of the type hierarchy. As such,
    it is considered a subtype of every other type. The `null` *literal* was
    always treated as a bottom type. Now the named class `Null` is too:

    ```dart
    const empty = <Null>[];

    String concatenate(List<String> parts) => parts.join();
    int sum(List<int> numbers) => numbers.fold(0, (sum, n) => sum + n);

    concatenate(empty); // OK.
    sum(empty); // OK.
    ```

  * Introduce `covariant` modifier on parameters. It indicates that the
    parameter (and the corresponding parameter in any method that overrides it)
    has looser override rules. In strong mode, these require a runtime type
    check to maintain soundness, but enable an architectural pattern that is
    useful in some code.

    It lets you specialize a family of classes together, like so:

    ```dart
    abstract class Predator {
      void chaseAndEat(covariant Prey p);
    }

    abstract class Prey {}

    class Mouse extends Prey {}

    class Seal extends Prey {}

    class Cat extends Predator {
      void chaseAndEat(Mouse m) => ...
    }

    class Orca extends Predator {
      void chaseAndEat(Seal s) => ...
    }
    ```

    This isn't statically safe, because you could do:

    ```dart
    Predator predator = new Cat(); // Upcast.
    predator.chaseAndEat(new Seal()); // Cats can't eat seals!
    ```

    To preserve soundness in strong mode, in the body of a method that uses a
    covariant override (here, `Cat.chaseAndEat()`), the compiler automatically
    inserts a check that the parameter is of the expected type. So the compiler
    gives you something like:

    ```dart
    class Cat extends Predator {
      void chaseAndEat(o) {
        var m = o as Mouse;
        ...
      }
    }
    ```

    Spec mode allows this unsound behavior on all parameters, even though users
    rarely rely on it. Strong mode disallowed it initially. Now, strong mode
    lets you opt into this behavior in the places where you do want it by using
    this modifier. Outside of strong mode, the modifier is ignored.

  * Change instantiate-to-bounds rules for generic type parameters when running
    in strong mode. If you leave off the type parameters from a generic type, we
    need to decide what to fill them in with.  Dart 1.0 says just use `dynamic`,
    but that isn't sound:

    ```dart
    class Abser<T extends num> {
       void absThis(T n) { n.abs(); }
    }

    var a = new Abser(); // Abser<dynamic>.
    a.absThis("not a num");
    ```

    We want the body of `absThis()` to be able to safely assume `n` is at
    least a `num` -- that's why there's a constraint on T, after all. Implicitly
    using `dynamic` as the type parameter in this example breaks that.

    Instead, strong mode uses the bound. In the above example, it fills it in
    with `num`, and then the second line where a string is passed becomes a
    static error.

    However, there are some cases where it is hard to figure out what that
    default bound should be:

    ```dart
    class RuhRoh<T extends Comparable<T>> {}
    ```

    Strong mode's initial behavior sometimes produced surprising, unintended
    results. For 1.22, we take a simpler approach and then report an error if
    a good default type argument can't be found.

### Core libraries

  * Define `FutureOr<T>` for code that works with either a future or an
    immediate value of some type. For example, say you do a lot of text
    manipulation, and you want a handy function to chain a bunch of them:

    ```dart
    typedef String StringSwizzler(String input);

    String swizzle(String input, List<StringSwizzler> swizzlers) {
      var result = input;
      for (var swizzler in swizzlers) {
        result = swizzler(result);
      }

      return result;
    }
    ```

    This works fine:

    ```dart
    main() {
      var result = swizzle("input", [
        (s) => s.toUpperCase(),
        (s) => () => s * 2)
      ]);
      print(result); // "INPUTINPUT".
    }
    ```

    Later, you realize you'd also like to support swizzlers that are
    asynchronous (maybe they look up synonyms for words online). You could make
    your API strictly asynchronous, but then users of simple synchronous
    swizzlers have to manually wrap the return value in a `Future.value()`.
    Ideally, your `swizzle()` function would be "polymorphic over asynchrony".
    It would allow both synchronous and asynchronous swizzlers. Because `await`
    accepts immediate values, it is easy to implement this dynamically:

    ```dart
    Future<String> swizzle(String input, List<StringSwizzler> swizzlers) async {
      var result = input;
      for (var swizzler in swizzlers) {
        result = await swizzler(result);
      }

      return result;
    }

    main() async {
      var result = swizzle("input", [
        (s) => s.toUpperCase(),
        (s) => new Future.delayed(new Duration(milliseconds: 40), () => s * 2)
      ]);
      print(await result);
    }
    ```

    What should the declared return type on StringSwizzler be? In the past, you
    had to use `dynamic` or `Object`, but that doesn't tell the user much. Now,
    you can do:

    ```dart
    typedef FutureOr<String> StringSwizzler(String input);
    ```

    Like the name implies, `FutureOr<String>` is a union type. It can be a
    `String` or a `Future<String>`, but not anything else. In this case, that's
    not super useful beyond just stating a more precise type for readers of the
    code. It does give you a little better error checking in code that uses the
    result of that.

    `FutureOr<T>` becomes really important in *generic* methods like
    `Future.then()`. In those cases, having the type system understand this
    magical union type helps type inference figure out the type argument of
    `then()` based on the closure you pass it.

    Previously, strong mode had hard-coded rules for handling `Future.then()`
    specifically. `FutureOr<T>` exposes that functionality so third-party APIs
    can take advantage of it too.

### Tool changes

* Dart2Js

  * Remove support for (long-time deprecated) mixin typedefs.

* Pub

  * Avoid using a barback asset server for executables unless they actually use
    transformers. This makes precompilation substantially faster, produces
    better error messages when precompilation fails, and allows
    globally-activated executables to consistently use the
    `Isolate.resolvePackageUri()` API.

  * On Linux systems, always ignore packages' original file owners and
    permissions when extracting those packages. This was already the default
    under most circumstances.

  * Properly close the standard input stream of child processes started using
    `pub run`.

  * Handle parse errors from the package cache more gracefully. A package whose
    pubspec can't be parsed will now be ignored by `pub get --offline` and
    deleted by `pub cache repair`.

  * Make `pub run` run executables in spawned isolates. This lets them handle
    signals and use standard IO reliably.

  * Fix source-maps produced by dart2js when running in `pub serve`: URL
    references to assets from packages match the location where `pub serve`
    serves them (`packages/package_name/` instead of
    `../packages/package_name/`).

### Infrastructure changes

  * The SDK now uses GN rather than gyp to generate its build files, which will
    now be exclusively ninja flavored. Documentation can be found on our
    [wiki](https://github.com/dart-lang/sdk/wiki/Building-with-GN). Also see the
    help message of `tools/gn.py`. This change is in response to the deprecation
    of gyp. Build file generation with gyp will continue to be available in this
    release by setting the environment variable `DART_USE_GYP` before running
    `gclient sync` or `gclient runhooks`, but this will be removed in a future
    release.

## 1.21.1 - 2017-01-13

Patch release, resolves one issue:

* Dart VM: Snapshots of generic functions fail. [Issue 28072](https://github.com/dart-lang/sdk/issues/28072)

## 1.21.0 - 2016-12-07

### Language

* Support generic method syntax. Type arguments are not available at
  runtime. For details, check the
  [informal specification](https://gist.github.com/eernstg/4353d7b4f669745bed3a5423e04a453c).
* Support access to initializing formals, e.g., the use of `x` to initialize
 `y` in `class C { var x, y; C(this.x): y = x; }`.
  Please check the
  [informal specification](https://gist.github.com/eernstg/cff159be9e34d5ea295d8c24b1a3e594)
  for details.
* Don't warn about switch case fallthrough if the case ends in a `rethrow`
  statement.  (SDK issue
  [27650](https://github.com/dart-lang/sdk/issues/27650))
* Also don't warn if the entire switch case is wrapped in braces - as long as
  the block ends with a `break`, `continue`, `rethrow`, `return` or `throw`.
* Allow `=` as well as `:` as separator for named parameter default values.

  ```dart
  enableFlags({bool hidden: false}) { … }
  ```

  can now be replaced by

  ```dart
  enableFlags({bool hidden = false}) { … }
  ```

  (SDK issue [27559](https://github.com/dart-lang/sdk/issues/27559))

### Core library changes

* `dart:core`: `Set.difference` now takes a `Set<Object>` as argument.  (SDK
  issue [27573](https://github.com/dart-lang/sdk/issues/27573))

* `dart:developer`

  * Added `Service` class.
    * Allows inspecting and controlling the VM service protocol HTTP server.
    * Provides an API to access the ID of an `Isolate`.

### Tool changes

* Dart Dev Compiler

  * Support calls to `loadLibrary()` on deferred libraries. Deferred libraries
    are still loaded eagerly. (SDK issue
    [27343](https://github.com/dart-lang/sdk/issues/27343))

## 1.20.1 - 2016-10-13

Patch release, resolves one issue:

* Dartium: Fixes a bug that caused crashes.  No issue filed.

### Strong Mode

* It is no longer a warning when casting from dynamic to a composite type
    (SDK issue [27766](https://github.com/dart-lang/sdk/issues/27766)).

    ```dart
    main() {
      dynamic obj = <int>[1, 2, 3];
      // This is now allowed without a warning.
      List<int> list = obj;
    }
    ```

## 1.20.0 - 2016-10-11

### Dart VM

* We have improved the way that the VM locates the native code library for a
  native extension (e.g. `dart-ext:` import). We have updated this
  [article on native extensions](https://www.dartlang.org/articles/dart-vm/native-extensions)
  to reflect the VM's improved behavior.

* Linux builds of the VM will now use the `tcmalloc` library for memory
  allocation. This has the advantages of better debugging and profiling support
  and faster small allocations, with the cost of slightly larger initial memory
  footprint, and slightly slower large allocations.

* We have improved the way the VM searches for trusted root certificates for
  secure socket connections on Linux. First, the VM will look for trusted root
  certificates in standard locations on the file system
  (`/etc/pki/tls/certs/ca-bundle.crt` followed by `/etc/ssl/certs`), and only if
  these do not exist will it fall back on the builtin trusted root certificates.
  This behavior can be overridden on Linux with the new flags
  `--root-certs-file` and `--root-certs-cache`. The former is the path to a file
  containing the trusted root certificates, and the latter is the path to a
  directory containing root certificate files hashed using `c_rehash`.

* The VM now throws a catchable `Error` when method compilation fails. This
  allows easier debugging of syntax errors, especially when testing.  (SDK issue
  [23684](https://github.com/dart-lang/sdk/issues/23684))

### Core library changes

* `dart:core`: Remove deprecated `Resource` class.
  Use the class in `package:resource` instead.
* `dart:async`
  * `Future.wait` now catches synchronous errors and returns them in the
    returned Future.  (SDK issue
    [27249](https://github.com/dart-lang/sdk/issues/27249))
  * More aggressively returns a `Future` on `Stream.cancel` operations.
    Discourages to return `null` from `cancel`.  (SDK issue
    [26777](https://github.com/dart-lang/sdk/issues/26777))
  * Fixes a few bugs where the cancel future wasn't passed through
    transformations.
* `dart:io`
  * Added `WebSocket.addUtf8Text` to allow sending a pre-encoded text message
    without a round-trip UTF-8 conversion.  (SDK issue
    [27129](https://github.com/dart-lang/sdk/issues/27129))

### Strong Mode

* Breaking change - it is an error if a generic type parameter cannot be
    inferred (SDK issue [26992](https://github.com/dart-lang/sdk/issues/26992)).

    ```dart
    class Cup<T> {
      Cup(T t);
    }
    main() {
      // Error because:
      // - if we choose Cup<num> it is not assignable to `cOfInt`,
      // - if we choose Cup<int> then `n` is not assignable to int.
      num n;
      C<int> cOfInt = new C(n);
    }
    ```

* New feature - use `@checked` to override a method and tighten a parameter
    type (SDK issue [25578](https://github.com/dart-lang/sdk/issues/25578)).

    ```dart
    import 'package:meta/meta.dart' show checked;
    class View {
      addChild(View v) {}
    }
    class MyView extends View {
      // this override is legal, it will check at runtime if we actually
      // got a MyView.
      addChild(@checked MyView v) {}
    }
    main() {
      dynamic mv = new MyView();
      mv.addChild(new View()); // runtime error
    }
    ```

* New feature - use `@virtual` to allow field overrides in strong mode
    (SDK issue [27384](https://github.com/dart-lang/sdk/issues/27384)).

    ```dart
    import 'package:meta/meta.dart' show virtual;
    class Base {
      @virtual int x;
    }
    class Derived extends Base {
      int x;

      // Expose the hidden storage slot:
      int get superX => super.x;
      set superX(int v) { super.x = v; }
    }
    ```

* Breaking change - infer list and map literals from the context type as well as
    their values, consistent with generic methods and instance creation
    (SDK issue [27151](https://github.com/dart-lang/sdk/issues/27151)).

    ```dart
    import 'dart:async';
    main() async {
      var b = new Future<B>.value(new B());
      var c = new Future<C>.value(new C());
      var/*infer List<Future<A>>*/ list = [b, c];
      var/*infer List<A>*/ result = await Future.wait(list);
    }
    class A {}
    class B extends A {}
    class C extends A {}
    ```

### Tool changes

* `dartfmt` - upgraded to v0.2.10
    * Don't crash on annotations before parameters with trailing commas.
    * Always split enum declarations if they end in a trailing comma.
    * Add `--set-exit-if-changed` to set the exit code on a change.

* Pub
  * Pub no longer generates a `packages/` directory by default.  Instead, it
    generates a `.packages` file, called a package spec. To generate
    a `packages/` directory in addition to the package spec, use the
    `--packages-dir` flag with `pub get`, `pub upgrade`, and `pub downgrade`.
    See the [Good-bye
    symlinks](http://news.dartlang.org/2016/10/good-bye-symlinks.html) article
    for details.

## 1.19.1 - 2016-09-08

Patch release, resolves one issue:

* Dartdoc:  Fixes a bug that prevented generation of docs.
  (Dartdoc issue [1233](https://github.com/dart-lang/dartdoc/issues/1233))

## 1.19.0 - 2016-08-26

### Language changes

* The language now allows a trailing comma after the last argument of a call and
 the last parameter of a function declaration. This can make long argument or
 parameter lists easier to maintain, as commas can be left as-is when
 reordering lines. For details, see SDK issue
 [26644](https://github.com/dart-lang/sdk/issues/26644).

### Tool Changes

* `dartfmt` - upgraded to v0.2.9+1
  * Support trailing commas in argument and parameter lists.
  * Gracefully handle read-only files.
  * About a dozen other bug fixes.

* Pub
  * Added a `--no-packages-dir` flag to `pub get`, `pub upgrade`, and `pub
    downgrade`. When this flag is passed, pub will not generate a `packages/`
    directory, and will remove that directory and any symlinks to it if they
    exist. Note that this replaces the unsupported `--no-package-symlinks` flag.

  * Added the ability for packages to declare a constraint on the [Flutter][]
    SDK:

    ```yaml
    environment:
      flutter: ^0.1.2
      sdk: >=1.19.0 <2.0.0
    ```

    A Flutter constraint will only be satisfiable when pub is running in the
    context of the `flutter` executable, and when the Flutter SDK version
    matches the constraint.

  * Added `sdk` as a new package source that fetches packages from a hard-coded
    SDK. Currently only the `flutter` SDK is supported:

    ```yaml
    dependencies:
      flutter_driver:
        sdk: flutter
        version: ^0.0.1
    ```

    A Flutter `sdk` dependency will only be satisfiable when pub is running in
    the context of the `flutter` executable, and when the Flutter SDK contains a
    package with the given name whose version matches the constraint.

  * `tar` files on Linux are now created with `0` as the user and group IDs.
    This fixes a crash when publishing packages while using Active Directory.

  * Fixed a bug where packages from a hosted HTTP URL were considered the same
    as packages from an otherwise-identical HTTPS URL.

  * Fixed timer formatting for timers that lasted longer than a minute.

  * Eliminate some false negatives when determining whether global executables
    are on the user's executable path.

* `dart2js`
  * `dart2dart` (aka `dart2js --output-type=dart`) has been removed (this was deprecated in Dart 1.11).

[Flutter]: https://flutter.io/

### Dart VM

*   The dependency on BoringSSL has been rolled forward. Going forward, builds
    of the Dart VM including secure sockets will require a compiler with C++11
    support. For details, see the
    [Building wiki page](https://github.com/dart-lang/sdk/wiki/Building).

### Strong Mode

*   New feature - an option to disable implicit casts
    (SDK issue [26583](https://github.com/dart-lang/sdk/issues/26583)),
    see the [documentation](https://github.com/dart-lang/dev_compiler/blob/master/doc/STATIC_SAFETY.md#disable-implicit-casts)
    for usage instructions and examples.

*   New feature - an option to disable implicit dynamic
    (SDK issue [25573](https://github.com/dart-lang/sdk/issues/25573)),
    see the [documentation](https://github.com/dart-lang/dev_compiler/blob/master/doc/STATIC_SAFETY.md#disable-implicit-dynamic)
    for usage instructions and examples.

*   Breaking change - infer generic type arguments from the
    constructor invocation arguments
    (SDK issue [25220](https://github.com/dart-lang/sdk/issues/25220)).

    ```dart
    var map = new Map<String, String>();

    // infer: Map<String, String>
    var otherMap = new Map.from(map);
    ```

*   Breaking change - infer local function return type
    (SDK issue [26414](https://github.com/dart-lang/sdk/issues/26414)).

    ```dart
    void main() {
      // infer: return type is int
      f() { return 40; }
      int y = f() + 2; // type checks
      print(y);
    }
    ```

*   Breaking change - allow type promotion from a generic type parameter
    (SDK issue [26414](https://github.com/dart-lang/sdk/issues/26965)).

    ```dart
    void fn/*<T>*/(/*=T*/ object) {
      if (object is String) {
        // Treat `object` as `String` inside this block.
        // But it will require a cast to pass it to something that expects `T`.
        print(object.substring(1));
      }
    }
    ```

* Breaking change - smarter inference for Future.then
    (SDK issue [25944](https://github.com/dart-lang/sdk/issues/25944)).
    Previous workarounds that use async/await or `.then/*<Future<SomeType>>*/`
    should no longer be necessary.

    ```dart
    // This will now infer correctly.
    Future<List<int>> t2 = f.then((_) => [3]);
    // This infers too.
    Future<int> t2 = f.then((_) => new Future.value(42));
    ```

* Breaking change - smarter inference for async functions
    (SDK issue [25322](https://github.com/dart-lang/sdk/issues/25322)).

    ```dart
    void test() async {
      List<int> x = await [4]; // was previously inferred
      List<int> y = await new Future.value([4]); // now inferred too
    }
    ```

* Breaking change - sideways casts are no longer allowed
    (SDK issue [26120](https://github.com/dart-lang/sdk/issues/26120)).

## 1.18.1 - 2016-08-02

Patch release, resolves two issues and improves performance:

* Debugger: Fixes a bug that crashes the VM
(SDK issue [26941](https://github.com/dart-lang/sdk/issues/26941))

* VM: Fixes an optimizer bug involving closures, try, and await
(SDK issue [26948](https://github.com/dart-lang/sdk/issues/26948))

* Dart2js: Speeds up generated code on Firefox
(https://codereview.chromium.org/2180533002)

## 1.18.0 - 2016-07-27

### Core library changes

* `dart:core`
  * Improved performance when parsing some common URIs.
  * Fixed bug in `Uri.resolve` (SDK issue [26804](https://github.com/dart-lang/sdk/issues/26804)).
* `dart:io`
  * Adds file locking modes `FileLock.BLOCKING_SHARED` and
    `FileLock.BLOCKING_EXCLUSIVE`.

## 1.17.1 - 2016-06-10

Patch release, resolves two issues:

* VM: Fixes a bug that caused crashes in async functions.
(SDK issue [26668](https://github.com/dart-lang/sdk/issues/26668))

* VM: Fixes a bug that caused garbage collection of reachable weak properties.
(https://codereview.chromium.org/2041413005)

## 1.17.0 - 2016-06-08

### Core library changes
* `dart:convert`
  * Deprecate `ChunkedConverter` which was erroneously added in 1.16.

* `dart:core`
  * `Uri.replace` supports iterables as values for the query parameters.
  * `Uri.parseIPv6Address` returns a `Uint8List`.

* `dart:io`
  * Added `NetworkInterface.listSupported`, which is `true` when
    `NetworkInterface.list` is supported, and `false` otherwise. Currently,
    `NetworkInterface.list` is not supported on Android.

### Tool Changes

* Pub
  * TAR files created while publishing a package on Mac OS and Linux now use a
    more portable format.

  * Errors caused by invalid arguments now print the full usage information for
    the command.

  * SDK constraints for dependency overrides are no longer considered when
    determining the total SDK constraint for a lockfile.

  * A bug has been fixed in which a lockfile was considered up-to-date when it
    actually wasn't.

  * A bug has been fixed in which `pub get --offline` would crash when a
    prerelease version was selected.

* Dartium and content shell
  * Debugging Dart code inside iframes improved, was broken.

## 1.16.1 - 2016-05-24

Patch release, resolves one issue:

* VM: Fixes a bug that caused intermittent hangs on Windows.
(SDK issue [26400](https://github.com/dart-lang/sdk/issues/26400))

## 1.16.0 - 2016-04-26

### Core library changes

* `dart:convert`
  * Added `BASE64URL` codec and corresponding `Base64Codec.urlSafe` constructor.

  * Introduce `ChunkedConverter` and deprecate chunked methods on `Converter`.

* `dart:html`

  There have been a number of **BREAKING** changes to align APIs with recent
  changes in Chrome. These include:

  * Chrome's `ShadowRoot` interface no longer has the methods `getElementById`,
    `getElementsByClassName`, and `getElementsByTagName`, e.g.,

    ```dart
    elem.shadowRoot.getElementsByClassName('clazz')
    ```

    should become:

    ```dart
    elem.shadowRoot.querySelectorAll('.clazz')
    ```

  * The `clipboardData` property has been removed from `KeyEvent`
    and `Event`. It has been moved to the new `ClipboardEvent` class, which is
    now used by `copy`, `cut`, and `paste` events.

  * The `layer` property has been removed from `KeyEvent` and
    `UIEvent`. It has been moved to `MouseEvent`.

  * The `Point get page` property has been removed from `UIEvent`.
    It still exists on `MouseEvent` and `Touch`.

  There have also been a number of other additions and removals to `dart:html`,
  `dart:indexed_db`, `dart:svg`, `dart:web_audio`, and `dart:web_gl` that
  correspond to changes to Chrome APIs between v39 and v45. Many of the breaking
  changes represent APIs that would have caused runtime exceptions when compiled
  to Javascript and run on recent Chrome releases.

* `dart:io`
  * Added `SecurityContext.alpnSupported`, which is true if a platform
    supports ALPN, and false otherwise.

### JavaScript interop

For performance reasons, a potentially **BREAKING** change was added for
libraries that use JS interop.
Any Dart file that uses `@JS` annotations on declarations (top-level functions,
classes or class members) to interop with JavaScript code will require that the
file have the annotation `@JS()` on a library directive.

```dart
@JS()
library my_library;
```

The analyzer will enforce this by generating the error:

The `@JS()` annotation can only be used if it is also declared on the library
directive.

If part file uses the `@JS()` annotation, the library that uses the part should
have the `@JS()` annotation e.g.,

```dart
// library_1.dart
@JS()
library library_1;

import 'package:js/js.dart';

part 'part_1.dart';
```

```dart
// part_1.dart
part of library_1;

@JS("frameworkStabilizers")
external List<FrameworkStabilizer> get frameworkStabilizers;
```

If your library already has a JS module e.g.,

```dart
@JS('array.utils')
library my_library;
```

Then your library will work without any additional changes.

### Analyzer

*   Static checking of `for in` statements. These will now produce static
    warnings:

    ```dart
    // Not Iterable.
    for (var i in 1234) { ... }

    // String cannot be assigned to int.
    for (int n in <String>["a", "b"]) { ... }
    ```

### Tool Changes

* Pub
  * `pub serve` now provides caching headers that should improve the performance
    of requesting large files multiple times.

  * Both `pub get` and `pub upgrade` now have a `--no-precompile` flag that
    disables precompilation of executables and transformed dependencies.

  * `pub publish` now resolves symlinks when publishing from a Git repository.
    This matches the behavior it always had when publishing a package that
    wasn't in a Git repository.

* Dart Dev Compiler
  * The **experimental** `dartdevc` executable has been added to the SDK.

  * It will help early adopters validate the implementation and provide
    feedback. `dartdevc` **is not** yet ready for production usage.

  * Read more about the Dart Dev Compiler [here][dartdevc].

[dartdevc]: https://github.com/dart-lang/dev_compiler

## 1.15.0 - 2016-03-09

### Core library changes

* `dart:async`
  * Made `StreamView` class a `const` class.

* `dart:core`
  * Added `Uri.queryParametersAll` to handle multiple query parameters with
    the same name.

* `dart:io`
  * Added `SecurityContext.usePrivateKeyBytes`,
    `SecurityContext.useCertificateChainBytes`,
    `SecurityContext.setTrustedCertificatesBytes`, and
    `SecurityContext.setClientAuthoritiesBytes`.
  * **Breaking** The named `directory` argument of
    `SecurityContext.setTrustedCertificates` has been removed.
  * Added support to `SecurityContext` for PKCS12 certificate and key
    containers.
  * All calls in `SecurityContext` that accept certificate data now accept an
    optional named parameter `password`, similar to
    `SecurityContext.usePrivateKeyBytes`, for use as the password for PKCS12
    data.

### Tool changes

* Dartium and content shell
  * The Chrome-based tools that ship as part of the Dart SDK – Dartium and
    content shell – are now based on Chrome version 45 (instead of Chrome 39).
  * Dart browser libraries (`dart:html`, `dart:svg`, etc) *have not* been
    updated.
    * These are still based on Chrome 39.
    * These APIs will be updated in a future release.
  * Note that there are experimental APIs which have changed in the underlying
    browser, and will not work with the older libraries.
    For example, `Element.animate`.

* `dartfmt` - upgraded to v0.2.4
  * Better handling for long collections with comments.
  * Always put member metadata annotations on their own line.
  * Indent functions in named argument lists with non-functions.
  * Force the parameter list to split if a split occurs inside a function-typed
    parameter.
  * Don't force a split for before a single named argument if the argument
    itself splits.

### Service protocol changes

* Fixed a documentation bug where the field `extensionRPCs` in `Isolate`
  was not marked optional.

### Experimental language features
  * Added support for [configuration-specific imports](https://github.com/munificent/dep-interface-libraries/blob/master/Proposal.md).
    On the VM and `dart2js`, they can be enabled with `--conditional-directives`.

    The analyzer requires additional configuration:
    ```yaml
    analyzer:
      language:
        enableConditionalDirectives: true
    ```

    Read about [configuring the analyzer] for more details.

[configuring the analyzer]: https://github.com/dart-lang/sdk/tree/master/pkg/analyzer#configuring-the-analyzer

## 1.14.2 - 2016-02-10

Patch release, resolves three issues:

* VM: Fixed a code generation bug on x64.
  (SDK commit [834b3f02](https://github.com/dart-lang/sdk/commit/834b3f02b6ab740a213fd808e6c6f3269bed80e5))

* `dart:io`: Fixed EOF detection when reading some special device files.
  (SDK issue [25596](https://github.com/dart-lang/sdk/issues/25596))

* Pub: Fixed an error using hosted dependencies in SDK version 1.14.
  (Pub issue [1386](https://github.com/dart-lang/pub/issues/1386))

## 1.14.1 - 2016-02-04

Patch release, resolves one issue:

* Debugger: Fixes a VM crash when a debugger attempts to set a break point
during isolate initialization.
(SDK issue [25618](https://github.com/dart-lang/sdk/issues/25618))

## 1.14.0 - 2016-01-28

### Core library changes
* `dart:async`
  * Added `Future.any` static method.
  * Added `Stream.fromFutures` constructor.

* `dart:convert`
  * `Base64Decoder.convert` now takes optional `start` and `end` parameters.

* `dart:core`
  * Added `current` getter to `StackTrace` class.
  * `Uri` class added support for data URIs
      * Added two new constructors: `dataFromBytes` and `dataFromString`.
      * Added a `data` getter for `data:` URIs with a new `UriData` class for
      the return type.
  * Added `growable` parameter to `List.filled` constructor.
  * Added microsecond support to `DateTime`: `DateTime.microsecond`,
    `DateTime.microsecondsSinceEpoch`, and
    `new DateTime.fromMicrosecondsSinceEpoch`.

* `dart:math`
  * `Random` added a `secure` constructor returning a cryptographically secure
    random generator which reads from the entropy source provided by the
    embedder for every generated random value.

* `dart:io`
  * `Platform` added a static `isIOS` getter and `Platform.operatingSystem` may
    now return `ios`.
  * `Platform` added a static `packageConfig` getter.
  * Added support for WebSocket compression as standardized in RFC 7692.
  * Compression is enabled by default for all WebSocket connections.
      * The optionally named parameter `compression` on the methods
      `WebSocket.connect`, `WebSocket.fromUpgradedSocket`, and
      `WebSocketTransformer.upgrade` and  the `WebSocketTransformer`
      constructor can be used to modify or disable compression using the new
      `CompressionOptions` class.

* `dart:isolate`
  * Added **_experimental_** support for [Package Resolution Configuration].
    * Added `packageConfig` and `packageRoot` instance getters to `Isolate`.
    * Added a `resolvePackageUri` method to `Isolate`.
    * Added named arguments `packageConfig` and `automaticPackageResolution` to
    the `Isolate.spawnUri` constructor.

[Package Resolution Configuration]: https://github.com/dart-lang/dart_enhancement_proposals/blob/master/Accepted/0005%20-%20Package%20Specification/DEP-pkgspec.md

### Tool changes

* `dartfmt`

  * Better line splitting in a variety of cases.

  * Other optimizations and bug fixes.

* Pub

  * **Breaking:** Pub now eagerly emits an error when a pubspec's "name" field
    is not a valid Dart identifier. Since packages with non-identifier names
    were never allowed to be published, and some of them already caused crashes
    when being written to a `.packages` file, this is unlikely to break many
    people in practice.

  * **Breaking:** Support for `barback` versions prior to 0.15.0 (released July
    2014) has been dropped. Pub will no longer install these older barback
    versions.

  * `pub serve` now GZIPs the assets it serves to make load times more similar
    to real-world use-cases.

  * `pub deps` now supports a `--no-dev` flag, which causes it to emit the
    dependency tree as it would be if no `dev_dependencies` were in use. This
    makes it easier to see your package's dependency footprint as your users
    will experience it.

  * `pub global run` now detects when a global executable's SDK constraint is no
    longer met and errors out, rather than trying to run the executable anyway.

  * Pub commands that check whether the lockfile is up-to-date (`pub run`, `pub
    deps`, `pub serve`, and `pub build`) now do additional verification. They
    ensure that any path dependencies' pubspecs haven't been changed, and they
    ensure that the current SDK version is compatible with all dependencies.

  * Fixed a crashing bug when using `pub global run` on a global script that
    didn't exist.

  * Fixed a crashing bug when a pubspec contains a dependency without a source
    declared.

## 1.13.2 - 2016-01-06

Patch release, resolves one issue:

* dart2js: Stack traces are not captured correctly (SDK issue [25235]
(https://github.com/dart-lang/sdk/issues/25235))

## 1.13.1 - 2015-12-17

Patch release, resolves three issues:

* VM type propagation fix: Resolves a potential crash in the Dart VM (SDK commit
 [dff13be]
(https://github.com/dart-lang/sdk/commit/dff13bef8de104d33b04820136da2d80f3c835d7))

* dart2js crash fix: Resolves a crash in pkg/js and dart2js (SDK issue [24974]
(https://github.com/dart-lang/sdk/issues/24974))

* Pub get crash on ARM: Fixes a crash triggered when running 'pub get' on ARM
 processors such as those on a Raspberry Pi (SDK issue [24855]
(https://github.com/dart-lang/sdk/issues/24855))

## 1.13.0 - 2015-11-18

### Core library changes
* `dart:async`
  * `StreamController` added getters for `onListen`, `onPause`, and `onResume`
    with the corresponding new `typedef void ControllerCallback()`.
  * `StreamController` added a getter for `onCancel` with the corresponding
    new `typedef ControllerCancelCallback()`;
  * `StreamTransformer` instances created with `fromHandlers` with no
    `handleError` callback now forward stack traces along with errors to the
    resulting streams.

* `dart:convert`
  * Added support for Base-64 encoding and decoding.
    * Added new classes `Base64Codec`, `Base64Encoder`, and `Base64Decoder`.
    * Added new top-level `const Base64Codec BASE64`.

* `dart:core`
  * `Uri` added `removeFragment` method.
  * `String.allMatches` (implementing `Pattern.allMatches`) is now lazy,
    as all `allMatches` implementations are intended to be.
  * `Resource` is deprecated, and will be removed in a future release.

* `dart:developer`
  * Added `Timeline` class for interacting with Observatory's timeline feature.
  * Added `ServiceExtensionHandler`, `ServiceExtensionResponse`, and `registerExtension` which enable developers to provide their own VM service protocol extensions.

* `dart:html`, `dart:indexed_db`, `dart:svg`, `dart:web_audio`, `dart:web_gl`, `dart:web_sql`
  * The return type of some APIs changed from `double` to `num`. Dartium is now
    using
    JS interop for most operations. JS does not distinguish between numeric
    types, and will return a number as an int if it fits in an int. This will
    mostly cause an error if you assign to something typed `double` in
    checked mode. You may
    need to insert a `toDouble()` call or accept `num`. Examples of APIs that
    are affected include `Element.getBoundingClientRect` and
    `TextMetrics.width`.

* `dart:io`
  * **Breaking:** Secure networking has changed, replacing the NSS library
    with the BoringSSL library. `SecureSocket`, `SecureServerSocket`,
    `RawSecureSocket`,`RawSecureServerSocket`, `HttpClient`, and `HttpServer`
    now all use a `SecurityContext` object which contains the certificates
    and keys used for secure TLS (SSL) networking.

    This is a breaking change for server applications and for some client
    applications. Certificates and keys are loaded into the `SecurityContext`
    from PEM files, instead of from an NSS certificate database. Information
    about how to change applications that use secure networking is at
    https://www.dartlang.org/server/tls-ssl.html

  * `HttpClient` no longer sends URI fragments in the request. This is not
    allowed by the HTTP protocol.
    The `HttpServer` still gracefully receives fragments, but discards them
    before delivering the request.
  * To allow connections to be accepted on the same port across different
    isolates, set the `shared` argument to `true` when creating server socket
    and `HttpServer` instances.
    * The deprecated `ServerSocketReference` and `RawServerSocketReference`
      classes have been removed.
    * The corresponding `reference` properties on `ServerSocket` and
      `RawServerSocket` have been removed.

* `dart:isolate`
  * `spawnUri` added an `environment` named argument.

### Tool changes

* `dart2js` and Dartium now support improved Javascript Interoperability via the
  [js package](https://pub.dartlang.org/packages/js).

* `docgen` and `dartdocgen` no longer ship in the SDK. The `docgen` sources have
   been removed from the repository.

* This is the last release to ship the VM's "legacy debug protocol".
  We intend to remove the legacy debug protocol in Dart VM 1.14.

* The VM's Service Protocol has been updated to version 3.0 to take care
  of a number of issues uncovered by the first few non-observatory
  clients.  This is a potentially breaking change for clients.

* Dartium has been substantially changed. Rather than using C++ calls into
  Chromium internals for DOM operations it now uses JS interop.
  The DOM objects in `dart:html` and related libraries now wrap
  a JavaScript object and delegate operations to it. This should be
  mostly transparent to users. However, performance and memory characteristics
  may be different from previous versions. There may be some changes in which
  DOM objects are wrapped as Dart objects. For example, if you get a reference
  to a Window object, even through JS interop, you will always see it as a
  Dart Window, even when used cross-frame. We expect the change to using
  JS interop will make it much simpler to update to new Chrome versions.

## 1.12.2 - 2015-10-21

### Core library changes

* `dart:io`

  * A memory leak in creation of Process objects is fixed.

## 1.12.1 - 2015-09-08

### Tool changes

* Pub

  * Pub will now respect `.gitignore` when validating a package before it's
    published. For example, if a `LICENSE` file exists but is ignored, that is
    now an error.

  * If the package is in a subdirectory of a Git repository and the entire
    subdirectory is ignored with `.gitignore`, pub will act as though nothing
    was ignored instead of uploading an empty package.

  * The heuristics for determining when `pub get` needs to be run before various
    commands have been improved. There should no longer be false positives when
    non-dependency sections of the pubspec have been modified.

## 1.12.0 - 2015-08-31

### Language changes

* Null-aware operators
    * `??`: if null operator. `expr1 ?? expr2` evaluates to `expr1` if
      not `null`, otherwise `expr2`.
    * `??=`: null-aware assignment. `v ??= expr` causes `v` to be assigned
      `expr` only if `v` is `null`.
    * `x?.p`: null-aware access. `x?.p` evaluates to `x.p` if `x` is not
      `null`, otherwise evaluates to `null`.
    * `x?.m()`: null-aware method invocation. `x?.m()` invokes `m` only
      if `x` is not `null`.

### Core library changes

* `dart:async`
  * `StreamController` added setters for the `onListen`, `onPause`, `onResume`
    and `onCancel` callbacks.

* `dart:convert`
  * `LineSplitter` added a `split` static method returning an `Iterable`.

* `dart:core`
  * `Uri` class now perform path normalization when a URI is created.
    This removes most `..` and `.` sequences from the URI path.
    Purely relative paths (no scheme or authority) are allowed to retain
    some leading "dot" segments.
    Also added `hasAbsolutePath`, `hasEmptyPath`, and `hasScheme` properties.

* `dart:developer`
  * New `log` function to transmit logging events to Observatory.

* `dart:html`
  * `NodeTreeSanitizer` added the `const trusted` field. It can be used
    instead of defining a `NullTreeSanitizer` class when calling
    `setInnerHtml` or other methods that create DOM from text. It is
    also more efficient, skipping the creation of a `DocumentFragment`.

* `dart:io`
  * Added two new file modes, `WRITE_ONLY` and `WRITE_ONLY_APPEND` for
    opening a file write only.
    [eaeecf2](https://github.com/dart-lang/sdk/commit/eaeecf2ed13ba6c7fbfd653c3c592974a7120960)
  * Change stdout/stderr to binary mode on Windows.
    [4205b29](https://github.com/dart-lang/sdk/commit/4205b2997e01f2cea8e2f44c6f46ed6259ab7277)

* `dart:isolate`
  * Added `onError`, `onExit` and `errorsAreFatal` parameters to
    `Isolate.spawnUri`.

* `dart:mirrors`
  * `InstanceMirror.delegate` moved up to `ObjectMirror`.
  * Fix InstanceMirror.getField optimization when the selector is an operator.
  * Fix reflective NoSuchMethodErrors to match their non-reflective
    counterparts when due to argument mismatches. (VM only)

### Tool changes

* Documentation tools

  * `dartdoc` is now the default tool to generate static HTML for API docs.
    [Learn more](https://pub.dartlang.org/packages/dartdoc).

  * `docgen` and `dartdocgen` have been deprecated. Currently plan is to remove
    them in 1.13.

* Formatter (`dartfmt`)

  * Over 50 bugs fixed.

  * Optimized line splitter is much faster and produces better output on
    complex code.

* Observatory
  * Allocation profiling.

  * New feature to display output from logging.

  * Heap snapshot analysis works for 64-bit VMs.

  * Improved ability to inspect typed data, regex and compiled code.

  * Ability to break on all or uncaught exceptions from Observatory's debugger.

  * Ability to set closure-specific breakpoints.

  * 'anext' - step past await/yield.

  * Preserve when a variable has been expanded/unexpanded in the debugger.

  * Keep focus on debugger input box whenever possible.

  * Echo stdout/stderr in the Observatory debugger.  Standalone-only so far.

  * Minor fixes to service protocol documentation.

* Pub

  * **Breaking:** various commands that previously ran `pub get` implicitly no
    longer do so. Instead, they merely check to make sure the ".packages" file
    is newer than the pubspec and the lock file, and fail if it's not.

  * Added support for `--verbosity=error` and `--verbosity=warning`.

  * `pub serve` now collapses multiple GET requests into a single line of
    output. For full output, use `--verbose`.

  * `pub deps` has improved formatting for circular dependencies on the
    entrypoint package.

  * `pub run` and `pub global run`

    * **Breaking:** to match the behavior of the Dart VM, executables no longer
      run in checked mode by default. A `--checked` flag has been added to run
      them in checked mode manually.

    * Faster start time for executables that don't import transformed code.

    * Binstubs for globally-activated executables are now written in the system
      encoding, rather than always in `UTF-8`. To update existing executables,
      run `pub cache repair`.

  * `pub get` and `pub upgrade`

    * Pub will now generate a ".packages" file in addition to the "packages"
      directory when running `pub get` or similar operations, per the
      [package spec proposal][]. Pub now has a `--no-package-symlinks` flag that
      will stop "packages" directories from being generated at all.

    * An issue where HTTP requests were sometimes made even though `--offline`
      was passed has been fixed.

    * A bug with `--offline` that caused an unhelpful error message has been
      fixed.

    * Pub will no longer time out when a package takes a long time to download.

  * `pub publish`

    * Pub will emit a non-zero exit code when it finds a violation while
      publishing.

    * `.gitignore` files will be respected even if the package isn't at the top
      level of the Git repository.

  * Barback integration

    * A crashing bug involving transformers that only apply to non-public code
      has been fixed.

    * A deadlock caused by declaring transformer followed by a lazy transformer
      (such as the built-in `$dart2js` transformer) has been fixed.

    * A stack overflow caused by a transformer being run multiple times on the
      package that defines it has been fixed.

    * A transformer that tries to read a non-existent asset in another package
      will now be re-run if that asset is later created.

[package spec proposal]: https://github.com/lrhn/dep-pkgspec

### VM Service Protocol Changes

* **BREAKING** The service protocol now sends JSON-RPC 2.0-compatible
  server-to-client events. To reflect this, the service protocol version is
  now 2.0.

* The service protocol now includes a `"jsonrpc"` property in its responses, as
  opposed to `"json-rpc"`.

* The service protocol now properly handles requests with non-string ids.
  Numeric ids are no longer converted to strings, and null ids now don't produce
  a response.

* Some RPCs that didn't include a `"jsonrpc"` property in their responses now
  include one.

## 1.11.2 - 2015-08-03

### Core library changes

* Fix a bug where `WebSocket.close()` would crash if called after
  `WebSocket.cancel()`.

## 1.11.1 - 2015-07-02

### Tool changes

* Pub will always load Dart SDK assets from the SDK whose `pub` executable was
  run, even if a `DART_SDK` environment variable is set.

## 1.11.0 - 2015-06-25

### Core library changes

* `dart:core`
  * `Iterable` added an `empty` constructor.
    [dcf0286](https://github.com/dart-lang/sdk/commit/dcf0286f5385187a68ce9e66318d3bf19abf454b)
  * `Iterable` can now be extended directly. An alternative to extending
    `IterableBase` from `dart:collection`.
  * `List` added an `unmodifiable` constructor.
    [r45334](https://code.google.com/p/dart/source/detail?r=45334)
  * `Map` added an `unmodifiable` constructor.
    [r45733](https://code.google.com/p/dart/source/detail?r=45733)
  * `int` added a `gcd` method.
    [a192ef4](https://github.com/dart-lang/sdk/commit/a192ef4acb95fad1aad1887f59eed071eb5e8201)
  * `int` added a `modInverse` method.
    [f6f338c](https://github.com/dart-lang/sdk/commit/f6f338ce67eb8801b350417baacf6d3681b26002)
  * `StackTrace` added a `fromString` constructor.
    [68dd6f6](https://github.com/dart-lang/sdk/commit/68dd6f6338e63d0465041d662e778369c02c2ce6)
  * `Uri` added a `directory` constructor.
    [d8dbb4a](https://github.com/dart-lang/sdk/commit/d8dbb4a60f5e8a7f874c2a4fbf59eaf1a39f4776)
  * List iterators may not throw `ConcurrentModificationError` as eagerly in
    release mode. In checked mode, the modification check is still as eager
    as possible.
    [r45198](https://github.com/dart-lang/sdk/commit/5a79c03)

* `dart:developer` - **NEW**
  * Replaces the deprecated `dart:profiler` library.
  * Adds new functions `debugger` and `inspect`.
    [6e42aec](https://github.com/dart-lang/sdk/blob/6e42aec4f64cf356dde7bad9426e07e0ea5b58d5/sdk/lib/developer/developer.dart)

* `dart:io`
  * `FileSystemEntity` added a `uri` property.
    [8cf32dc](https://github.com/dart-lang/sdk/commit/8cf32dc1a1664b516e57f804524e46e55fae88b2)
  * `Platform` added a `static resolvedExecutable` property.
    [c05c8c6](https://github.com/dart-lang/sdk/commit/c05c8c66069db91cc2fd48691dfc406c818d411d)

* `dart:html`
  * `Element` methods, `appendHtml` and `insertAdjacentHtml` now take `nodeValidator`
    and `treeSanitizer` parameters, and the inputs are consistently
    sanitized.
    [r45818 announcement](https://groups.google.com/a/dartlang.org/forum/#!topic/announce/GVO7EAcPi6A)

* `dart:isolate`
  * **BREAKING** The positional `priority` parameter of `Isolate.ping` and `Isolate.kill` is
    now a named parameter named `priority`.
  * **BREAKING** Removed the `Isolate.AS_EVENT` priority.
  * `Isolate` methods `ping` and `addOnExitListener` now have a named parameter
    `response`.
    [r45092](https://github.com/dart-lang/sdk/commit/1b208bd)
  * `Isolate.spawnUri` added a named argument `checked`.
  * Remove the experimental state of the API.

* `dart:profiler` - **DEPRECATED**
  * This library will be removed in 1.12. Use `dart:developer` instead.

### Tool changes

* This is the first release that does not include the Eclipse-based
  **Dart Editor**.
  See [dartlang.org/tools](https://www.dartlang.org/tools/) for alternatives.
* This is the last release that ships the (unsupported)
  dart2dart (aka `dart2js --output-type=dart`) utility as part
  of dart2js

## 1.10.0 – 2015-04-29

### Core library changes

* `dart:convert`
  * **POTENTIALLY BREAKING** Fix behavior of `HtmlEscape`. It no longer escapes
  no-break space (U+00A0) anywhere or forward slash (`/`, `U+002F`) in element
  context. Slash is still escaped using `HtmlEscapeMode.UNKNOWN`.
  [r45003](https://github.com/dart-lang/sdk/commit/8b8223d),
  [r45153](https://github.com/dart-lang/sdk/commit/8a5d049),
  [r45189](https://github.com/dart-lang/sdk/commit/3c39ad2)

* `dart:core`
  * `Uri.parse` added `start` and `end` positional arguments.

* `dart:html`
  * **POTENTIALLY BREAKING** `CssClassSet` method arguments must now be 'tokens', i.e. non-empty
  strings with no white-space characters. The implementation was incorrect for
  class names containing spaces. The fix is to forbid spaces and provide a
  faster implementation.
  [Announcement](https://groups.google.com/a/dartlang.org/d/msg/announce/jmUI2XJHfC8/UZUCvJH3p2oJ)

* `dart:io`

  * `ProcessResult` now exposes a constructor.
  * `import` and `Isolate.spawnUri` now supports the
    [Data URI scheme](http://en.wikipedia.org/wiki/Data_URI_scheme) on the VM.

## Tool Changes

### pub

  * Running `pub run foo` within a package now runs the `foo` executable defined
    by the `foo` package. The previous behavior ran `bin/foo`. This makes it
    easy to run binaries in dependencies, for instance `pub run test`.

  * On Mac and Linux, signals sent to `pub run` and forwarded to the child
    command.

## 1.9.3 – 2015-04-14

This is a bug fix release which merges a number of commits from `bleeding_edge`.

* dart2js: Addresses as issue with minified Javascript output with CSP enabled -
  [r44453](https://code.google.com/p/dart/source/detail?r=44453)

* Editor: Fixes accidental updating of files in the pub cache during rename
  refactoring - [r44677](https://code.google.com/p/dart/source/detail?r=44677)

* Editor: Fix for
  [issue 23032](https://code.google.com/p/dart/issues/detail?id=23032)
  regarding skipped breakpoints on Windows -
  [r44824](https://code.google.com/p/dart/source/detail?r=44824)

* dart:mirrors: Fix `MethodMirror.source` when the method is on the first line
  in a script -
  [r44957](https://code.google.com/p/dart/source/detail?r=44957),
  [r44976](https://code.google.com/p/dart/source/detail?r=44976)

* pub: Fix for
  [issue 23084](https://code.google.com/p/dart/issues/detail?id=23084):
  Pub can fail to load transformers necessary for local development -
  [r44876](https://code.google.com/p/dart/source/detail?r=44876)

## 1.9.1 – 2015-03-25

### Language changes

* Support for `async`, `await`, `sync*`, `async*`, `yield`, `yield*`, and `await
  for`. See the [the language tour][async] for more details.

* Enum support is fully enabled. See [the language tour][enum] for more details.

[async]: https://www.dartlang.org/docs/dart-up-and-running/ch02.html#asynchrony
[enum]: https://www.dartlang.org/docs/dart-up-and-running/ch02.html#enums

### Tool changes

* The formatter is much more comprehensive and generates much more readable
  code. See [its tool page][dartfmt] for more details.

* The analysis server is integrated into the IntelliJ plugin and the Dart
  editor. This allows analysis to run out-of-process, so that interaction
  remains smooth even for large projects.

* Analysis supports more and better hints, including unused variables and unused
  private members.

[dartfmt]: https://www.dartlang.org/tools/dartfmt/

### Core library changes

#### Highlights

* There's a new model for shared server sockets with no need for a `Socket`
  reference.

* A new, much faster [regular expression engine][regexp].

* The Isolate API now works across the VM and `dart2js`.

[regexp]: http://news.dartlang.org/2015/02/irregexp-dart-vms-new-regexp.html

#### Details

For more information on any of these changes, see the corresponding
documentation on the [Dart API site](http://api.dartlang.org).

* `dart:async`:

  * `Future.wait` added a new named argument, `cleanUp`, which is a callback
    that releases resources allocated by a successful `Future`.

  * The `SynchronousStreamController` class was added as an explicit name for
    the type returned when the `sync` argument is passed to `new
    StreamController`.

* `dart:collection`: The `new SplayTreeSet.from(Iterable)` constructor was
  added.

* `dart:convert`: `Utf8Encoder.convert` and `Utf8Decoder.convert` added optional
  `start` and `end` arguments.

* `dart:core`:

  * `RangeError` added new static helper functions: `checkNotNegative`,
    `checkValidIndex`, `checkValidRange`, and `checkValueInInterval`.

  * `int` added the `modPow` function.

  * `String` added the `replaceFirstMapped` and `replaceRange` functions.

* `dart:io`:

  * Support for locking files to prevent concurrent modification was added. This
    includes the `File.lock`, `File.lockSync`, `File.unlock`, and
    `File.unlockSync` functions as well as the `FileLock` class.

  * Support for starting detached processes by passing the named `mode` argument
    (a `ProcessStartMode`) to `Process.start`. A process can be fully attached,
    fully detached, or detached except for its standard IO streams.

  * `HttpServer.bind` and `HttpServer.bindSecure` added the `v6Only` named
    argument. If this is true, only IPv6 connections will be accepted.

  * `HttpServer.bind`, `HttpServer.bindSecure`, `ServerSocket.bind`,
    `RawServerSocket.bind`, `SecureServerSocket.bind` and
    `RawSecureServerSocket.bind` added the `shared` named argument. If this is
    true, multiple servers or sockets in the same Dart process may bind to the
    same address, and incoming requests will automatically be distributed
    between them.

  * **Deprecation:** the experimental `ServerSocketReference` and
    `RawServerSocketReference` classes, as well as getters that returned them,
    are marked as deprecated. The `shared` named argument should be used
    instead. These will be removed in Dart 1.10.

  * `Socket.connect` and `RawSocket.connect` added the `sourceAddress` named
    argument, which specifies the local address to bind when making a
    connection.

  * The static `Process.killPid` method was added to kill a process with a given
    PID.

  * `Stdout` added the `nonBlocking` instance property, which returns a
    non-blocking `IOSink` that writes to standard output.

* `dart:isolate`:

  * The static getter `Isolate.current` was added.

  * The `Isolate` methods `addOnExitListener`, `removeOnExitListener`,
    `setErrorsFatal`, `addOnErrorListener`, and `removeOnErrorListener` now work
    on the VM.

  * Isolates spawned via `Isolate.spawn` now allow most objects, including
    top-level and static functions, to be sent between them.

## 1.8.5 – 2015-01-21

* Code generation for SIMD on ARM and ARM64 is fixed.

* A possible crash on MIPS with newer GCC toolchains has been prevented.

* A segfault when using `rethrow` was fixed ([issue 21795][]).

[issue 21795]: https://code.google.com/p/dart/issues/detail?id=21795

## 1.8.3 – 2014-12-10

* Breakpoints can be set in the Editor using file suffixes ([issue 21280][]).

* IPv6 addresses are properly handled by `HttpClient` in `dart:io`, fixing a
  crash in pub ([issue 21698][]).

* Issues with the experimental `async`/`await` syntax have been fixed.

* Issues with a set of number operations in the VM have been fixed.

* `ListBase` in `dart:collection` always returns an `Iterable` with the correct
  type argument.

[issue 21280]: https://code.google.com/p/dart/issues/detail?id=21280
[issue 21698]: https://code.google.com/p/dart/issues/detail?id=21698

## 1.8.0 – 2014-11-28

* `dart:collection`: `SplayTree` added the `toSet` function.

* `dart:convert`: The `JsonUtf8Encoder` class was added.

* `dart:core`:

  * The `IndexError` class was added for errors caused by an index being outside
    its expected range.

  * The `new RangeError.index` constructor was added. It forwards to `new
    IndexError`.

  * `RangeError` added three new properties. `invalidProperty` is the value that
    caused the error, and `start` and `end` are the minimum and maximum values
    that the value is allowed to assume.

  * `new RangeError.value` and `new RangeError.range` added an optional
    `message` argument.

  * The `new String.fromCharCodes` constructor added optional `start` and `end`
    arguments.

* `dart:io`:

  * Support was added for the [Application-Layer Protocol Negotiation][alpn]
    extension to the TLS protocol for both the client and server.

  * `SecureSocket.connect`, `SecureServerSocket.bind`,
    `RawSecureSocket.connect`, `RawSecureSocket.secure`,
    `RawSecureSocket.secureServer`, and `RawSecureServerSocket.bind` added a
    `supportedProtocols` named argument for protocol negotiation.

  * `RawSecureServerSocket` added a `supportedProtocols` field.

  * `RawSecureSocket` and `SecureSocket` added a `selectedProtocol` field which
    contains the protocol selected during protocol negotiation.

[alpn]: https://tools.ietf.org/html/rfc7301

## 1.7.0 – 2014-10-15

### Tool changes

* `pub` now generates binstubs for packages that are globally activated so that
  they can be put on the user's `PATH` and used as normal executables. See the
  [`pub global activate` documentation][pub global activate].

* When using `dart2js`, deferred loading now works with multiple Dart apps on
  the same page.

[pub global activate]: https://www.dartlang.org/tools/pub/cmd/pub-global.html#running-a-script-from-your-path

### Core library changes

* `dart:async`: `Zone`, `ZoneDelegate`, and `ZoneSpecification` added the
  `errorCallback` function, which allows errors that have been programmatically
  added to a `Future` or `Stream` to be intercepted.

* `dart:io`:

  * **Breaking change:** `HttpClient.close` must be called for all clients or
    they will keep the Dart process alive until they time out. This fixes the
    handling of persistent connections. Previously, the client would shut down
    immediately after a request.

  * **Breaking change:** `HttpServer` no longer compresses all traffic by
    default. The new `autoCompress` property can be set to `true` to re-enable
    compression.

* `dart:isolate`: `Isolate.spawnUri` added the optional `packageRoot` argument,
  which controls how it resolves `package:` URIs.<|MERGE_RESOLUTION|>--- conflicted
+++ resolved
@@ -1,18 +1,4 @@
-<<<<<<< HEAD
-=======
-## 2.0.0-dev.XX.0
-(Add new changes here, and they will be copied to the
- change section for the next dev version)
-
-### Tool Changes
-
-#### dart2js
-
-* Several fixes to improve support for running output of dart2js as a webworker.
-
-* `dart:isolate` implementation removed. To launch background tasks,
-   please use webworkers instead. APIs for webworkers can be accessed from
-   `dart:html` or JS-interop.
+## 2.0.0-dev.55.0
 
 ### Language
 
@@ -24,21 +10,20 @@
   * `Iterable`
   * `Map`
 
-#### Strong Mode
-
-### Core library changes
-
-### Dart VM
-
 ### Tool Changes
 
+#### dart2js
+
+* Several fixes to improve support for running output of dart2js as a webworker.
+
+* `dart:isolate` implementation removed. To launch background tasks,
+  please use webworkers instead. APIs for webworkers can be accessed from
+  `dart:html` or JS-interop.
+
 #### Pub
 
 * Use forward-slash paths to Git on Windows
 
-#### Other Tools
-
->>>>>>> 4a323f8a
 ## 2.0.0-dev.54.0
 
 ### Core library changes
