--- conflicted
+++ resolved
@@ -1,18 +1,7 @@
-## 2.1.1-dev.0.1
-
-* Cherry-pick 4914fe57ea9e034b948ef3ab5a4e7e511991f845 to dev
-* Cherry-pick 5a8ec419829337b60d705cabe0b3b1ab5d0d0883 to dev
-
-## 2.1.1-dev.0.0
-
-* Cherry-pick f8a680e5116493f8795c148a52dbecf8a84e4536 to dev
-* Cherry-pick b1c963c84b20e715bc5c1f7d443168071c2b971d to dev
-
-## 2.2.0-dev.1.1
-
-<<<<<<< HEAD
+## 2.1.1-dev.1.0
+
 ### Tool Changes
-=======
+
 #### Analyzer
 
 *   Support for `declarations-casts` has been removed and the `implicit-casts`
@@ -91,9 +80,6 @@
 
 * dartdoc default styles now work much better on mobile.  Simple browsing
   and searching of API docs now work in many cases.
-
-#### Pub
->>>>>>> 2cb346bd
 
 #### Linter
 
@@ -112,6 +98,32 @@
 and adds:
 
 * a new `prefer_final_in_for_each` lint rule to flag loop variables that could be declared final
+
+## 2.1.1-dev.0.1
+
+* Cherry-pick 4914fe57ea9e034b948ef3ab5a4e7e511991f845 to dev
+* Cherry-pick 5a8ec419829337b60d705cabe0b3b1ab5d0d0883 to dev
+
+## 2.1.1-dev.0.0
+
+* Cherry-pick f8a680e5116493f8795c148a52dbecf8a84e4536 to dev
+* Cherry-pick b1c963c84b20e715bc5c1f7d443168071c2b971d to dev
+
+## 2.2.0-dev.1.1
+
+### Tool Changes
+
+#### Linter
+
+The linter was bumped to `0.1.73` which introduces the following new lints to the SDK:
+
+* `unnecessary_await_in_return`
+* `use_function_type_syntax_for_parameters`
+* `avoid_returning_null_for_future`
+* `avoid_shadowing_type_parameters`
+
+In addition, `prefer_bool_in_asserts` has been deprecated as its semantics are
+redundant with Dart 2 checks.
 
 ## 2.2.0-dev.0.0
 
