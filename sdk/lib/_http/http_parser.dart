--- conflicted
+++ resolved
@@ -713,17 +713,10 @@
                     (isUpgrade && isResponse && isUpgradeCode)) {
                   _connectionUpgrade = true;
                 }
-<<<<<<< HEAD
-                _headers._add(headerField, tokens[i]);
-              }
-            } else {
-              _headers._add(headerField, headerValue);
-=======
                 headers._add(headerField, tokens[i]);
               }
             } else {
               headers._add(headerField, headerValue);
->>>>>>> e2ea2e82
             }
             _headerField.clear();
             _headerValue.clear();
