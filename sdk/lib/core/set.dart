--- conflicted
+++ resolved
@@ -172,15 +172,10 @@
   void addAll(Iterable<E> elements);
 
   /**
-<<<<<<< HEAD
    * Removes [value] from the set.
    *
-   * Returns `true` if [value] was
-=======
-   * Removes [value] from the set. Returns `true` if [value] was
->>>>>>> d86f0e28
-   * in the set. Returns `false` otherwise. The method has no effect
-   * if [value] was not in the set.
+   * Returns `true` if [value] was in the set. Returns `false` otherwise.
+   * The method has no effect if [value] was not in the set.
    */
   bool remove(Object? value);
 
