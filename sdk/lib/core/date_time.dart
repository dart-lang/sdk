// Copyright (c) 2011, the Dart project authors.  Please see the AUTHORS file
// for details. All rights reserved. Use of this source code is governed by a
// BSD-style license that can be found in the LICENSE file.

part of dart.core;

/// An instant in time, such as July 20, 1969, 8:18pm GMT.
///
/// DateTimes can represent time values that are at a distance of at most
/// 100,000,000 days from epoch (1970-01-01 UTC): -271821-04-20 to 275760-09-13.
///
/// Create a DateTime object by using one of the constructors
/// or by parsing a correctly formatted string,
/// which complies with a subset of ISO 8601.
/// Note that hours are specified between 0 and 23,
/// as in a 24-hour clock.
/// For example:
///
/// ```dart
/// var now = DateTime.now();
/// var berlinWallFell = DateTime.utc(1989, 11, 9);
/// var moonLanding = DateTime.parse("1969-07-20 20:18:04Z");  // 8:18pm
/// ```
///
/// A DateTime object is anchored either in the UTC time zone
/// or in the local time zone of the current computer
/// when the object is created.
///
/// Once created, neither the value nor the time zone
/// of a DateTime object may be changed.
///
/// You can use properties to get
/// the individual units of a DateTime object.
///
/// ```dart
/// assert(berlinWallFell.month == 11);
/// assert(moonLanding.hour == 20);
/// ```
///
/// For convenience and readability,
/// the DateTime class provides a constant for each day and month
/// name - for example, [august] and [friday].
/// You can use these constants to improve code readability:
///
/// ```dart
/// var berlinWallFell = DateTime.utc(1989, DateTime.november, 9);
/// assert(berlinWallFell.weekday == DateTime.thursday);
/// ```
///
/// Day and month values begin at 1, and the week starts on Monday.
/// That is, the constants [january] and [monday] are both 1.
///
/// ## Working with UTC and local time
///
/// A DateTime object is in the local time zone
/// unless explicitly created in the UTC time zone.
///
/// ```dart
/// var dDay = DateTime.utc(1944, 6, 6);
/// ```
///
/// Use [isUtc] to determine whether a DateTime object is based in UTC.
/// Use the methods [toLocal] and [toUtc]
/// to get the equivalent date/time value specified in the other time zone.
/// Use [timeZoneName] to get an abbreviated name of the time zone
/// for the DateTime object.
/// To find the difference
/// between UTC and the time zone of a DateTime object
/// call [timeZoneOffset].
///
/// ## Comparing DateTime objects
///
/// The DateTime class contains several handy methods,
/// such as [isAfter], [isBefore], and [isAtSameMomentAs],
/// for comparing DateTime objects.
///
/// ```dart
/// assert(berlinWallFell.isAfter(moonLanding) == true);
/// assert(berlinWallFell.isBefore(moonLanding) == false);
/// ```
///
/// ## Using DateTime with Duration
///
/// Use the [add] and [subtract] methods with a [Duration] object
/// to create a DateTime object based on another.
/// For example, to find the date that is sixty days (24 * 60 hours) after today,
/// write:
///
/// ```dart
/// var now = DateTime.now();
/// var sixtyDaysFromNow = now.add(const Duration(days: 60));
/// ```
///
/// To find out how much time is between two DateTime objects use
/// [difference], which returns a [Duration] object:
///
/// ```dart
/// var difference = berlinWallFell.difference(moonLanding);
/// assert(difference.inDays == 7416);
/// ```
///
/// The difference between two dates in different time zones
/// is just the number of nanoseconds between the two points in time.
/// It doesn't take calendar days into account.
/// That means that the difference between two midnights in local time may be
/// less than 24 hours times the number of days between them,
/// if there is a daylight saving change in between.
/// If the difference above is calculated using Australian local time, the
/// difference is 7415 days and 23 hours, which is only 7415 whole days as
/// reported by `inDays`.
///
/// ## Other resources
///
/// See [Duration] to represent a span of time.
/// See [Stopwatch] to measure timespans.
///
/// The DateTime class does not provide internationalization.
/// To internationalize your code, use
/// the [intl](https://pub.dev/packages/intl) package.
///
class DateTime implements Comparable<DateTime> {
  // Weekday constants that are returned by [weekday] method:
  static const int monday = 1;
  static const int tuesday = 2;
  static const int wednesday = 3;
  static const int thursday = 4;
  static const int friday = 5;
  static const int saturday = 6;
  static const int sunday = 7;
  static const int daysPerWeek = 7;

  // Month constants that are returned by the [month] getter.
  static const int january = 1;
  static const int february = 2;
  static const int march = 3;
  static const int april = 4;
  static const int may = 5;
  static const int june = 6;
  static const int july = 7;
  static const int august = 8;
  static const int september = 9;
  static const int october = 10;
  static const int november = 11;
  static const int december = 12;
  static const int monthsPerYear = 12;

  /// The value of this DateTime.
  ///
  /// The content of this field is implementation dependent. On JavaScript it is
  /// equal to [millisecondsSinceEpoch]. On the VM it is equal to
  /// [microsecondsSinceEpoch].
  final int _value;

  /// True if this [DateTime] is set to UTC time.
  ///
  /// ```dart
  /// var dDay = DateTime.utc(1944, 6, 6);
  /// assert(dDay.isUtc);
  /// ```
  ///
  final bool isUtc;

  /// Constructs a [DateTime] instance specified in the local time zone.
  ///
  /// For example,
  /// to create a DateTime object representing the 7th of September 2017,
  /// 5:30pm
  ///
  /// ```dart
  /// var dentistAppointment = DateTime(2017, 9, 7, 17, 30);
  /// ```
  DateTime(int year,
      [int month = 1,
      int day = 1,
      int hour = 0,
      int minute = 0,
      int second = 0,
      int millisecond = 0,
      int microsecond = 0])
      : this._internal(year, month, day, hour, minute, second, millisecond,
            microsecond, false);

  /// Constructs a [DateTime] instance specified in the UTC time zone.
  ///
  /// ```dart
  /// var moonLanding = DateTime.utc(1969, 7, 20, 20, 18, 04);
  /// ```
  ///
  /// When dealing with dates or historic events prefer to use UTC DateTimes,
  /// since they are unaffected by daylight-saving changes and are unaffected
  /// by the local timezone.
  DateTime.utc(int year,
      [int month = 1,
      int day = 1,
      int hour = 0,
      int minute = 0,
      int second = 0,
      int millisecond = 0,
      int microsecond = 0])
      : this._internal(year, month, day, hour, minute, second, millisecond,
            microsecond, true);

  /// Constructs a [DateTime] instance with current date and time in the
  /// local time zone.
  ///
  /// ```dart
  /// var thisInstant = DateTime.now();
  /// ```
  DateTime.now() : this._now();

<<<<<<< HEAD
  /**
   * Constructs a new [DateTime] instance based on [formattedString].
   *
   * The [formattedString] must not be `null`.
   * Throws a [FormatException] if the input string cannot be parsed.
   *
   * The function parses a subset of ISO 8601
   * which includes the subset accepted by RFC 3339.
   *
   * The accepted inputs are currently:
   *
   * * A date: A signed four-to-six digit year, two digit month and
   *   two digit day, optionally separated by `-` characters.
   *   Examples: "19700101", "-0004-12-24", "81030-04-01".
   * * An optional time part, separated from the date by either `T` or a space.
   *   The time part is a two digit hour,
   *   then optionally a two digit minutes value,
   *   then optionally a two digit seconds value, and
   *   then optionally a '.' or ',' followed by at least a one digit
   *   second fraction.
   *   The minutes and seconds may be separated from the previous parts by a
   *   ':'.
   *   Examples: "12", "12:30:24.124", "12:30:24,124", "123010.50".
   * * An optional time-zone offset part,
   *   possibly separated from the previous by a space.
   *   The time zone is either 'z' or 'Z', or it is a signed two digit hour
   *   part and an optional two digit minute part. The sign must be either
   *   "+" or "-", and can not be omitted.
   *   The minutes may be separated from the hours by a ':'.
   *   Examples: "Z", "-10", "+01:30", "+1130".
   *
   * This includes the output of both [toString] and [toIso8601String], which
   * will be parsed back into a `DateTime` object with the same time as the
   * original.
   *
   * The result is always in either local time or UTC.
   * If a time zone offset other than UTC is specified,
   * the time is converted to the equivalent UTC time.
   *
   * Examples of accepted strings:
   *
   * * `"2012-02-27"`
   * * `"2012-02-27 13:27:00"`
   * * `"2012-02-27 13:27:00.123456789z"`
   * * `"2012-02-27 13:27:00,123456789z"`
   * * `"20120227 13:27:00"`
   * * `"20120227T132700"`
   * * `"20120227"`
   * * `"+20120227"`
   * * `"2012-02-27T14Z"`
   * * `"2012-02-27T14+00:00"`
   * * `"-123450101 00:00:00 Z"`: in the year -12345.
   * * `"2002-02-27T14:00:00-0500"`: Same as `"2002-02-27T19:00:00Z"`
   *
   * This method accepts out-of-range component values and interprets
   * them as overflows into the next larger component.
   * For example, "2020-01-42" will be parsed as 2020-02-11, because
   * the last valid date in that month is 2020-01-31, so 42 days is
   * interprted as 31 days of that month plus 11 days into the next month.
   *
   * To detect and reject invalid component values, use
   * [DateFormat.parseStrict](https://pub.dev/documentation/intl/latest/intl/DateFormat/parseStrict.html)
   * from the [intl](https://pub.dev/packages/intl) package.
   */
=======
  /// Constructs a new [DateTime] instance based on [formattedString].
  ///
  /// Throws a [FormatException] if the input string cannot be parsed.
  ///
  /// The function parses a subset of ISO 8601
  /// which includes the subset accepted by RFC 3339.
  ///
  /// The accepted inputs are currently:
  ///
  /// * A date: A signed four-to-six digit year, two digit month and
  ///   two digit day, optionally separated by `-` characters.
  ///   Examples: "19700101", "-0004-12-24", "81030-04-01".
  /// * An optional time part, separated from the date by either `T` or a space.
  ///   The time part is a two digit hour,
  ///   then optionally a two digit minutes value,
  ///   then optionally a two digit seconds value, and
  ///   then optionally a '.' or ',' followed by at least a one digit
  ///   second fraction.
  ///   The minutes and seconds may be separated from the previous parts by a
  ///   ':'.
  ///   Examples: "12", "12:30:24.124", "12:30:24,124", "123010.50".
  /// * An optional time-zone offset part,
  ///   possibly separated from the previous by a space.
  ///   The time zone is either 'z' or 'Z', or it is a signed two digit hour
  ///   part and an optional two digit minute part. The sign must be either
  ///   "+" or "-", and can not be omitted.
  ///   The minutes may be separated from the hours by a ':'.
  ///   Examples: "Z", "-10", "+01:30", "+1130".
  ///
  /// This includes the output of both [toString] and [toIso8601String], which
  /// will be parsed back into a `DateTime` object with the same time as the
  /// original.
  ///
  /// The result is always in either local time or UTC.
  /// If a time zone offset other than UTC is specified,
  /// the time is converted to the equivalent UTC time.
  ///
  /// Examples of accepted strings:
  ///
  /// * `"2012-02-27"`
  /// * `"2012-02-27 13:27:00"`
  /// * `"2012-02-27 13:27:00.123456789z"`
  /// * `"2012-02-27 13:27:00,123456789z"`
  /// * `"20120227 13:27:00"`
  /// * `"20120227T132700"`
  /// * `"20120227"`
  /// * `"+20120227"`
  /// * `"2012-02-27T14Z"`
  /// * `"2012-02-27T14+00:00"`
  /// * `"-123450101 00:00:00 Z"`: in the year -12345.
  /// * `"2002-02-27T14:00:00-0500"`: Same as `"2002-02-27T19:00:00Z"`
  // TODO(lrn): restrict incorrect values like  2003-02-29T50:70:80.
  // Or not, that may be a breaking change.
>>>>>>> 58ad941a
  static DateTime parse(String formattedString) {
    var re = _parseFormat;
    Match? match = re.firstMatch(formattedString);
    if (match != null) {
      int parseIntOrZero(String? matched) {
        if (matched == null) return 0;
        return int.parse(matched);
      }

      // Parses fractional second digits of '.(\d+)' into the combined
      // microseconds. We only use the first 6 digits because of DateTime
      // precision of 999 milliseconds and 999 microseconds.
      int parseMilliAndMicroseconds(String? matched) {
        if (matched == null) return 0;
        int length = matched.length;
        assert(length >= 1);
        int result = 0;
        for (int i = 0; i < 6; i++) {
          result *= 10;
          if (i < matched.length) {
            result += matched.codeUnitAt(i) ^ 0x30;
          }
        }
        return result;
      }

      int years = int.parse(match[1]!);
      int month = int.parse(match[2]!);
      int day = int.parse(match[3]!);
      int hour = parseIntOrZero(match[4]);
      int minute = parseIntOrZero(match[5]);
      int second = parseIntOrZero(match[6]);
      int milliAndMicroseconds = parseMilliAndMicroseconds(match[7]);
      int millisecond =
          milliAndMicroseconds ~/ Duration.microsecondsPerMillisecond;
      int microsecond = milliAndMicroseconds
          .remainder(Duration.microsecondsPerMillisecond) as int;
      bool isUtc = false;
      if (match[8] != null) {
        // timezone part
        isUtc = true;
        String? tzSign = match[9];
        if (tzSign != null) {
          // timezone other than 'Z' and 'z'.
          int sign = (tzSign == '-') ? -1 : 1;
          int hourDifference = int.parse(match[10]!);
          int minuteDifference = parseIntOrZero(match[11]);
          minuteDifference += 60 * hourDifference;
          minute -= sign * minuteDifference;
        }
      }
      int? value = _brokenDownDateToValue(years, month, day, hour, minute,
          second, millisecond, microsecond, isUtc);
      if (value == null) {
        throw FormatException("Time out of range", formattedString);
      }
      return DateTime._withValue(value, isUtc: isUtc);
    } else {
      throw FormatException("Invalid date format", formattedString);
    }
  }

  /// Constructs a new [DateTime] instance based on [formattedString].
  ///
  /// Works like [parse] except that this function returns `null`
  /// where [parse] would throw a [FormatException].
  static DateTime? tryParse(String formattedString) {
    // TODO: Optimize to avoid throwing.
    try {
      return parse(formattedString);
    } on FormatException {
      return null;
    }
  }

  static const int _maxMillisecondsSinceEpoch = 8640000000000000;

  /// Constructs a new [DateTime] instance
  /// with the given [millisecondsSinceEpoch].
  ///
  /// If [isUtc] is false then the date is in the local time zone.
  ///
  /// The constructed [DateTime] represents
  /// 1970-01-01T00:00:00Z + [millisecondsSinceEpoch] ms in the given
  /// time zone (local or UTC).
  external DateTime.fromMillisecondsSinceEpoch(int millisecondsSinceEpoch,
      {bool isUtc = false});

  /// Constructs a new [DateTime] instance
  /// with the given [microsecondsSinceEpoch].
  ///
  /// If [isUtc] is false then the date is in the local time zone.
  ///
  /// The constructed [DateTime] represents
  /// 1970-01-01T00:00:00Z + [microsecondsSinceEpoch] us in the given
  /// time zone (local or UTC).
  external DateTime.fromMicrosecondsSinceEpoch(int microsecondsSinceEpoch,
      {bool isUtc = false});

  /// Constructs a new [DateTime] instance with the given value.
  ///
  /// If [isUtc] is false then the date is in the local time zone.
  DateTime._withValue(this._value, {required this.isUtc}) {
    if (millisecondsSinceEpoch.abs() > _maxMillisecondsSinceEpoch ||
        (millisecondsSinceEpoch.abs() == _maxMillisecondsSinceEpoch &&
            microsecond != 0)) {
      throw ArgumentError(
          "DateTime is outside valid range: $millisecondsSinceEpoch");
    }
    // For backwards compatibility with legacy mode.
    checkNotNullable(isUtc, "isUtc");
  }

  /// Returns true if [other] is a [DateTime] at the same moment and in the
  /// same time zone (UTC or local).
  ///
  /// ```dart
  /// var dDayUtc = DateTime.utc(1944, 6, 6);
  /// var dDayLocal = dDayUtc.toLocal();
  ///
  /// // These two dates are at the same moment, but are in different zones.
  /// assert(dDayUtc != dDayLocal);
  /// ```
  ///
  /// See [isAtSameMomentAs] for a comparison that compares moments in time
  /// independently of their zones.
  external bool operator ==(Object other);

  /// Returns true if [this] occurs before [other].
  ///
  /// The comparison is independent
  /// of whether the time is in UTC or in the local time zone.
  ///
  /// ```dart
  /// var now = DateTime.now();
  /// var earlier = now.subtract(const Duration(seconds: 5));
  /// assert(earlier.isBefore(now));
  /// assert(!now.isBefore(now));
  ///
  /// // This relation stays the same, even when changing timezones.
  /// assert(earlier.isBefore(now.toUtc()));
  /// assert(earlier.toUtc().isBefore(now));
  ///
  /// assert(!now.toUtc().isBefore(now));
  /// assert(!now.isBefore(now.toUtc()));
  /// ```
  external bool isBefore(DateTime other);

  /// Returns true if [this] occurs after [other].
  ///
  /// The comparison is independent
  /// of whether the time is in UTC or in the local time zone.
  ///
  /// ```dart
  /// var now = DateTime.now();
  /// var later = now.add(const Duration(seconds: 5));
  /// assert(later.isAfter(now));
  /// assert(!now.isBefore(now));
  ///
  /// // This relation stays the same, even when changing timezones.
  /// assert(later.isAfter(now.toUtc()));
  /// assert(later.toUtc().isAfter(now));
  ///
  /// assert(!now.toUtc().isBefore(now));
  /// assert(!now.isBefore(now.toUtc()));
  /// ```
  external bool isAfter(DateTime other);

  /// Returns true if [this] occurs at the same moment as [other].
  ///
  /// The comparison is independent of whether the time is in UTC or in the local
  /// time zone.
  ///
  /// ```dart
  /// var now = DateTime.now();
  /// var later = now.add(const Duration(seconds: 5));
  /// assert(!later.isAtSameMomentAs(now));
  /// assert(now.isAtSameMomentAs(now));
  ///
  /// // This relation stays the same, even when changing timezones.
  /// assert(!later.isAtSameMomentAs(now.toUtc()));
  /// assert(!later.toUtc().isAtSameMomentAs(now));
  ///
  /// assert(now.toUtc().isAtSameMomentAs(now));
  /// assert(now.isAtSameMomentAs(now.toUtc()));
  /// ```
  external bool isAtSameMomentAs(DateTime other);

  /// Compares this DateTime object to [other],
  /// returning zero if the values are equal.
  ///
  /// Returns a negative value if this DateTime [isBefore] [other]. It returns 0
  /// if it [isAtSameMomentAs] [other], and returns a positive value otherwise
  /// (when this [isAfter] [other]).
  external int compareTo(DateTime other);

  int get hashCode => (_value ^ (_value >> 30)) & 0x3FFFFFFF;

  /// Returns this DateTime value in the local time zone.
  ///
  /// Returns [this] if it is already in the local time zone.
  /// Otherwise this method is equivalent to:
  ///
  /// ```dart
  /// DateTime.fromMicrosecondsSinceEpoch(microsecondsSinceEpoch,
  ///                                     isUtc: false)
  /// ```
  DateTime toLocal() {
    if (isUtc) {
      return DateTime._withValue(_value, isUtc: false);
    }
    return this;
  }

  /// Returns this DateTime value in the UTC time zone.
  ///
  /// Returns [this] if it is already in UTC.
  /// Otherwise this method is equivalent to:
  ///
  /// ```dart
  /// DateTime.fromMicrosecondsSinceEpoch(microsecondsSinceEpoch,
  ///                                     isUtc: true)
  /// ```
  DateTime toUtc() {
    if (isUtc) return this;
    return DateTime._withValue(_value, isUtc: true);
  }

  static String _fourDigits(int n) {
    int absN = n.abs();
    String sign = n < 0 ? "-" : "";
    if (absN >= 1000) return "$n";
    if (absN >= 100) return "${sign}0$absN";
    if (absN >= 10) return "${sign}00$absN";
    return "${sign}000$absN";
  }

  static String _sixDigits(int n) {
    assert(n < -9999 || n > 9999);
    int absN = n.abs();
    String sign = n < 0 ? "-" : "+";
    if (absN >= 100000) return "$sign$absN";
    return "${sign}0$absN";
  }

  static String _threeDigits(int n) {
    if (n >= 100) return "${n}";
    if (n >= 10) return "0${n}";
    return "00${n}";
  }

  static String _twoDigits(int n) {
    if (n >= 10) return "${n}";
    return "0${n}";
  }

  /// Returns a human-readable string for this instance.
  ///
  /// The returned string is constructed for the time zone of this instance.
  /// The `toString()` method provides a simply formatted string.
  /// It does not support internationalized strings.
  /// Use the [intl](https://pub.dev/packages/intl) package
  /// at the pub shared packages repo.
  ///
  /// The resulting string can be parsed back using [parse].
  String toString() {
    String y = _fourDigits(year);
    String m = _twoDigits(month);
    String d = _twoDigits(day);
    String h = _twoDigits(hour);
    String min = _twoDigits(minute);
    String sec = _twoDigits(second);
    String ms = _threeDigits(millisecond);
    String us = microsecond == 0 ? "" : _threeDigits(microsecond);
    if (isUtc) {
      return "$y-$m-$d $h:$min:$sec.$ms${us}Z";
    } else {
      return "$y-$m-$d $h:$min:$sec.$ms$us";
    }
  }

  /// Returns an ISO-8601 full-precision extended format representation.
  ///
  /// The format is `yyyy-MM-ddTHH:mm:ss.mmmuuuZ` for UTC time, and
  /// `yyyy-MM-ddTHH:mm:ss.mmmuuu` (no trailing "Z") for local/non-UTC time,
  /// where:
  ///
  /// * `yyyy` is a, possibly negative, four digit representation of the year,
  ///   if the year is in the range -9999 to 9999,
  ///   otherwise it is a signed six digit representation of the year.
  /// * `MM` is the month in the range 01 to 12,
  /// * `dd` is the day of the month in the range 01 to 31,
  /// * `HH` are hours in the range 00 to 23,
  /// * `mm` are minutes in the range 00 to 59,
  /// * `ss` are seconds in the range 00 to 59 (no leap seconds),
  /// * `mmm` are milliseconds in the range 000 to 999, and
  /// * `uuu` are microseconds in the range 001 to 999. If [microsecond] equals
  ///   0, then this part is omitted.
  ///
  /// The resulting string can be parsed back using [parse].
  String toIso8601String() {
    String y =
        (year >= -9999 && year <= 9999) ? _fourDigits(year) : _sixDigits(year);
    String m = _twoDigits(month);
    String d = _twoDigits(day);
    String h = _twoDigits(hour);
    String min = _twoDigits(minute);
    String sec = _twoDigits(second);
    String ms = _threeDigits(millisecond);
    String us = microsecond == 0 ? "" : _threeDigits(microsecond);
    if (isUtc) {
      return "$y-$m-${d}T$h:$min:$sec.$ms${us}Z";
    } else {
      return "$y-$m-${d}T$h:$min:$sec.$ms$us";
    }
  }

  /// Returns a new [DateTime] instance with [duration] added to [this].
  ///
  /// ```dart
  /// var today = DateTime.now();
  /// var fiftyDaysFromNow = today.add(const Duration(days: 50));
  /// ```
  ///
  /// Notice that the duration being added is actually 50 * 24 * 60 * 60
  /// seconds. If the resulting `DateTime` has a different daylight saving offset
  /// than `this`, then the result won't have the same time-of-day as `this`, and
  /// may not even hit the calendar date 50 days later.
  ///
  /// Be careful when working with dates in local time.
  external DateTime add(Duration duration);

  /// Returns a new [DateTime] instance with [duration] subtracted from [this].
  ///
  /// ```dart
  /// DateTime today = DateTime.now();
  /// DateTime fiftyDaysAgo = today.subtract(const Duration(days: 50));
  /// ```
  ///
  /// Notice that the duration being subtracted is actually 50 * 24 * 60 * 60
  /// seconds. If the resulting `DateTime` has a different daylight saving offset
  /// than `this`, then the result won't have the same time-of-day as `this`, and
  /// may not even hit the calendar date 50 days earlier.
  ///
  /// Be careful when working with dates in local time.
  external DateTime subtract(Duration duration);

  /// Returns a [Duration] with the difference when subtracting [other] from
  /// [this].
  ///
  /// The returned [Duration] will be negative if [other] occurs after [this].
  ///
  /// ```dart
  /// var berlinWallFell = DateTime.utc(1989, DateTime.november, 9);
  /// var dDay = DateTime.utc(1944, DateTime.june, 6);
  ///
  /// Duration difference = berlinWallFell.difference(dDay);
  /// assert(difference.inDays == 16592);
  /// ```
  ///
  /// The difference is measured in seconds and fractions of seconds.
  /// The difference above counts the number of fractional seconds between
  /// midnight at the beginning of those dates.
  /// If the dates above had been in local time, not UTC, then the difference
  /// between two midnights may not be a multiple of 24 hours due to daylight
  /// saving differences.
  ///
  /// For example, in Australia, similar code using local time instead of UTC:
  ///
  /// ```dart
  /// var berlinWallFell = DateTime(1989, DateTime.november, 9);
  /// var dDay = DateTime(1944, DateTime.june, 6);
  /// Duration difference = berlinWallFell.difference(dDay);
  /// assert(difference.inDays == 16592);
  /// ```
  /// will fail because the difference is actually 16591 days and 23 hours, and
  /// [Duration.inDays] only returns the number of whole days.
  external Duration difference(DateTime other);

  external DateTime._internal(int year, int month, int day, int hour,
      int minute, int second, int millisecond, int microsecond, bool isUtc);

  external DateTime._now();

  /// Returns the time as value (millisecond or microsecond since epoch), or
  /// null if the values are out of range.
  external static int? _brokenDownDateToValue(
      int year,
      int month,
      int day,
      int hour,
      int minute,
      int second,
      int millisecond,
      int microsecond,
      bool isUtc);

  /// The number of milliseconds since
  /// the "Unix epoch" 1970-01-01T00:00:00Z (UTC).
  ///
  /// This value is independent of the time zone.
  ///
  /// This value is at most
  /// 8,640,000,000,000,000ms (100,000,000 days) from the Unix epoch.
  /// In other words: `millisecondsSinceEpoch.abs() <= 8640000000000000`.
  external int get millisecondsSinceEpoch;

  /// The number of microseconds since
  /// the "Unix epoch" 1970-01-01T00:00:00Z (UTC).
  ///
  /// This value is independent of the time zone.
  ///
  /// This value is at most
  /// 8,640,000,000,000,000,000us (100,000,000 days) from the Unix epoch.
  /// In other words: `microsecondsSinceEpoch.abs() <= 8640000000000000000`.
  ///
  /// Note that this value does not fit into 53 bits (the size of a IEEE double).
  /// A JavaScript number is not able to hold this value.
  external int get microsecondsSinceEpoch;

  /// The time zone name.
  ///
  /// This value is provided by the operating system and may be an
  /// abbreviation or a full name.
  ///
  /// In the browser or on Unix-like systems commonly returns abbreviations,
  /// such as "CET" or "CEST". On Windows returns the full name, for example
  /// "Pacific Standard Time".
  external String get timeZoneName;

  /// The time zone offset, which
  /// is the difference between local time and UTC.
  ///
  /// The offset is positive for time zones east of UTC.
  ///
  /// Note, that JavaScript, Python and C return the difference between UTC and
  /// local time. Java, C# and Ruby return the difference between local time and
  /// UTC.
  external Duration get timeZoneOffset;

  /// The year.
  ///
  /// ```dart
  /// var moonLanding = DateTime.parse("1969-07-20 20:18:04Z");
  /// assert(moonLanding.year == 1969);
  /// ```
  external int get year;

  /// The month [1..12].
  ///
  /// ```dart
  /// var moonLanding = DateTime.parse("1969-07-20 20:18:04Z");
  /// assert(moonLanding.month == 7);
  /// assert(moonLanding.month == DateTime.july);
  /// ```
  external int get month;

  /// The day of the month [1..31].
  ///
  /// ```dart
  /// var moonLanding = DateTime.parse("1969-07-20 20:18:04Z");
  /// assert(moonLanding.day == 20);
  /// ```
  external int get day;

  /// The hour of the day, expressed as in a 24-hour clock [0..23].
  ///
  /// ```dart
  /// var moonLanding = DateTime.parse("1969-07-20 20:18:04Z");
  /// assert(moonLanding.hour == 20);
  /// ```
  external int get hour;

  /// The minute [0...59].
  ///
  /// ```dart
  /// var moonLanding = DateTime.parse("1969-07-20 20:18:04Z");
  /// assert(moonLanding.minute == 18);
  /// ```
  external int get minute;

  /// The second [0...59].
  ///
  /// ```dart
  /// var moonLanding = DateTime.parse("1969-07-20 20:18:04Z");
  /// assert(moonLanding.second == 4);
  /// ```
  external int get second;

  /// The millisecond [0...999].
  ///
  /// ```dart
  /// var moonLanding = DateTime.parse("1969-07-20 20:18:04Z");
  /// assert(moonLanding.millisecond == 0);
  /// ```
  external int get millisecond;

  /// The microsecond [0...999].
  ///
  /// ```dart
  /// var moonLanding = DateTime.parse("1969-07-20 20:18:04Z");
  /// assert(moonLanding.microsecond == 0);
  /// ```
  external int get microsecond;

  /// The day of the week [monday]..[sunday].
  ///
  /// In accordance with ISO 8601
  /// a week starts with Monday, which has the value 1.
  ///
  /// ```dart
  /// var moonLanding = DateTime.parse("1969-07-20 20:18:04Z");
  /// assert(moonLanding.weekday == 7);
  /// assert(moonLanding.weekday == DateTime.sunday);
  /// ```
  external int get weekday;

  /*
   * date ::= yeardate time_opt timezone_opt
   * yeardate ::= year colon_opt month colon_opt day
   * year ::= sign_opt digit{4,6}
   * colon_opt :: <empty> | ':'
   * sign ::= '+' | '-'
   * sign_opt ::=  <empty> | sign
   * month ::= digit{2}
   * day ::= digit{2}
   * time_opt ::= <empty> | (' ' | 'T') hour minutes_opt
   * minutes_opt ::= <empty> | colon_opt digit{2} seconds_opt
   * seconds_opt ::= <empty> | colon_opt digit{2} millis_opt
   * micros_opt ::= <empty> | ('.' | ',') digit+
   * timezone_opt ::= <empty> | space_opt timezone
   * space_opt :: ' ' | <empty>
   * timezone ::= 'z' | 'Z' | sign digit{2} timezonemins_opt
   * timezonemins_opt ::= <empty> | colon_opt digit{2}
   */
  static final RegExp _parseFormat =
      RegExp(r'^([+-]?\d{4,6})-?(\d\d)-?(\d\d)' // Day part.
          r'(?:[ T](\d\d)(?::?(\d\d)(?::?(\d\d)(?:[.,](\d+))?)?)?' // Time part.
          r'( ?[zZ]| ?([-+])(\d\d)(?::?(\d\d))?)?)?$'); // Timezone part.
}<|MERGE_RESOLUTION|>--- conflicted
+++ resolved
@@ -208,72 +208,6 @@
   /// ```
   DateTime.now() : this._now();
 
-<<<<<<< HEAD
-  /**
-   * Constructs a new [DateTime] instance based on [formattedString].
-   *
-   * The [formattedString] must not be `null`.
-   * Throws a [FormatException] if the input string cannot be parsed.
-   *
-   * The function parses a subset of ISO 8601
-   * which includes the subset accepted by RFC 3339.
-   *
-   * The accepted inputs are currently:
-   *
-   * * A date: A signed four-to-six digit year, two digit month and
-   *   two digit day, optionally separated by `-` characters.
-   *   Examples: "19700101", "-0004-12-24", "81030-04-01".
-   * * An optional time part, separated from the date by either `T` or a space.
-   *   The time part is a two digit hour,
-   *   then optionally a two digit minutes value,
-   *   then optionally a two digit seconds value, and
-   *   then optionally a '.' or ',' followed by at least a one digit
-   *   second fraction.
-   *   The minutes and seconds may be separated from the previous parts by a
-   *   ':'.
-   *   Examples: "12", "12:30:24.124", "12:30:24,124", "123010.50".
-   * * An optional time-zone offset part,
-   *   possibly separated from the previous by a space.
-   *   The time zone is either 'z' or 'Z', or it is a signed two digit hour
-   *   part and an optional two digit minute part. The sign must be either
-   *   "+" or "-", and can not be omitted.
-   *   The minutes may be separated from the hours by a ':'.
-   *   Examples: "Z", "-10", "+01:30", "+1130".
-   *
-   * This includes the output of both [toString] and [toIso8601String], which
-   * will be parsed back into a `DateTime` object with the same time as the
-   * original.
-   *
-   * The result is always in either local time or UTC.
-   * If a time zone offset other than UTC is specified,
-   * the time is converted to the equivalent UTC time.
-   *
-   * Examples of accepted strings:
-   *
-   * * `"2012-02-27"`
-   * * `"2012-02-27 13:27:00"`
-   * * `"2012-02-27 13:27:00.123456789z"`
-   * * `"2012-02-27 13:27:00,123456789z"`
-   * * `"20120227 13:27:00"`
-   * * `"20120227T132700"`
-   * * `"20120227"`
-   * * `"+20120227"`
-   * * `"2012-02-27T14Z"`
-   * * `"2012-02-27T14+00:00"`
-   * * `"-123450101 00:00:00 Z"`: in the year -12345.
-   * * `"2002-02-27T14:00:00-0500"`: Same as `"2002-02-27T19:00:00Z"`
-   *
-   * This method accepts out-of-range component values and interprets
-   * them as overflows into the next larger component.
-   * For example, "2020-01-42" will be parsed as 2020-02-11, because
-   * the last valid date in that month is 2020-01-31, so 42 days is
-   * interprted as 31 days of that month plus 11 days into the next month.
-   *
-   * To detect and reject invalid component values, use
-   * [DateFormat.parseStrict](https://pub.dev/documentation/intl/latest/intl/DateFormat/parseStrict.html)
-   * from the [intl](https://pub.dev/packages/intl) package.
-   */
-=======
   /// Constructs a new [DateTime] instance based on [formattedString].
   ///
   /// Throws a [FormatException] if the input string cannot be parsed.
@@ -325,9 +259,16 @@
   /// * `"2012-02-27T14+00:00"`
   /// * `"-123450101 00:00:00 Z"`: in the year -12345.
   /// * `"2002-02-27T14:00:00-0500"`: Same as `"2002-02-27T19:00:00Z"`
-  // TODO(lrn): restrict incorrect values like  2003-02-29T50:70:80.
-  // Or not, that may be a breaking change.
->>>>>>> 58ad941a
+  ///
+  /// This method accepts out-of-range component values and interprets
+  /// them as overflows into the next larger component.
+  /// For example, "2020-01-42" will be parsed as 2020-02-11, because
+  /// the last valid date in that month is 2020-01-31, so 42 days is
+  /// interprted as 31 days of that month plus 11 days into the next month.
+  ///
+  /// To detect and reject invalid component values, use
+  /// [DateFormat.parseStrict](https://pub.dev/documentation/intl/latest/intl/DateFormat/parseStrict.html)
+  /// from the [intl](https://pub.dev/packages/intl) package.
   static DateTime parse(String formattedString) {
     var re = _parseFormat;
     Match? match = re.firstMatch(formattedString);
