--- conflicted
+++ resolved
@@ -307,15 +307,9 @@
 class Base64Decoder extends Converter<String, List<int>> {
   const Base64Decoder();
 
-<<<<<<< HEAD
-  List<int> convert(String input) {
-    if (input.isEmpty) return new Uint8List(0);
-    int length = input.length;
-=======
   List<int> convert(String input, [int start = 0, int end]) {
     end = RangeError.checkValidRange(start, end, input.length);
     if (start == end) return new Uint8List(0);
->>>>>>> d9397d8a
     var decoder = new _Base64Decoder();
     Uint8List buffer = decoder.decode(input, start, end);
     decoder.close(input, end);
