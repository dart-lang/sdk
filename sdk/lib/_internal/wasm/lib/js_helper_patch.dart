// Copyright (c) 2024, the Dart project authors.  Please see the AUTHORS file
// for details. All rights reserved. Use of this source code is governed by a
// BSD-style license that can be found in the LICENSE file.

import 'dart:_internal'
    show patch, unsafeCast, unsafeCastOpaque, exportWasmFunction;
import 'dart:_js_helper' show JS;
import 'dart:_js_types' show JSArrayBase, JSDataViewImpl;
import 'dart:js_interop';
import 'dart:_string';
import 'dart:_typed_data';
import 'dart:_wasm';
import 'dart:typed_data';

@patch
@pragma('wasm:prefer-inline')
<<<<<<< HEAD
JSStringImpl jsStringFromDartString(String s) {
  if (s is OneByteString) {
    final fromArray = s.array;
    final toArray = WasmArray<WasmI16>(fromArray.length);
    for (int i = 0; i < fromArray.length; ++i) {
      toArray.write(i, fromArray.readUnsigned(i));
    }
    return JSStringImpl(
      _jsStringFromCharCodeArray(
        toArray,
        0.toWasmI32(),
        toArray.length.toWasmI32(),
      ),
    );
  }
  if (s is TwoByteString) {
    return JSStringImpl(
      _jsStringFromCharCodeArray(s.array, 0.toWasmI32(), s.length.toWasmI32()),
    );
  }

  return unsafeCast<JSStringImpl>(s);
}

@patch
String jsStringToDartString(JSStringImpl jsString) {
  final length = jsString.length;
  two_byte:
  {
    final oneByteString = OneByteString.withLength(length);
    final array = oneByteString.array;
    for (int i = 0; i < length; ++i) {
      final int codeUnit = jsString.codeUnitAtUnchecked(i);
      if (codeUnit > 255) break two_byte;
      array.write(i, codeUnit);
    }
    return oneByteString;
  }
  final twoByteString = TwoByteString.withLength(length);
  final array = twoByteString.array;
  for (int i = 0; i < length; ++i) {
    array.write(i, jsString.codeUnitAtUnchecked(i));
  }
  return twoByteString;
}

@pragma("wasm:import", "wasm:js-string.fromCharCodeArray")
external WasmExternRef _jsStringFromCharCodeArray(
  WasmArray<WasmI16>? array,
  WasmI32 start,
  WasmI32 end,
);
=======
JSStringImpl jsStringFromDartString(String s) => unsafeCast<JSStringImpl>(s);
>>>>>>> e7f2f055

@pragma('wasm:prefer-inline')
void _copyFromWasmI8Array(
  WasmExternRef jsArray,
  int jsArrayOffset,
  WasmArray<WasmI8> wasmArray,
  int wasmOffset,
  int length,
) {
  // This will make TFA retain [_wasmI8ArrayGet] which will then cause the
  // backend to export it to JS (due to `@pragma('wasm:weak-export', ...)`)
  exportWasmFunction(_wasmI8ArrayGet);

  JS<WasmExternRef?>(
    """(jsArray, jsArrayOffset, wasmArray, wasmArrayOffset, length) => {
          const getValue = dartInstance.exports.\$wasmI8ArrayGet;
          for (let i = 0; i < length; i++) {
            jsArray[jsArrayOffset + i] = getValue(wasmArray, wasmArrayOffset + i);
          }
        }""",
    jsArray,
    jsArrayOffset.toWasmI32(),
    wasmArray,
    wasmOffset.toWasmI32(),
    length.toWasmI32(),
  );
}

@pragma('wasm:prefer-inline')
void copyToWasmI8Array(
  WasmExternRef jsArray,
  int jsArrayOffset,
  WasmArray<WasmI8> wasmArray,
  int wasmOffset,
  int length,
) {
  // This will make TFA retain [_wasmI8ArraySet] which will then cause the
  // backend to export it to JS (due to `@pragma('wasm:weak-export', ...)`)
  exportWasmFunction(_wasmI8ArraySet);

  JS<WasmExternRef?>(
    """(jsArray, jsArrayOffset, wasmArray, wasmArrayOffset, length) => {
          const setValue = dartInstance.exports.\$wasmI8ArraySet;
          for (let i = 0; i < length; i++) {
            setValue(wasmArray, wasmArrayOffset + i, jsArray[jsArrayOffset + i]);
          }
        }""",
    jsArray,
    jsArrayOffset.toWasmI32(),
    wasmArray,
    wasmOffset.toWasmI32(),
    length.toWasmI32(),
  );
}

@pragma('wasm:prefer-inline')
void _copyFromWasmI16Array(
  WasmExternRef jsArray,
  int jsArrayOffset,
  WasmArray<WasmI16> wasmArray,
  int wasmOffset,
  int length,
) {
  JS<WasmExternRef?>(
    """(jsArray, jsArrayOffset, wasmArray, wasmArrayOffset, length) => {
          const getValue = dartInstance.exports.\$wasmI16ArrayGet;
          for (let i = 0; i < length; i++) {
            jsArray[jsArrayOffset + i] = getValue(wasmArray, wasmArrayOffset + i);
          }
        }""",
    jsArray,
    jsArrayOffset.toWasmI32(),
    wasmArray,
    wasmOffset.toWasmI32(),
    length.toWasmI32(),
  );
}

@pragma('wasm:prefer-inline')
void copyToWasmI16Array(
  WasmExternRef jsArray,
  int jsArrayOffset,
  WasmArray<WasmI16> wasmArray,
  int wasmOffset,
  int length,
) {
  JS<WasmExternRef?>(
    """(jsArray, jsArrayOffset, wasmArray, wasmArrayOffset, length) => {
          const setValue = dartInstance.exports.\$wasmI16ArraySet;
          for (let i = 0; i < length; i++) {
            setValue(wasmArray, wasmArrayOffset + i, jsArray[jsArrayOffset + i]);
          }
        }""",
    jsArray,
    jsArrayOffset.toWasmI32(),
    wasmArray,
    wasmOffset.toWasmI32(),
    length.toWasmI32(),
  );
}

@pragma('wasm:prefer-inline')
void _copyFromWasmI32Array(
  WasmExternRef jsArray,
  int jsArrayOffset,
  WasmArray<WasmI32> wasmArray,
  int wasmOffset,
  int length,
) {
  // This will make TFA retain [_wasmI32ArrayGet] which will then cause the
  // backend to export it to JS (due to `@pragma('wasm:weak-export', ...)`)
  exportWasmFunction(_wasmI32ArrayGet);

  JS<WasmExternRef?>(
    """(jsArray, jsArrayOffset, wasmArray, wasmArrayOffset, length) => {
          const getValue = dartInstance.exports.\$wasmI32ArrayGet;
          for (let i = 0; i < length; i++) {
            jsArray[jsArrayOffset + i] = getValue(wasmArray, wasmArrayOffset + i);
          }
        }""",
    jsArray,
    jsArrayOffset.toWasmI32(),
    wasmArray,
    wasmOffset.toWasmI32(),
    length.toWasmI32(),
  );
}

@pragma('wasm:prefer-inline')
void copyToWasmI32Array(
  WasmExternRef jsArray,
  int jsArrayOffset,
  WasmArray<WasmI32> wasmArray,
  int wasmOffset,
  int length,
) {
  // This will make TFA retain [_wasmI32ArraySet] which will then cause the
  // backend to export it to JS (due to `@pragma('wasm:weak-export', ...)`)
  exportWasmFunction(_wasmI32ArraySet);

  JS<WasmExternRef?>(
    """(jsArray, jsArrayOffset, wasmArray, wasmArrayOffset, length) => {
          const setValue = dartInstance.exports.\$wasmI32ArraySet;
          for (let i = 0; i < length; i++) {
            setValue(wasmArray, wasmArrayOffset + i, jsArray[jsArrayOffset + i]);
          }
        }""",
    jsArray,
    jsArrayOffset.toWasmI32(),
    wasmArray,
    wasmOffset.toWasmI32(),
    length.toWasmI32(),
  );
}

@pragma('wasm:prefer-inline')
void _copyFromWasmF32Array(
  WasmExternRef jsArray,
  int jsArrayOffset,
  WasmArray<WasmF32> wasmArray,
  int wasmOffset,
  int length,
) {
  // This will make TFA retain [_wasmF32ArrayGet] which will then cause the
  // backend to export it to JS (due to `@pragma('wasm:weak-export', ...)`)
  exportWasmFunction(_wasmF32ArrayGet);

  JS<WasmExternRef?>(
    """(jsArray, jsArrayOffset, wasmArray, wasmArrayOffset, length) => {
          const getValue = dartInstance.exports.\$wasmF32ArrayGet;
          for (let i = 0; i < length; i++) {
            jsArray[jsArrayOffset + i] = getValue(wasmArray, wasmArrayOffset + i);
          }
        }""",
    jsArray,
    jsArrayOffset.toWasmI32(),
    wasmArray,
    wasmOffset.toWasmI32(),
    length.toWasmI32(),
  );
}

@pragma('wasm:prefer-inline')
void copyToWasmF32Array(
  WasmExternRef jsArray,
  int jsArrayOffset,
  WasmArray<WasmF32> wasmArray,
  int wasmOffset,
  int length,
) {
  // This will make TFA retain [_wasmF32ArraySet] which will then cause the
  // backend to export it to JS (due to `@pragma('wasm:weak-export', ...)`)
  exportWasmFunction(_wasmF32ArraySet);

  JS<WasmExternRef?>(
    """(jsArray, jsArrayOffset, wasmArray, wasmArrayOffset, length) => {
          const setValue = dartInstance.exports.\$wasmF32ArraySet;
          for (let i = 0; i < length; i++) {
            setValue(wasmArray, wasmArrayOffset + i, jsArray[jsArrayOffset + i]);
          }
        }""",
    jsArray,
    jsArrayOffset.toWasmI32(),
    wasmArray,
    wasmOffset.toWasmI32(),
    length.toWasmI32(),
  );
}

@pragma('wasm:prefer-inline')
void _copyFromWasmF64Array(
  WasmExternRef jsArray,
  int jsArrayOffset,
  WasmArray<WasmF64> wasmArray,
  int wasmOffset,
  int length,
) {
  // This will make TFA retain [_wasmF64ArrayGet] which will then cause the
  // backend to export it to JS (due to `@pragma('wasm:weak-export', ...)`)
  exportWasmFunction(_wasmF64ArrayGet);

  JS<WasmExternRef?>(
    """(jsArray, jsArrayOffset, wasmArray, wasmArrayOffset, length) => {
          const getValue = dartInstance.exports.\$wasmF64ArrayGet;
          for (let i = 0; i < length; i++) {
            jsArray[jsArrayOffset + i] = getValue(wasmArray, wasmArrayOffset + i);
          }
        }""",
    jsArray,
    jsArrayOffset.toWasmI32(),
    wasmArray,
    wasmOffset.toWasmI32(),
    length.toWasmI32(),
  );
}

@pragma('wasm:prefer-inline')
void copyToWasmF64Array(
  WasmExternRef jsArray,
  int jsArrayOffset,
  WasmArray<WasmF64> wasmArray,
  int wasmOffset,
  int length,
) {
  // This will make TFA retain [_wasmF64ArraySet] which will then cause the
  // backend to export it to JS (due to `@pragma('wasm:weak-export', ...)`)
  exportWasmFunction(_wasmF64ArraySet);

  JS<WasmExternRef?>(
    """(jsArray, jsArrayOffset, wasmArray, wasmArrayOffset, length) => {
          const setValue = dartInstance.exports.\$wasmF64ArraySet;
          for (let i = 0; i < length; i++) {
            setValue(wasmArray, wasmArrayOffset + i, jsArray[jsArrayOffset + i]);
          }
        }""",
    jsArray,
    jsArrayOffset.toWasmI32(),
    wasmArray,
    wasmOffset.toWasmI32(),
    length.toWasmI32(),
  );
}

@patch
@pragma('wasm:prefer-inline')
WasmExternRef jsInt8ArrayFromDartInt8List(Int8List l) {
  assert(l is! JSArrayBase);
  final length = l.length;

  final jsArray = JSInt8Array.withLength(length);
  final jsArrayRef = (jsArray as JSValue).toExternRef!;
  if (l is I8List) {
    _copyFromWasmI8Array(jsArrayRef, 0, l.data, l.offsetInElements, length);
  } else {
    jsArray.toDart.setRange(0, length, l);
  }
  return jsArrayRef;
}

@patch
@pragma('wasm:prefer-inline')
WasmExternRef? jsUint8ArrayFromDartUint8List(Uint8List l) {
  assert(l is! JSArrayBase);
  final length = l.length;

  final jsArray = JSUint8Array.withLength(length);
  final jsArrayRef = (jsArray as JSValue).toExternRef!;
  if (l is U8List) {
    _copyFromWasmI8Array(jsArrayRef, 0, l.data, l.offsetInElements, length);
  } else {
    jsArray.toDart.setRange(0, length, l);
  }

  return jsArrayRef;
}

@patch
@pragma('wasm:prefer-inline')
WasmExternRef? jsUint8ClampedArrayFromDartUint8ClampedList(Uint8ClampedList l) {
  assert(l is! JSArrayBase);
  final length = l.length;

  final jsArray = JSUint8ClampedArray.withLength(length);
  final jsArrayRef = (jsArray as JSValue).toExternRef!;
  if (l is U8ClampedList) {
    _copyFromWasmI8Array(jsArrayRef, 0, l.data, l.offsetInElements, length);
  } else {
    jsArray.toDart.setRange(0, length, l);
  }
  return jsArrayRef;
}

@patch
@pragma('wasm:prefer-inline')
WasmExternRef jsInt16ArrayFromDartInt16List(Int16List l) {
  assert(l is! JSArrayBase);
  final length = l.length;

  final jsArray = JSInt16Array.withLength(length);
  final jsArrayRef = (jsArray as JSValue).toExternRef!;
  if (l is I16List) {
    _copyFromWasmI16Array(jsArrayRef, 0, l.data, l.offsetInElements, length);
  } else {
    jsArray.toDart.setRange(0, length, l);
  }
  return jsArrayRef;
}

@patch
@pragma('wasm:prefer-inline')
WasmExternRef jsUint16ArrayFromDartUint16List(Uint16List l) {
  assert(l is! JSArrayBase);
  final length = l.length;

  final jsArray = JSUint16Array.withLength(length);
  final jsArrayRef = (jsArray as JSValue).toExternRef!;
  if (l is U16List) {
    _copyFromWasmI16Array(jsArrayRef, 0, l.data, l.offsetInElements, length);
  } else {
    jsArray.toDart.setRange(0, length, l);
  }
  return jsArrayRef;
}

@patch
@pragma('wasm:prefer-inline')
WasmExternRef jsInt32ArrayFromDartInt32List(Int32List l) {
  assert(l is! JSArrayBase);
  final length = l.length;

  final jsArray = JSInt32Array.withLength(length);
  final jsArrayRef = (jsArray as JSValue).toExternRef!;
  if (l is I32List) {
    _copyFromWasmI32Array(jsArrayRef, 0, l.data, l.offsetInElements, length);
  } else {
    jsArray.toDart.setRange(0, length, l);
  }

  return jsArrayRef;
}

@patch
@pragma('wasm:prefer-inline')
WasmExternRef jsUint32ArrayFromDartUint32List(Uint32List l) {
  assert(l is! JSArrayBase);
  final length = l.length;

  final jsArray = JSUint32Array.withLength(length);
  final jsArrayRef = (jsArray as JSValue).toExternRef!;
  if (l is U32List) {
    _copyFromWasmI32Array(jsArrayRef, 0, l.data, l.offsetInElements, length);
  } else {
    jsArray.toDart.setRange(0, length, l);
  }
  return jsArrayRef;
}

@patch
@pragma('wasm:prefer-inline')
WasmExternRef jsFloat32ArrayFromDartFloat32List(Float32List l) {
  assert(l is! JSArrayBase);
  final length = l.length;

  final jsArray = JSFloat32Array.withLength(length);
  final jsArrayRef = (jsArray as JSValue).toExternRef!;
  if (l is F32List) {
    _copyFromWasmF32Array(jsArrayRef, 0, l.data, l.offsetInElements, length);
  } else {
    jsArray.toDart.setRange(0, length, l);
  }
  return jsArrayRef;
}

@patch
@pragma('wasm:prefer-inline')
WasmExternRef jsFloat64ArrayFromDartFloat64List(Float64List l) {
  assert(l is! JSArrayBase);
  final length = l.length;

  final jsArray = JSFloat64Array.withLength(length);
  final jsArrayRef = (jsArray as JSValue).toExternRef!;
  if (l is F64List) {
    _copyFromWasmF64Array(jsArrayRef, 0, l.data, l.offsetInElements, length);
  } else {
    jsArray.toDart.setRange(0, length, l);
  }
  return jsArrayRef;
}

@patch
@pragma('wasm:prefer-inline')
WasmExternRef jsDataViewFromDartByteData(ByteData l, int length) {
  assert(l is! JSDataViewImpl);

  final jsArrayBuffer = JSArrayBuffer(length);
  final jsArray = JSUint8Array(jsArrayBuffer, 0, length);
  if (l is I8ByteData) {
    _copyFromWasmI8Array(
      (jsArray as JSValue).toExternRef!,
      0,
      l.data,
      l.offsetInBytes,
      length,
    );
  } else {
    jsArray.toDart.setRange(0, length, Uint8List.sublistView(l, length));
  }

  return (JSDataView(jsArrayBuffer, 0, length) as JSValue).toExternRef!;
}

@pragma("wasm:weak-export", "\$wasmI8ArrayGet")
WasmI32 _wasmI8ArrayGet(WasmExternRef? ref, WasmI32 index) {
  final array = unsafeCastOpaque<WasmArray<WasmI8>>(
    unsafeCast<WasmExternRef>(ref).internalize(),
  );
  return array.readUnsigned(index.toIntUnsigned()).toWasmI32();
}

@pragma("wasm:weak-export", "\$wasmI8ArraySet")
void _wasmI8ArraySet(WasmExternRef? ref, WasmI32 index, WasmI32 value) {
  final array = unsafeCastOpaque<WasmArray<WasmI8>>(
    unsafeCast<WasmExternRef>(ref).internalize(),
  );
  array.write(index.toIntUnsigned(), value.toIntUnsigned());
}

@pragma("wasm:export", "\$wasmI16ArrayGet")
WasmI32 _wasmI16ArrayGet(WasmExternRef? ref, WasmI32 index) {
  final array = unsafeCastOpaque<WasmArray<WasmI16>>(
    unsafeCast<WasmExternRef>(ref).internalize(),
  );
  return array.readUnsigned(index.toIntUnsigned()).toWasmI32();
}

@pragma("wasm:export", "\$wasmI16ArraySet")
void _wasmI16ArraySet(WasmExternRef? ref, WasmI32 index, WasmI32 value) {
  final array = unsafeCastOpaque<WasmArray<WasmI16>>(
    unsafeCast<WasmExternRef>(ref).internalize(),
  );
  array.write(index.toIntUnsigned(), value.toIntUnsigned());
}

@pragma("wasm:weak-export", "\$wasmI32ArrayGet")
WasmI32 _wasmI32ArrayGet(WasmExternRef? ref, WasmI32 index) {
  final array = unsafeCastOpaque<WasmArray<WasmI32>>(
    unsafeCast<WasmExternRef>(ref).internalize(),
  );
  return array.readUnsigned(index.toIntUnsigned()).toWasmI32();
}

@pragma("wasm:weak-export", "\$wasmI32ArraySet")
void _wasmI32ArraySet(WasmExternRef? ref, WasmI32 index, WasmI32 value) {
  final array = unsafeCastOpaque<WasmArray<WasmI32>>(
    unsafeCast<WasmExternRef>(ref).internalize(),
  );
  array.write(index.toIntUnsigned(), value.toIntUnsigned());
}

@pragma("wasm:weak-export", "\$wasmF32ArrayGet")
WasmF32 _wasmF32ArrayGet(WasmExternRef? ref, WasmI32 index) {
  final array = unsafeCastOpaque<WasmArray<WasmF32>>(
    unsafeCast<WasmExternRef>(ref).internalize(),
  );
  return array[index.toIntUnsigned()];
}

@pragma("wasm:weak-export", "\$wasmF32ArraySet")
void _wasmF32ArraySet(WasmExternRef? ref, WasmI32 index, WasmF32 value) {
  final array = unsafeCastOpaque<WasmArray<WasmF32>>(
    unsafeCast<WasmExternRef>(ref).internalize(),
  );
  array[index.toIntUnsigned()] = value;
}

@pragma("wasm:weak-export", "\$wasmF64ArrayGet")
WasmF64 _wasmF64ArrayGet(WasmExternRef? ref, WasmI32 index) {
  final array = unsafeCastOpaque<WasmArray<WasmF64>>(
    unsafeCast<WasmExternRef>(ref).internalize(),
  );
  return array[index.toIntUnsigned()];
}

@pragma("wasm:weak-export", "\$wasmF64ArraySet")
void _wasmF64ArraySet(WasmExternRef? ref, WasmI32 index, WasmF64 value) {
  final array = unsafeCastOpaque<WasmArray<WasmF64>>(
    unsafeCast<WasmExternRef>(ref).internalize(),
  );
  array[index.toIntUnsigned()] = value;
}<|MERGE_RESOLUTION|>--- conflicted
+++ resolved
@@ -14,62 +14,7 @@
 
 @patch
 @pragma('wasm:prefer-inline')
-<<<<<<< HEAD
-JSStringImpl jsStringFromDartString(String s) {
-  if (s is OneByteString) {
-    final fromArray = s.array;
-    final toArray = WasmArray<WasmI16>(fromArray.length);
-    for (int i = 0; i < fromArray.length; ++i) {
-      toArray.write(i, fromArray.readUnsigned(i));
-    }
-    return JSStringImpl(
-      _jsStringFromCharCodeArray(
-        toArray,
-        0.toWasmI32(),
-        toArray.length.toWasmI32(),
-      ),
-    );
-  }
-  if (s is TwoByteString) {
-    return JSStringImpl(
-      _jsStringFromCharCodeArray(s.array, 0.toWasmI32(), s.length.toWasmI32()),
-    );
-  }
-
-  return unsafeCast<JSStringImpl>(s);
-}
-
-@patch
-String jsStringToDartString(JSStringImpl jsString) {
-  final length = jsString.length;
-  two_byte:
-  {
-    final oneByteString = OneByteString.withLength(length);
-    final array = oneByteString.array;
-    for (int i = 0; i < length; ++i) {
-      final int codeUnit = jsString.codeUnitAtUnchecked(i);
-      if (codeUnit > 255) break two_byte;
-      array.write(i, codeUnit);
-    }
-    return oneByteString;
-  }
-  final twoByteString = TwoByteString.withLength(length);
-  final array = twoByteString.array;
-  for (int i = 0; i < length; ++i) {
-    array.write(i, jsString.codeUnitAtUnchecked(i));
-  }
-  return twoByteString;
-}
-
-@pragma("wasm:import", "wasm:js-string.fromCharCodeArray")
-external WasmExternRef _jsStringFromCharCodeArray(
-  WasmArray<WasmI16>? array,
-  WasmI32 start,
-  WasmI32 end,
-);
-=======
 JSStringImpl jsStringFromDartString(String s) => unsafeCast<JSStringImpl>(s);
->>>>>>> e7f2f055
 
 @pragma('wasm:prefer-inline')
 void _copyFromWasmI8Array(
