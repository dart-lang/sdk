// Copyright (c) 2022, the Dart project authors.  Please see the AUTHORS file
// for details. All rights reserved. Use of this source code is governed by a
// BSD-style license that can be found in the LICENSE file.

part of 'core_patch.dart';

// Representation of runtime types. Code in this file should avoid using `is` or
// `as` entirely to avoid a dependency on any inline type checks.

// Helper for type literals used for all singleton types. By using actual type
// literals and letting those through the compiler, rather than calling the
// constructors of the corresponding representation classes, we ensure that they
// are properly canonicalized by the constant instantiator.
@pragma("wasm:prefer-inline")
_Type _literal<T>() => unsafeCast(T);

extension on WasmArray<WasmI32> {
  @pragma("wasm:prefer-inline")
  bool get isEmpty => length.toWasmI32() == 0.toWasmI32();
}

extension on WasmArray<_Type> {
  @pragma("wasm:prefer-inline")
  bool get isEmpty => length.toWasmI32() == 0.toWasmI32();

  @pragma("wasm:prefer-inline")
  bool get isNotEmpty => length.toWasmI32() != 0.toWasmI32();

  @pragma("wasm:prefer-inline")
  WasmArray<_Type> map(_Type Function(_Type) fun) {
    if (isEmpty) return const WasmArray<_Type>.literal(<_Type>[]);
    final mapped = WasmArray<_Type>.filled(length, fun(this[0]));
    for (int i = 1; i < length; ++i) {
      mapped[i] = fun(this[i]);
    }
    return mapped;
  }
}

extension on WasmArray<_NamedParameter> {
  @pragma("wasm:prefer-inline")
  bool get isEmpty => length == 0;

  @pragma("wasm:prefer-inline")
  bool get isNotEmpty => length != 0;

  @pragma("wasm:prefer-inline")
  WasmArray<_NamedParameter> map(
      _NamedParameter Function(_NamedParameter) fun) {
    if (isEmpty)
      return const WasmArray<_NamedParameter>.literal(<_NamedParameter>[]);
    final mapped = WasmArray<_NamedParameter>.filled(length, fun(this[0]));
    for (int i = 1; i < length; ++i) {
      mapped[i] = fun(this[i]);
    }
    return mapped;
  }
}

extension on WasmArray<String> {
  @pragma("wasm:prefer-inline")
  bool get isNotEmpty => length != 0;
}

// TODO(joshualitt): We can cache the result of [_FutureOrType.asFuture].
abstract class _Type implements Type {
  final bool isDeclaredNullable;

  const _Type(this.isDeclaredNullable);

  @pragma("wasm:prefer-inline")
  bool _testID(WasmI32 value) => ClassID.getID(this) == value;

  bool get isBottom => _testID(ClassID.cidBottomType);
  bool get isTop => _testID(ClassID.cidTopType);
  bool get isFutureOr => _testID(ClassID.cidFutureOrType);
  bool get isInterface => _testID(ClassID.cidInterfaceType);
  bool get isInterfaceTypeParameterType =>
      _testID(ClassID.cidInterfaceTypeParameterType);
  bool get isFunctionTypeParameterType =>
      _testID(ClassID.cidFunctionTypeParameterType);
  bool get isAbstractFunction => _testID(ClassID.cidAbstractFunctionType);
  bool get isFunction => _testID(ClassID.cidFunctionType);
  bool get isAbstractRecord => _testID(ClassID.cidAbstractRecordType);
  bool get isRecord => _testID(ClassID.cidRecordType);

  @pragma("wasm:prefer-inline")
  T as<T>() => unsafeCast<T>(this);

  @pragma("wasm:prefer-inline")
  _Type get asNullable => isDeclaredNullable ? this : _asNullable;

  _Type get _asNullable;

  /// Check whether the given object is of this type.
  bool _checkInstance(Object o);
}

@pragma("wasm:entry-point")
class _BottomType extends _Type {
  // To ensure that the `Null` and `Never` types are singleton runtime type
  // objects, we only allocate these objects via the constant instantiator.
  external const _BottomType();

  @override
  _Type get _asNullable => _literal<Null>();

  @override
  bool _checkInstance(Object o) => false;

  @override
  String toString() => isDeclaredNullable ? 'Null' : 'Never';
}

@pragma("wasm:entry-point")
class _TopType extends _Type {
  final int _kind;

  // Values for the `_kind` field. Must match the definitions in `TopTypeKind`.
  static const int _objectKind = 0;
  static const int _dynamicKind = 1;
  static const int _voidKind = 2;

  // To ensure that the `Object`, `Object?`, `dynamic` and `void` types are
  // singleton runtime type objects, we only allocate these objects via the
  // constant instantiator.
  external const _TopType();

  // Only called if Object
  @override
  _Type get _asNullable => _literal<Object?>();

  @override
  @pragma("wasm:static-dispatch")
  bool _checkInstance(Object o) => true;

  @override
  String toString() {
    switch (_kind) {
      case _objectKind:
        return isDeclaredNullable ? 'Object?' : 'Object';
      case _dynamicKind:
        return 'dynamic';
      case _voidKind:
        return 'void';
      default:
        throw 'Invalid top type kind';
    }
  }
}

/// Reference to a type parameter of an interface type.
///
/// This type is only used in the representation of the supertype type parameter
/// mapping and never occurs in runtime types.
@pragma("wasm:entry-point")
class _InterfaceTypeParameterType extends _Type {
  final int environmentIndex;

  @pragma("wasm:entry-point")
  const _InterfaceTypeParameterType(
      super.isDeclaredNullable, this.environmentIndex);

  @override
  _Type get _asNullable =>
      throw 'Type parameter should have been substituted already.';

  @override
  bool _checkInstance(Object o) =>
      throw 'Type parameter should have been substituted already.';

  @override
  String toString() => 'T$environmentIndex';
}

/// Reference to a type parameter of a function type.
///
/// This type only occurs inside generic function types.
@pragma("wasm:entry-point")
class _FunctionTypeParameterType extends _Type {
  final int index;

  @pragma("wasm:entry-point")
  const _FunctionTypeParameterType(super.isDeclaredNullable, this.index);

  @override
  _Type get _asNullable => _FunctionTypeParameterType(true, index);

  @override
  bool _checkInstance(Object o) =>
      throw 'Instance check should not reach function type parameter.';

  @override
  bool operator ==(Object o) {
    if (ClassID.getID(o) != ClassID.cidFunctionTypeParameterType) return false;
    _FunctionTypeParameterType other =
        unsafeCast<_FunctionTypeParameterType>(o);
    // References to different type parameters can have the same index and thus
    // sometimes compare equal even if they are not. However, this can only
    // happen if the containing types are different in other places, in which
    // case the comparison as a whole correctly compares unequal.
    return index == other.index;
  }

  @override
  int get hashCode {
    int hash = mix64(ClassID.cidFunctionTypeParameterType.toIntSigned());
    hash = mix64(hash ^ (isDeclaredNullable ? 1 : 0));
    return mix64(hash ^ index.hashCode);
  }

  @override
  String toString() => 'X$index';
}

@pragma("wasm:entry-point")
class _FutureOrType extends _Type {
  final _Type typeArgument;

  @pragma("wasm:entry-point")
  const _FutureOrType(super.isDeclaredNullable, this.typeArgument);

  _InterfaceType get asFuture => _InterfaceType(ClassID.cidFuture,
      isDeclaredNullable, WasmArray<_Type>.literal([typeArgument]));

  @override
  _Type get _asNullable =>
      _TypeUniverse.createNormalizedFutureOrType(true, typeArgument);

  @override
  bool _checkInstance(Object o) {
    return typeArgument._checkInstance(o) || asFuture._checkInstance(o);
  }

  @override
  bool operator ==(Object o) {
    if (ClassID.getID(o) != ClassID.cidFutureOrType) return false;
    _FutureOrType other = unsafeCast<_FutureOrType>(o);
    if (isDeclaredNullable != other.isDeclaredNullable) return false;
    return typeArgument == other.typeArgument;
  }

  @override
  int get hashCode {
    int hash = mix64(ClassID.cidFutureOrType.toIntSigned());
    hash = mix64(hash ^ (isDeclaredNullable ? 1 : 0));
    return mix64(hash ^ typeArgument.hashCode);
  }

  @override
  String toString() {
    StringBuffer s = StringBuffer();
    s.write("FutureOr");
    s.write("<");
    s.write(typeArgument);
    s.write(">");
    // Omit the question mark if the type argument is nullable in order to match
    // the specified normalization rules for `FutureOr` types.
    if (isDeclaredNullable && !typeArgument.isDeclaredNullable) s.write("?");
    return s.toString();
  }
}

@pragma("wasm:entry-point")
class _InterfaceType extends _Type {
  final WasmI32 classId;
  final WasmArray<_Type> typeArguments;

  @pragma("wasm:entry-point")
  const _InterfaceType(this.classId, super.isDeclaredNullable,
      [this.typeArguments = const WasmArray<_Type>.literal([])]);

  @override
  _Type get _asNullable => _InterfaceType(classId, true, typeArguments);

  @override
  @pragma("wasm:static-dispatch")
  bool _checkInstance(Object o) {
    // We don't need to check whether the object is of interface type, since
    // non-interface class IDs ([Object], closures, records) will be rejected by
    // the interface type subtype check.
    if (typeArguments.length == 0) {
      return _TypeUniverse.isObjectInterfaceSubtype0(o, classId);
    }
    if (typeArguments.length == 1) {
      return _TypeUniverse.isObjectInterfaceSubtype1(
          o, classId, typeArguments[0]);
    }
    if (typeArguments.length == 2) {
      return _TypeUniverse.isObjectInterfaceSubtype2(
          o, classId, typeArguments[0], typeArguments[1]);
    }
    return _TypeUniverse.isObjectInterfaceSubtypeN(o, classId, typeArguments);
  }

  @override
  bool operator ==(Object o) {
    if (ClassID.getID(o) != ClassID.cidInterfaceType) return false;
    _InterfaceType other = unsafeCast<_InterfaceType>(o);
    if (classId != other.classId) return false;
    if (isDeclaredNullable != other.isDeclaredNullable) return false;
    assert(typeArguments.length == other.typeArguments.length);
    for (int i = 0; i < typeArguments.length; i++) {
      if (typeArguments[i] != other.typeArguments[i]) return false;
    }
    return true;
  }

  @override
  int get hashCode {
    int hash = mix64(ClassID.cidInterfaceType.toIntSigned());
    hash = mix64(hash ^ classId.toIntSigned());
    hash = mix64(hash ^ (isDeclaredNullable ? 1 : 0));
    for (int i = 0; i < typeArguments.length; i++) {
      hash = mix64(hash ^ typeArguments[i].hashCode);
    }
    return hash;
  }

  @override
  String toString() {
    StringBuffer s = StringBuffer();
    final int index = classId.toIntSigned();
    s.write(_typeNames?[index] ?? 'minified:Class$index');
    if (typeArguments.isNotEmpty) {
      s.write("<");
      for (int i = 0; i < typeArguments.length; i++) {
        if (i > 0) s.write(", ");
        s.write(typeArguments[i]);
      }
      s.write(">");
    }
    if (isDeclaredNullable) s.write("?");
    return s.toString();
  }
}

class _NamedParameter {
  final String name;
  final _Type type;
  final bool isRequired;

  @pragma("wasm:entry-point")
  const _NamedParameter(this.name, this.type, this.isRequired);

  @override
  bool operator ==(Object o) {
    if (ClassID.getID(o) != ClassID.cidNamedParameter) return false;
    _NamedParameter other = unsafeCast<_NamedParameter>(o);
    return this.name == other.name &&
        this.type == other.type &&
        isRequired == other.isRequired;
  }

  @override
  int get hashCode {
    int hash = mix64(ClassID.cidNamedParameter.toIntSigned());
    hash = mix64(hash ^ name.hashCode);
    hash = mix64(hash ^ type.hashCode);
    return mix64(hash ^ (isRequired ? 1 : 0));
  }

  @override
  String toString() {
    StringBuffer s = StringBuffer();
    if (isRequired) s.write('required ');
    s.write(type);
    s.write(' ');
    s.write(name);
    return s.toString();
  }
}

@pragma("wasm:entry-point")
class _AbstractFunctionType extends _Type {
  // To ensure that the `Function` and `Function?` types are singleton runtime
  // type objects, we only allocate these objects via the constant instantiator.
  external const _AbstractFunctionType();

  @override
  _Type get _asNullable => _literal<Function?>();

  @override
  bool _checkInstance(Object o) => ClassID.getID(o) == ClassID.cid_Closure;

  @override
  String toString() {
    return isDeclaredNullable ? 'Function?' : 'Function';
  }
}

@pragma("wasm:entry-point")
class _FunctionType extends _Type {
  // TODO(askesc): The [typeParameterOffset] is 0 except in the rare case where
  // the function type contains a nested generic function type that contains a
  // reference to one of this type's type parameters. It seems wasteful to have
  // an `i64` in every function type object for this. Consider alternative
  // representations that don't have this overhead in the common case.
  final int typeParameterOffset;
  final WasmArray<_Type> typeParameterBounds;
  @pragma("wasm:entry-point")
  final WasmArray<_Type> typeParameterDefaults;
  final _Type returnType;
  final WasmArray<_Type> positionalParameters;
  final int requiredParameterCount;
  final WasmArray<_NamedParameter> namedParameters;

  @pragma("wasm:entry-point")
  const _FunctionType(
      this.typeParameterOffset,
      this.typeParameterBounds,
      this.typeParameterDefaults,
      this.returnType,
      this.positionalParameters,
      this.requiredParameterCount,
      this.namedParameters,
      super.isDeclaredNullable);

  @override
  _Type get _asNullable => _FunctionType(
      typeParameterOffset,
      typeParameterBounds,
      typeParameterDefaults,
      returnType,
      positionalParameters,
      requiredParameterCount,
      namedParameters,
      true);

  @override
  bool _checkInstance(Object o) {
    if (ClassID.getID(o) != ClassID.cid_Closure) return false;
    return _TypeUniverse.isFunctionSubtype(
        _Closure._getClosureRuntimeType(unsafeCast(o)), null, this, null);
  }

  bool operator ==(Object o) {
    if (ClassID.getID(o) != ClassID.cidFunctionType) return false;
    _FunctionType other = unsafeCast<_FunctionType>(o);
    if (isDeclaredNullable != other.isDeclaredNullable) return false;
    if (typeParameterBounds.length != other.typeParameterBounds.length) {
      return false;
    }
    if (returnType != other.returnType) return false;
    if (positionalParameters.length != other.positionalParameters.length) {
      return false;
    }
    if (requiredParameterCount != other.requiredParameterCount) return false;
    if (namedParameters.length != other.namedParameters.length) return false;
    for (int i = 0; i < typeParameterBounds.length; i++) {
      if (typeParameterBounds[i] != other.typeParameterBounds[i]) {
        return false;
      }
    }
    for (int i = 0; i < positionalParameters.length; i++) {
      if (positionalParameters[i] != other.positionalParameters[i]) {
        return false;
      }
    }
    for (int i = 0; i < namedParameters.length; i++) {
      if (namedParameters[i] != other.namedParameters[i]) {
        return false;
      }
    }
    return true;
  }

  @override
  int get hashCode {
    int hash = mix64(ClassID.cidFunctionType.toIntSigned());
    for (int i = 0; i < typeParameterBounds.length; i++) {
      hash = mix64(hash ^ typeParameterBounds[i].hashCode);
    }
    hash = mix64(hash ^ (isDeclaredNullable ? 1 : 0));
    hash = mix64(hash ^ returnType.hashCode);
    for (int i = 0; i < positionalParameters.length; i++) {
      hash = mix64(hash ^ positionalParameters[i].hashCode);
    }
    hash = mix64(hash ^ requiredParameterCount);
    for (int i = 0; i < namedParameters.length; i++) {
      hash = mix64(hash ^ namedParameters[i].hashCode);
    }
    return hash;
  }

  @override
  String toString() {
    StringBuffer s = StringBuffer();
    if (typeParameterBounds.isNotEmpty) {
      s.write("<");
      for (int i = 0; i < typeParameterBounds.length; i++) {
        if (i > 0) s.write(", ");
        s.write("X${typeParameterOffset + i}");
        final bound = typeParameterBounds[i];
        if (!(bound.isTop && bound.isDeclaredNullable)) {
          s.write(" extends ");
          s.write(bound);
        }
      }
      s.write(">");
    }
    s.write("(");
    for (int i = 0; i < positionalParameters.length; i++) {
      if (i > 0) s.write(", ");
      if (i == requiredParameterCount) s.write("[");
      s.write(positionalParameters[i]);
    }
    if (requiredParameterCount < positionalParameters.length) s.write("]");
    if (namedParameters.isNotEmpty) {
      if (positionalParameters.isNotEmpty) s.write(", ");
      s.write("{");
      for (int i = 0; i < namedParameters.length; i++) {
        if (i > 0) s.write(", ");
        s.write(namedParameters[i]);
      }
      s.write("}");
    }
    s.write(")");
    s.write(" => ");
    s.write(returnType);
    return s.toString();
  }
}

@pragma("wasm:entry-point")
class _AbstractRecordType extends _Type {
  // To ensure that the `Record` and `Record?` types are singleton runtime type
  // objects, we only allocate these objects via the constant instantiator.
  external const factory _AbstractRecordType();

  @override
  _Type get _asNullable => _literal<Record?>();

  @override
  bool _checkInstance(Object o) {
    return _isRecordClassId(ClassID.getID(o));
  }

  @override
  String toString() {
    return isDeclaredNullable ? 'Record?' : 'Record';
  }
}

@pragma("wasm:entry-point")
class _RecordType extends _Type {
  final WasmArray<String> names;
  final WasmArray<_Type> fieldTypes;

  @pragma("wasm:entry-point")
  _RecordType(this.names, this.fieldTypes, super.isDeclaredNullable);

  @override
  _Type get _asNullable => _RecordType(names, fieldTypes, true);

  @override
  bool _checkInstance(Object o) {
    if (!_isRecordClassId(ClassID.getID(o))) return false;
    return unsafeCast<Record>(o)._checkRecordType(fieldTypes, names);
  }

  @override
  String toString() {
    StringBuffer buffer = StringBuffer('(');

    final int numPositionals = fieldTypes.length - names.length;
    final int numNames = names.length;

    for (int i = 0; i < numPositionals; i += 1) {
      buffer.write(fieldTypes[i]);
      if (i != fieldTypes.length - 1) {
        buffer.write(', ');
      }
    }

    if (names.isNotEmpty) {
      buffer.write('{');
      for (int i = 0; i < numNames; i += 1) {
        final String fieldName = names[i];
        final _Type fieldType = fieldTypes[numPositionals + i];
        buffer.write(fieldType);
        buffer.write(' ');
        buffer.write(fieldName);
        if (i != numNames - 1) {
          buffer.write(', ');
        }
      }
      buffer.write('}');
    }

    buffer.write(')');
    if (isDeclaredNullable) {
      buffer.write('?');
    }
    return buffer.toString();
  }

  @override
  bool operator ==(Object o) {
    if (ClassID.getID(o) != ClassID.cidRecordType) return false;
    _RecordType other = unsafeCast<_RecordType>(o);

    if (!_sameShape(other)) {
      return false;
    }

    for (int fieldIdx = 0; fieldIdx < fieldTypes.length; fieldIdx += 1) {
      if (fieldTypes[fieldIdx] != other.fieldTypes[fieldIdx]) {
        return false;
      }
    }

    return true;
  }

  @override
  int get hashCode {
<<<<<<< HEAD
    int hash = mix64(ClassID.cidRecordType);
=======
    int hash = mix64(ClassID.cidRecordType.toIntSigned());
>>>>>>> 852c70fe
    for (int i = 0; i < names.length; i++) {
      hash = mix64(hash ^ names[i].hashCode);
    }
    for (int i = 0; i < fieldTypes.length; i++) {
      hash = mix64(hash ^ fieldTypes[i].hashCode);
    }
    return hash;
  }

  bool _sameShape(_RecordType other) =>
      fieldTypes.length == other.fieldTypes.length &&
      // Name lists are constants and can be compared with `identical`.
      identical(names, other.names);
}

/// Maps each class id representing a type to the offset of that type-checker
/// row in [_typeRowDisplacementTable].
external WasmArray<WasmI32> get _typeRowDisplacementOffsets;

/// Tells whether a class `Sub` is a subclass of another class `Base.
///
/// Used via
/// ```
///    baseOffset = _typeRowDisplacementOffsets[Base.classId]`
///    index = baseOffset + Sub.classId
///    value = _typeRowDisplacementTable[index]
///    if (value == Base.classId) {
///      // => Sub.classId is a subclass of Base.classId
///      // => Can use `index` into `_typeRowDisplacementSubstTable[index]`
///    }
///```
external WasmArray<WasmI32> get _typeRowDisplacementTable;

/// Holds the canonical type argument substitution index for matching table
/// entries (see above).
///
/// If `index` matches in [_typeRowDisplacementTable] then the same index can be
/// used in this array to find the type argument substitution array for
/// translating type arguments from a base class to a direct/indirect class.
external WasmArray<WasmArray<_Type>> get _typeRowDisplacementSubstTable;

/// The names of all classes (indexed by class id) or null (if `--minify` was
/// used)
external WasmArray<String>? get _typeNames;

/// The non-negative index into [_typeRowDisplacementSubstTable] that represents
/// that no substitution is needed.
external WasmI32 get _noSubstitutionIndex;

/// Type parameter environment used while comparing function types.
///
/// In the case of nested function types, the environment refers to the
/// innermost function type and has a reference to the enclosing function type
/// environment.
class _Environment {
  /// The environment of the enclosing function type, or `null` if this is the
  /// outermost function type.
  final _Environment? parent;

  /// The current function type.
  final _FunctionType type;

  /// The nesting depth of the current function type.
  final int depth;

  _Environment(this.parent, this.type)
      : depth = parent == null ? 0 : parent.depth + 1;

  /// Look up the bound of a function type parameter in the environment.
  _Type lookup(_FunctionTypeParameterType param) {
    return adjust(param).lookupAdjusted(param);
  }

  /// Adjust the environment to the one where the type parameter is declared.
  _Environment adjust(_FunctionTypeParameterType param) {
    // The `typeParameterOffset` of the function types and the `index` of the
    // function type parameters are assigned such that the function type to
    // which a type parameter belongs is the innermost function type enclosing
    // the type parameter type for which the index falls within the type
    // parameter index range of the function type.
    _Environment env = this;
    while (param.index - env.type.typeParameterOffset >=
        env.type.typeParameterBounds.length) {
      env = env.parent!;
    }
    return env;
  }

  /// Look up the bound of a type parameter in its adjusted environment.
  _Type lookupAdjusted(_FunctionTypeParameterType param) {
    return type.typeParameterBounds[param.index - type.typeParameterOffset];
  }
}

abstract class _TypeUniverse {
  static _Type substituteInterfaceTypeParameter(
      _InterfaceTypeParameterType typeParameter,
      WasmArray<_Type> substitutions) {
    // If the type parameter is non-nullable, or the substitution type is
    // nullable, then just return the substitution type. Otherwise, we return
    // [type] as nullable.
    // Note: This will throw if the required nullability is impossible to
    // generate.
    _Type substitution = substitutions[typeParameter.environmentIndex];
    if (typeParameter.isDeclaredNullable) return substitution.asNullable;
    return substitution;
  }

  static _Type substituteFunctionTypeParameter(
      _FunctionTypeParameterType typeParameter,
      WasmArray<_Type> substitutions,
      _FunctionType? rootFunction) {
    if (rootFunction != null &&
        typeParameter.index >= rootFunction.typeParameterOffset) {
      _Type substitution =
          substitutions[typeParameter.index - rootFunction.typeParameterOffset];
      if (typeParameter.isDeclaredNullable) return substitution.asNullable;
      return substitution;
    } else {
      return typeParameter;
    }
  }

  @pragma("wasm:entry-point")
  static _FunctionType substituteFunctionTypeArgument(
      _FunctionType functionType, WasmArray<_Type> substitutions) {
    return substituteTypeArgument(functionType, substitutions, functionType)
        .as<_FunctionType>();
  }

  /// Substitute the type parameters of an interface type or function type.
  ///
  /// For interface types, [rootFunction] is always `null`.
  ///
  /// For function types, [rootFunction] is the function whose type parameters
  /// are being substituted, or `null` when inside a nested function type that
  /// is guaranteed not to contain any type parameter types that are to be
  /// substituted.
  static _Type substituteTypeArgument(
      _Type type, WasmArray<_Type> substitutions, _FunctionType? rootFunction) {
    if (type.isBottom || type.isTop) {
      return type;
    } else if (type.isFutureOr) {
      return createNormalizedFutureOrType(
          type.isDeclaredNullable,
          substituteTypeArgument(type.as<_FutureOrType>().typeArgument,
              substitutions, rootFunction));
    } else if (type.isInterface) {
      final interfaceType = type.as<_InterfaceType>();
      final arguments = interfaceType.typeArguments;
      if (arguments.isEmpty) return interfaceType;
      final newArguments =
          WasmArray<_Type>.filled(arguments.length, _literal<dynamic>());
      for (WasmI32 i = 0.toWasmI32();
          i < arguments.length.toWasmI32();
          i += 1.toWasmI32()) {
        newArguments[i.toIntSigned()] = substituteTypeArgument(
            arguments[i.toIntSigned()], substitutions, rootFunction);
      }
      return _InterfaceType(interfaceType.classId,
          interfaceType.isDeclaredNullable, newArguments);
    } else if (type.isInterfaceTypeParameterType) {
      assert(rootFunction == null);
      return substituteInterfaceTypeParameter(
          type.as<_InterfaceTypeParameterType>(), substitutions);
    } else if (type.isRecord) {
      final recordType = type.as<_RecordType>();
      final fieldTypes = WasmArray<_Type>.filled(
          recordType.fieldTypes.length, _literal<dynamic>());
      for (int i = 0; i < recordType.fieldTypes.length; i++) {
        fieldTypes[i] = substituteTypeArgument(
            recordType.fieldTypes[i], substitutions, rootFunction);
      }
      return _RecordType(
          recordType.names, fieldTypes, recordType.isDeclaredNullable);
    } else if (type.isFunction) {
      _FunctionType functionType = type.as<_FunctionType>();
      bool isRoot = identical(type, rootFunction);
      if (!isRoot &&
          rootFunction != null &&
          functionType.typeParameterOffset +
                  functionType.typeParameterBounds.length >
              rootFunction.typeParameterOffset) {
        // The type parameter index range of this nested generic function type
        // overlaps that of the root function, which means it does not contain
        // any function type parameter types referring to the root function.
        // Pass `null` as the `rootFunction` to avoid mis-interpreting enclosed
        // type parameter types as referring to the root function.
        rootFunction = null;
      }

      final WasmArray<_Type> bounds;
      if (isRoot) {
        bounds = const WasmArray<_Type>.literal(<_Type>[]);
      } else {
        bounds = functionType.typeParameterBounds.map((_Type type) =>
            substituteTypeArgument(type, substitutions, rootFunction));
      }

      final WasmArray<_Type> defaults;
      if (isRoot) {
        defaults = const WasmArray<_Type>.literal(<_Type>[]);
      } else {
        defaults = functionType.typeParameterDefaults.map((_Type type) =>
            substituteTypeArgument(type, substitutions, rootFunction));
      }

      final WasmArray<_Type> positionals = functionType.positionalParameters
          .map((_Type type) =>
              substituteTypeArgument(type, substitutions, rootFunction));

      final WasmArray<_NamedParameter> named = functionType.namedParameters.map(
          (_NamedParameter named) => _NamedParameter(
              named.name,
              substituteTypeArgument(named.type, substitutions, rootFunction),
              named.isRequired));

      final returnType = substituteTypeArgument(
          functionType.returnType, substitutions, rootFunction);

      return _FunctionType(
          functionType.typeParameterOffset,
          bounds,
          defaults,
          returnType,
          positionals,
          functionType.requiredParameterCount,
          named,
          functionType.isDeclaredNullable);
    } else if (type.isFunctionTypeParameterType) {
      return substituteFunctionTypeParameter(
          type.as<_FunctionTypeParameterType>(), substitutions, rootFunction);
    } else {
      throw 'Type argument substitution not supported for $type';
    }
  }

  static _Type createNormalizedFutureOrType(
      bool isDeclaredNullable, _Type typeArgument) {
    if (typeArgument.isTop) {
      return isDeclaredNullable ? typeArgument.asNullable : typeArgument;
    } else if (typeArgument.isBottom) {
      return _InterfaceType(
          ClassID.cidFuture,
          isDeclaredNullable || typeArgument.isDeclaredNullable,
          WasmArray<_Type>.literal([typeArgument]));
    }

    // Note: We diverge from the spec here and normalize the type to nullable if
    // its type argument is nullable, since this simplifies subtype checking.
    // We compensate for this difference when converting the type to a string,
    // making the discrepancy invisible to the user.
    bool declaredNullability =
        isDeclaredNullable || typeArgument.isDeclaredNullable;
    return _FutureOrType(declaredNullability, typeArgument);
  }

  static bool isInterfaceSubtype(_InterfaceType s, _Environment? sEnv,
      _InterfaceType t, _Environment? tEnv) {
    final sId = s.classId;
    final tId = t.classId;

    // Return early if [sId] isn't a direct/indirect subclass of [tId].
    final WasmI32 substitutionIndex = _checkSubclassRelationship(sId, tId);
    if (substitutionIndex == (-1).toWasmI32()) return false;

    // Return early if we don't have to check type arguments as the destination
    // type is non-generic.
    final tTypeArguments = t.typeArguments;
    if (tTypeArguments.isEmpty) return true;

    final sTypeArguments = s.typeArguments;
    return areTypeArgumentsSubtypes(
        sTypeArguments, sEnv, tTypeArguments, tEnv, substitutionIndex);
  }

  static bool isObjectInterfaceSubtype0(Object o, WasmI32 tId) {
    final WasmI32 sId = ClassID.getID(o);
    return _checkSubclassRelationship(sId, tId) != (-1).toWasmI32();
  }

  static bool isObjectInterfaceSubtype1(
      Object o, WasmI32 tId, _Type tTypeArgument0) {
    final WasmI32 sId = ClassID.getID(o);

    // Return early if [sId] isn't a direct/indirect subclass of [tId].
    final WasmI32 substitutionIndex = _checkSubclassRelationship(sId, tId);
    if (substitutionIndex == (-1).toWasmI32()) return false;

    // Check individual type arguments without substitution (fast case).
    final sTypeArguments = Object._getTypeArguments(o);
    return areTypeArgumentsSubtypes1(
        sTypeArguments, tTypeArgument0, substitutionIndex);
  }

  static bool isObjectInterfaceSubtype2(
      Object o, WasmI32 tId, _Type tTypeArgument0, _Type tTypeArgument1) {
    final WasmI32 sId = ClassID.getID(o);

    // Return early if [sId] isn't a direct/indirect subclass of [tId].
    final WasmI32 substitutionIndex = _checkSubclassRelationship(sId, tId);
    if (substitutionIndex == (-1).toWasmI32()) return false;

    // Check individual type arguments without substitution (fast case).
    final sTypeArguments = Object._getTypeArguments(o);
    return areTypeArgumentsSubtypes2(
        sTypeArguments, tTypeArgument0, tTypeArgument1, substitutionIndex);
  }

  static bool isObjectInterfaceSubtypeN(
      Object o, WasmI32 tId, WasmArray<_Type> tTypeArguments) {
    final WasmI32 sId = ClassID.getID(o);

    // Return early if [sId] isn't a direct/indirect subclass of [tId].
    final WasmI32 substitutionIndex = _checkSubclassRelationship(sId, tId);
    if (substitutionIndex == (-1).toWasmI32()) return false;

    // Return early if we don't have to check type arguments as the destination
    // type is non-generic.
    if (tTypeArguments.isEmpty) return true;

    // Check individual type arguments without substitution (fast case).
    final sTypeArguments = Object._getTypeArguments(o);
    return areTypeArgumentsSubtypes(
        sTypeArguments, null, tTypeArguments, null, substitutionIndex);
  }

  static bool areTypeArgumentsSubtypes1(WasmArray<_Type> sTypeArguments,
      _Type tTypeArgument0, WasmI32 substitutionIndex) {
    // Check individual type arguments without substitution (fast case).
    if (substitutionIndex == _noSubstitutionIndex) {
      return isSubtype(sTypeArguments[0], null, tTypeArgument0, null);
    }

    // Substitue each argument before performing the subtype check (slow case).
    final substitutions =
        _typeRowDisplacementSubstTable[substitutionIndex.toIntSigned()];
    assert(substitutions.length == 1);
    final sArgForClassT =
        substituteTypeArgument(substitutions[0], sTypeArguments, null);
    return isSubtype(sArgForClassT, null, tTypeArgument0, null);
  }

  static bool areTypeArgumentsSubtypes2(WasmArray<_Type> sTypeArguments,
      _Type tTypeArgument0, _Type tTypeArgument1, WasmI32 substitutionIndex) {
    // Check individual type arguments without substitution (fast case).
    if (substitutionIndex == _noSubstitutionIndex) {
      return isSubtype(sTypeArguments[1], null, tTypeArgument1, null) &&
          isSubtype(sTypeArguments[0], null, tTypeArgument0, null);
    }

    // Substitue each argument before performing the subtype check (slow case).
    final substitutions =
        _typeRowDisplacementSubstTable[substitutionIndex.toIntSigned()];
    assert(substitutions.length == 2);
    final sArg1ForClassT =
        substituteTypeArgument(substitutions[1], sTypeArguments, null);
    final sArg0ForClassT =
        substituteTypeArgument(substitutions[0], sTypeArguments, null);
    return isSubtype(sArg0ForClassT, null, tTypeArgument0, null) &&
        isSubtype(sArg1ForClassT, null, tTypeArgument1, null);
  }

  static bool areTypeArgumentsSubtypes(
      WasmArray<_Type> sTypeArguments,
      _Environment? sEnv,
      WasmArray<_Type> tTypeArguments,
      _Environment? tEnv,
      WasmI32 substitutionIndex) {
    // Check individual type arguments without substitution (fast case).
    if (substitutionIndex == _noSubstitutionIndex) {
      for (int i = 0; i < tTypeArguments.length; i++) {
        if (!isSubtype(sTypeArguments[i], sEnv, tTypeArguments[i], tEnv)) {
          return false;
        }
      }
      return true;
    }

    // Substitute each argument before performing the subtype check (slow case).
    final substitutions =
        _typeRowDisplacementSubstTable[substitutionIndex.toIntSigned()];
    assert(substitutions.length == tTypeArguments.length);
    for (int i = 0; i < tTypeArguments.length; i++) {
      final sArgForClassT =
          substituteTypeArgument(substitutions[i], sTypeArguments, null);
      if (!isSubtype(sArgForClassT, sEnv, tTypeArguments[i], tEnv)) {
        return false;
      }
    }
    return true;
  }

  /// Checks that [sId] is direct/indirect subclass of [tId] and obtains
  /// substitution array index to translate [sId]s type arguments to [tId]s
  /// type arguments.
  ///
  /// Returns `null` if [sId] does not have [tId] in its transitive
  /// extends/implements chain or
  @pragma('wasm:prefer-inline')
  static WasmI32 _checkSubclassRelationship(WasmI32 sId, WasmI32 tId) {
    // Caller should ensure that the target cannot be a top type (which is
    // usually the case as callers have an [_InterfaceType].
    assert(!_isObjectClassId(tId));

    // The [sSupers] array below doesn't encode the class itself.
    if (sId == tId) return _noSubstitutionIndex;

    return _checkSubclassRelationshipViaTable(sId, tId);
  }

  @pragma('wasm:prefer-inline')
  static WasmI32 _checkSubclassRelationshipViaTable(WasmI32 sId, WasmI32 tId) {
    final offset = _typeRowDisplacementOffsets;
    final table = _typeRowDisplacementTable;

    final WasmI32 index = offset[tId.toIntSigned()] + sId;
    if (index.geU(table.length.toWasmI32())) return (-1).toWasmI32();
    final value = table[index.toIntSigned()];
    if (value == tId) return index;
    if (value == -tId) return _noSubstitutionIndex;
    return (-1).toWasmI32();
  }

  static bool isFunctionSubtype(_FunctionType s, _Environment? sEnv,
      _FunctionType t, _Environment? tEnv) {
    // Set up environments
    sEnv = _Environment(sEnv, s);
    tEnv = _Environment(tEnv, t);

    // Check that [s] and [t] have the same number of type parameters and that
    // their bounds are equivalent.
    int sTypeParameterCount = s.typeParameterBounds.length;
    int tTypeParameterCount = t.typeParameterBounds.length;
    if (sTypeParameterCount != tTypeParameterCount) return false;
    for (int i = 0; i < sTypeParameterCount; i++) {
      if (!areEquivalent(
          s.typeParameterBounds[i], sEnv, t.typeParameterBounds[i], tEnv)) {
        return false;
      }
    }

    if (!isSubtype(s.returnType, sEnv, t.returnType, tEnv)) return false;

    // Check [s] does not have more required positional arguments than [t].
    int sRequiredCount = s.requiredParameterCount;
    int tRequiredCount = t.requiredParameterCount;
    if (sRequiredCount > tRequiredCount) {
      return false;
    }

    // Check [s] has enough required and optional positional arguments to
    // potentially be a valid subtype of [t].
    WasmArray<_Type> sPositional = s.positionalParameters;
    WasmArray<_Type> tPositional = t.positionalParameters;
    int sPositionalLength = sPositional.length;
    int tPositionalLength = tPositional.length;
    if (sPositionalLength < tPositionalLength) {
      return false;
    }

    // Check all [t] positional arguments are subtypes of [s] positional
    // arguments.
    for (int i = 0; i < tPositionalLength; i++) {
      _Type sParameter = sPositional[i];
      _Type tParameter = tPositional[i];
      if (!isSubtype(tParameter, tEnv, sParameter, sEnv)) {
        return false;
      }
    }

    // Check that [t]'s named arguments are subtypes of [s]'s named arguments.
    // This logic assumes the named arguments are stored in sorted order.
    WasmArray<_NamedParameter> sNamed = s.namedParameters;
    WasmArray<_NamedParameter> tNamed = t.namedParameters;
    int sNamedLength = sNamed.length;
    int tNamedLength = tNamed.length;
    int sIndex = 0;
    for (int tIndex = 0; tIndex < tNamedLength; tIndex++) {
      _NamedParameter tNamedParameter = tNamed[tIndex];
      String tName = tNamedParameter.name;
      while (true) {
        if (sIndex >= sNamedLength) return false;
        _NamedParameter sNamedParameter = sNamed[sIndex];
        String sName = sNamedParameter.name;
        sIndex++;
        int sNameComparedToTName = sName.compareTo(tName);
        if (sNameComparedToTName > 0) return false;
        bool sIsRequired = sNamedParameter.isRequired;
        if (sNameComparedToTName < 0) {
          if (sIsRequired) return false;
          continue;
        }
        bool tIsRequired = tNamedParameter.isRequired;
        if (sIsRequired && !tIsRequired) return false;
        if (!isSubtype(
            tNamedParameter.type, tEnv, sNamedParameter.type, sEnv)) {
          return false;
        }
        break;
      }
    }
    while (sIndex < sNamedLength) {
      if (sNamed[sIndex].isRequired) return false;
      sIndex++;
    }
    return true;
  }

  static bool isRecordSubtype(
      _RecordType s, _Environment? sEnv, _RecordType t, _Environment? tEnv) {
    // [s] <: [t] iff s and t have the same shape and fields of `s` are
    // subtypes of the same field in `t` by index.
    if (!s._sameShape(t)) {
      return false;
    }

    final int numFields = s.fieldTypes.length;
    for (int fieldIdx = 0; fieldIdx < numFields; fieldIdx += 1) {
      if (!isSubtype(
          s.fieldTypes[fieldIdx], sEnv, t.fieldTypes[fieldIdx], tEnv)) {
        return false;
      }
    }

    return true;
  }

  // Subtype check based off of sdk/lib/_internal/js_runtime/lib/rti.dart.
  // Returns true if [s] is a subtype of [t], false otherwise.
  static bool isSubtype(
      _Type s, _Environment? sEnv, _Type t, _Environment? tEnv) {
    // Reflexivity:
    if (identical(s, t)) return true;

    // Compare nullabilities:
    if (s.isDeclaredNullable && !t.isDeclaredNullable) return false;

    // Left bottom:
    if (s.isBottom) return true;

    // Right top:
    if (t.isTop) return true;

    // Right bottom:
    if (t.isBottom) return false;

    // Left Type Variable Bound 1:
    if (s.isFunctionTypeParameterType) {
      final sTypeParam = s.as<_FunctionTypeParameterType>();
      _Environment sEnvAdjusted = sEnv!.adjust(sTypeParam);
      // A function type parameter type is a subtype of another function type
      // parameter type if they refer to the same type parameter.
      if (t.isFunctionTypeParameterType) {
        final tTypeParam = t.as<_FunctionTypeParameterType>();
        _Environment tEnvAdjusted = tEnv!.adjust(tTypeParam);
        if (sEnvAdjusted.depth == tEnvAdjusted.depth &&
            sTypeParam.index - sEnvAdjusted.type.typeParameterOffset ==
                tTypeParam.index - tEnvAdjusted.type.typeParameterOffset) {
          return true;
        }
      }

      // A function type parameter type is a subtype of `FutureOr<T>` if it's a
      // subtype of `T`.
      if (t.isFutureOr) {
        _FutureOrType tFutureOr = t.as<_FutureOrType>();
        if (isSubtype(s, sEnv, tFutureOr.typeArgument, tEnv)) {
          return true;
        }
      }

      // Otherwise, compare the bound to the other type.
      _Type bound = sEnvAdjusted.lookupAdjusted(sTypeParam);
      return isSubtype(bound, sEnvAdjusted, t, tEnv);
    }

    // Left FutureOr:
    if (s.isFutureOr) {
      _FutureOrType sFutureOr = s.as<_FutureOrType>();
      if (!isSubtype(sFutureOr.typeArgument, sEnv, t, tEnv)) {
        return false;
      }
      return isSubtype(sFutureOr.asFuture, sEnv, t, tEnv);
    }

    // Type Variable Reflexivity 1 is subsumed by Reflexivity and therefore
    // elided.
    // Type Variable Reflexivity 2 does not apply at runtime.
    // Right Promoted Variable does not apply at runtime.

    // Right FutureOr:
    if (t.isFutureOr) {
      _FutureOrType tFutureOr = t.as<_FutureOrType>();
      if (isSubtype(s, sEnv, tFutureOr.typeArgument, tEnv)) {
        return true;
      }
      return isSubtype(s, sEnv, tFutureOr.asFuture, tEnv);
    }

    // Left Promoted Variable does not apply at runtime.

    // Function Type / Function:
    if (s.isFunction && t.isAbstractFunction) {
      return true;
    }

    if (s.isFunction && t.isFunction) {
      return isFunctionSubtype(
          s.as<_FunctionType>(), sEnv, t.as<_FunctionType>(), tEnv);
    }

    // Records:
    if (s.isRecord && t.isRecord) {
      return isRecordSubtype(
          s.as<_RecordType>(), sEnv, t.as<_RecordType>(), tEnv);
    }

    // Records are subtypes of the `Record` type:
    if (s.isRecord && t.isAbstractRecord) {
      return true;
    }

    // Interface Compositionality + Super-Interface:
    if (s.isInterface &&
        t.isInterface &&
        isInterfaceSubtype(
            s.as<_InterfaceType>(), sEnv, t.as<_InterfaceType>(), tEnv)) {
      return true;
    }

    return false;
  }

  // Check whether two types are both subtypes of each other.
  static bool areEquivalent(
      _Type s, _Environment? sEnv, _Type t, _Environment? tEnv) {
    return isSubtype(s, sEnv, t, tEnv) && isSubtype(t, tEnv, s, sEnv);
  }
}

@pragma("wasm:entry-point")
@pragma("wasm:prefer-inline")
bool _isSubtype(Object? o, _Type t) {
  // With this function being inlined, Binaryen is often able to optimize parts
  // of it away, for instance:
  // - Omit the null check when the operand is known to be non-null.
  // - Substitute a constant result for the null check when the nullability of
  //   the type is known.
  // - Devirtualize the [_checkInstance] call when the category of the type is
  //   known.
  if (o == null) return t.isDeclaredNullable;
  return t._checkInstance(o);
}

@pragma("wasm:entry-point")
@pragma("wasm:prefer-inline")
bool _isNullabilityCheck(Object? o, bool isDeclaredNullable) {
  if (o == null) return isDeclaredNullable;
  return true;
}

@pragma("wasm:entry-point")
@pragma("wasm:prefer-inline")
bool _isInterfaceSubtype(Object? o, bool isDeclaredNullable, WasmI32 tId,
    WasmArray<_Type> typeArguments) {
  if (o == null) return isDeclaredNullable;
  final t = _InterfaceType(tId, isDeclaredNullable, typeArguments);
  return t._checkInstance(o);
}

@pragma("wasm:entry-point")
@pragma("wasm:prefer-inline")
bool _isInterfaceSubtype0(Object? o, bool isDeclaredNullable, WasmI32 tId) {
  if (o == null) return isDeclaredNullable;
  return _TypeUniverse.isObjectInterfaceSubtype0(o, tId);
}

@pragma("wasm:entry-point")
@pragma("wasm:prefer-inline")
bool _isInterfaceSubtype1(
    Object? o, bool isDeclaredNullable, WasmI32 tId, _Type tTypeArgument0) {
  if (o == null) return isDeclaredNullable;
  return _TypeUniverse.isObjectInterfaceSubtype1(o, tId, tTypeArgument0);
}

@pragma("wasm:entry-point")
@pragma("wasm:prefer-inline")
bool _isInterfaceSubtype2(Object? o, bool isDeclaredNullable, WasmI32 tId,
    _Type tTypeArgument0, _Type tTypeArgument1) {
  if (o == null) return isDeclaredNullable;
  return _TypeUniverse.isObjectInterfaceSubtype2(
      o, tId, tTypeArgument0, tTypeArgument1);
}

@pragma("wasm:entry-point")
@pragma("wasm:prefer-inline")
bool _isTypeSubtype(_Type s, _Type t) {
  return _TypeUniverse.isSubtype(s, null, t, null);
}

@pragma("wasm:entry-point")
@pragma("wasm:prefer-inline")
void _asSubtype(Object? o, bool onlyNullabilityCheck, _Type t) {
  final bool success = onlyNullabilityCheck
      ? _isNullabilityCheck(o, t.isDeclaredNullable)
      : _isSubtype(o, t);
  if (success) return;
  _TypeError._throwAsCheckError(o, t);
}

@pragma("wasm:entry-point")
@pragma("wasm:prefer-inline")
void _asInterfaceSubtype(Object? o, bool onlyNullabilityCheck,
    bool isDeclaredNullable, WasmI32 tId, WasmArray<_Type> typeArguments) {
  final bool success = onlyNullabilityCheck
      ? _isNullabilityCheck(o, isDeclaredNullable)
      : _isInterfaceSubtype(o, isDeclaredNullable, tId, typeArguments);
  if (success) return;
  _throwInterfaceTypeAsCheckError(o, isDeclaredNullable, tId, typeArguments);
}

@pragma("wasm:entry-point")
@pragma("wasm:prefer-inline")
void _asInterfaceSubtype0(Object? o, bool onlyNullabilityCheck,
    bool isDeclaredNullable, WasmI32 tId) {
  final bool success = onlyNullabilityCheck
      ? _isNullabilityCheck(o, isDeclaredNullable)
      : _isInterfaceSubtype0(o, isDeclaredNullable, tId);
  if (success) return;
  _throwInterfaceTypeAsCheckError0(o, isDeclaredNullable, tId);
}

@pragma("wasm:entry-point")
@pragma("wasm:prefer-inline")
void _asInterfaceSubtype1(Object? o, bool onlyNullabilityCheck,
    bool isDeclaredNullable, WasmI32 tId, _Type typeArgument0) {
  final bool success = onlyNullabilityCheck
      ? _isNullabilityCheck(o, isDeclaredNullable)
      : _isInterfaceSubtype1(o, isDeclaredNullable, tId, typeArgument0);
  if (success) return;
  _throwInterfaceTypeAsCheckError1(o, isDeclaredNullable, tId, typeArgument0);
}

@pragma("wasm:entry-point")
@pragma("wasm:prefer-inline")
void _asInterfaceSubtype2(
    Object? o,
    bool onlyNullabilityCheck,
    bool isDeclaredNullable,
    WasmI32 tId,
    _Type typeArgument0,
    _Type typeArgument1) {
  final bool success = onlyNullabilityCheck
      ? _isNullabilityCheck(o, isDeclaredNullable)
      : _isInterfaceSubtype2(
          o, isDeclaredNullable, tId, typeArgument0, typeArgument1);
  if (success) return;
  _throwInterfaceTypeAsCheckError2(
      o, isDeclaredNullable, tId, typeArgument0, typeArgument1);
}

@pragma('wasm:never-inline')
void _throwInterfaceTypeAsCheckError0(
    Object? o, bool isDeclaredNullable, WasmI32 tId) {
  final typeArguments = const WasmArray<_Type>.literal([]);
  _TypeError._throwAsCheckError(
      o, _InterfaceType(tId, isDeclaredNullable, typeArguments));
}

@pragma("wasm:entry-point")
@pragma('wasm:never-inline')
void _throwInterfaceTypeAsCheckError1(
    Object? o, bool isDeclaredNullable, WasmI32 tId, _Type typeArgument0) {
  final typeArguments = WasmArray<_Type>.literal([typeArgument0]);
  _TypeError._throwAsCheckError(
      o, _InterfaceType(tId, isDeclaredNullable, typeArguments));
}

@pragma("wasm:entry-point")
@pragma('wasm:never-inline')
void _throwInterfaceTypeAsCheckError2(Object? o, bool isDeclaredNullable,
    WasmI32 tId, _Type typeArgument0, _Type typeArgument1) {
  final typeArguments =
      WasmArray<_Type>.literal([typeArgument0, typeArgument1]);
  _TypeError._throwAsCheckError(
      o, _InterfaceType(tId, isDeclaredNullable, typeArguments));
}

@pragma("wasm:entry-point")
@pragma('wasm:never-inline')
void _throwInterfaceTypeAsCheckError(Object? o, bool isDeclaredNullable,
    WasmI32 tId, WasmArray<_Type> typeArguments) {
  _TypeError._throwAsCheckError(
      o, _InterfaceType(tId, isDeclaredNullable, typeArguments));
}

@pragma("wasm:entry-point")
bool _verifyOptimizedTypeCheck(
    bool result, Object? o, _Type t, String? location) {
  _Type s = _getActualRuntimeTypeNullable(o);
  bool reference = _isTypeSubtype(s, t);
  if (result != reference) {
    throw _TypeCheckVerificationError(s, t, result, reference, location);
  }
  return result;
}

class _TypeCheckVerificationError extends Error {
  final _Type left;
  final _Type right;
  final bool optimized;
  final bool reference;
  final String? location;

  _TypeCheckVerificationError(
      this.left, this.right, this.optimized, this.reference, this.location);

  String toString() {
    String locationString = location != null ? " at $location" : "";
    return "Type check verification error$locationString\n"
        "Checking $left <: $right\n"
        "Optimized result $optimized, reference result $reference\n";
  }
}

/// Checks that argument lists have expected number of arguments for the
/// closure.
///
/// If the type argument list ([typeArguments]) is empty but the closure has
/// type parameters, updates [typeArguments] with the default bounds of the
/// type parameters.
///
/// [namedArguments] is a list of `Symbol` and `Object?` pairs.
@pragma("wasm:entry-point")
bool _checkClosureShape(
    _FunctionType functionType,
    WasmArray<_Type> typeArguments,
    WasmArray<Object?> positionalArguments,
    WasmArray<dynamic> namedArguments) {
  if (typeArguments.length != functionType.typeParameterDefaults.length) {
    return false;
  }

  // Check positional args
  if (positionalArguments.length < functionType.requiredParameterCount ||
      positionalArguments.length > functionType.positionalParameters.length) {
    return false;
  }

  // Check named args. Both parameters and args are sorted, so we can iterate
  // them in parallel.
  int namedParamIdx = 0;
  int namedArgIdx = 0;
  while (namedParamIdx < functionType.namedParameters.length) {
    _NamedParameter param = functionType.namedParameters[namedParamIdx];

    if (namedArgIdx * 2 >= namedArguments.length) {
      if (param.isRequired) {
        return false;
      }
      namedParamIdx += 1;
      continue;
    }

    String argName = _symbolToString(namedArguments[namedArgIdx * 2] as Symbol);

    final cmp = argName.compareTo(param.name);

    if (cmp == 0) {
      // Expected arg passed
      namedParamIdx += 1;
      namedArgIdx += 1;
    } else if (cmp < 0) {
      // Unexpected arg passed
      return false;
    } else if (param.isRequired) {
      // Required param not passed
      return false;
    } else {
      // Optional param not passed
      namedParamIdx += 1;
    }
  }

  // All named parameters checked, any extra arguments are unexpected
  if (namedArgIdx * 2 < namedArguments.length) {
    return false;
  }

  return true;
}

/// Checks that values in argument lists have expected types.
///
/// Throws [TypeError] when a type check fails.
///
/// Assumes that shape check ([_checkClosureShape]) passed and the type list is
/// adjusted with default bounds if necessary.
///
/// [namedArguments] is a list of `Symbol` and `Object?` pairs.
@pragma("wasm:entry-point")
void _checkClosureType(
    _FunctionType functionType,
    WasmArray<_Type> typeArguments,
    WasmArray<Object?> positionalArguments,
    WasmArray<dynamic> namedArguments) {
  assert(functionType.typeParameterBounds.length == typeArguments.length);

  if (!typeArguments.isEmpty) {
    for (int i = 0; i < typeArguments.length; i += 1) {
      final typeArgument = typeArguments[i];
      final paramBound = _TypeUniverse.substituteTypeArgument(
          functionType.typeParameterBounds[i], typeArguments, functionType);
      if (!_TypeUniverse.isSubtype(typeArgument, null, paramBound, null)) {
        final stackTrace = StackTrace.current;
        final typeError = _TypeError.fromMessageAndStackTrace(
            "Type argument '$typeArgument' is not a "
            "subtype of type parameter bound '$paramBound'",
            stackTrace);
        Error._throw(typeError, stackTrace);
      }
    }

    functionType = _TypeUniverse.substituteFunctionTypeArgument(
        functionType, typeArguments);
  }

  // Check positional arguments
  for (int i = 0; i < positionalArguments.length; i += 1) {
    final Object? arg = positionalArguments[i];
    final _Type paramTy = functionType.positionalParameters[i];
    if (!_isSubtype(arg, paramTy)) {
      // TODO(50991): Positional parameter names not available in runtime
      _TypeError._throwArgumentTypeCheckError(
          arg, paramTy, '???', StackTrace.current);
    }
  }

  // Check named arguments. Since the shape check passed we know that passed
  // names exist in named parameters of the function.
  int namedParamIdx = 0;
  int namedArgIdx = 0;
  while (namedArgIdx * 2 < namedArguments.length) {
    final String argName =
        _symbolToString(namedArguments[namedArgIdx * 2] as Symbol);
    if (argName == functionType.namedParameters[namedParamIdx].name) {
      final arg = namedArguments[namedArgIdx * 2 + 1];
      final paramTy = functionType.namedParameters[namedParamIdx].type;
      if (!_isSubtype(arg, paramTy)) {
        _TypeError._throwArgumentTypeCheckError(
            arg, paramTy, argName, StackTrace.current);
      }
      namedParamIdx += 1;
      namedArgIdx += 1;
    } else {
      namedParamIdx += 1;
    }
  }
}

_Type _getActualRuntimeType(Object object) {
  final WasmI32 classId = ClassID.getID(object);

  if (_isObjectClassId(classId)) return _literal<Object>();
  if (_isRecordClassId(classId)) {
    return Record._getMasqueradedRecordRuntimeType(unsafeCast<Record>(object));
  }
  if (_isClosureClassId(classId)) {
    return _Closure._getClosureRuntimeType(unsafeCast<_Closure>(object));
  }
  return _InterfaceType(classId, false, Object._getTypeArguments(object));
}

@pragma("wasm:prefer-inline")
_Type _getActualRuntimeTypeNullable(Object? object) =>
    object == null ? _literal<Null>() : _getActualRuntimeType(object);

@pragma("wasm:entry-point")
_Type _getMasqueradedRuntimeType(Object object) {
  final WasmI32 classId = ClassID.getID(object);

  // Fast path: Most usages of `.runtimeType` may be on user-defined classes
  // (e.g. `Widget.runtimeType`, ...)
  if (ClassID.firstNonMasqueradedInterfaceClassCid <= classId) {
    // Non-masqueraded interface type.
    return _InterfaceType(classId, false, Object._getTypeArguments(object));
  }

  if (_isObjectClassId(classId)) return _literal<Object>();
  if (_isRecordClassId(classId)) {
    return Record._getMasqueradedRecordRuntimeType(unsafeCast<Record>(object));
  }
  if (_isClosureClassId(classId)) {
    return _Closure._getClosureRuntimeType(unsafeCast<_Closure>(object));
  }

  // This method is not used in the RTT implementation, it's purely used for
  // producing `Type` objects for `<obj>.runtimeType`.
  //
  // => We can use normal `is` checks in here that will be desugared to class-id
  //    range checks.

  if (object is bool) return _literal<bool>();
  if (object is int) return _literal<int>();
  if (object is double) return _literal<double>();
  if (object is _Type) return _literal<Type>();
  if (object is WasmListBase) {
    return _InterfaceType(
        ClassID.cidList, false, Object._getTypeArguments(object));
  }

  if (_isJsCompatibility) {
    if (object is String) return _literal<String>();
    if (object is TypedData) {
      if (object is ByteData) return _literal<ByteData>();
      if (object is Int8List) return _literal<Int8List>();
      if (object is Uint8List) return _literal<Uint8List>();
      if (object is Uint8ClampedList) return _literal<Uint8ClampedList>();
      if (object is Int16List) return _literal<Int16List>();
      if (object is Uint16List) return _literal<Uint16List>();
      if (object is Int32List) return _literal<Int32List>();
      if (object is Uint32List) return _literal<Uint32List>();
      if (object is Int64List) return _literal<Int64List>();
      if (object is Uint64List) return _literal<Uint64List>();
      if (object is Float32List) return _literal<Float32List>();
      if (object is Float64List) return _literal<Float64List>();
      if (object is Int32x4List) return _literal<Int32x4List>();
      if (object is Float32x4List) return _literal<Float32x4List>();
      if (object is Float64x2List) return _literal<Float64x2List>();
    }
    if (object is ByteBuffer) return _literal<ByteBuffer>();
    if (object is Float32x4) return _literal<Float32x4>();
    if (object is Float64x2) return _literal<Float64x2>();
    if (object is Int32x4) return _literal<Int32x4>();
  } else {
    if (object is WasmStringBase) return _literal<String>();
    if (object is WasmTypedDataBase) {
      if (object is ByteData) return _literal<ByteData>();
      if (object is Int8List) return _literal<Int8List>();
      if (object is Uint8List) return _literal<Uint8List>();
      if (object is Uint8ClampedList) return _literal<Uint8ClampedList>();
      if (object is Int16List) return _literal<Int16List>();
      if (object is Uint16List) return _literal<Uint16List>();
      if (object is Int32List) return _literal<Int32List>();
      if (object is Uint32List) return _literal<Uint32List>();
      if (object is Int64List) return _literal<Int64List>();
      if (object is Uint64List) return _literal<Uint64List>();
      if (object is Float32List) return _literal<Float32List>();
      if (object is Float64List) return _literal<Float64List>();
      if (object is Int32x4List) return _literal<Int32x4List>();
      if (object is Float32x4List) return _literal<Float32x4List>();
      if (object is Float64x2List) return _literal<Float64x2List>();
      if (object is ByteBuffer) return _literal<ByteBuffer>();
      if (object is Float32x4) return _literal<Float32x4>();
      if (object is Float64x2) return _literal<Float64x2>();
      if (object is Int32x4) return _literal<Int32x4>();
    }
  }

  // Non-masqueraded interface type.
  return _InterfaceType(classId, false, Object._getTypeArguments(object));
}

const bool _isJsCompatibility =
    bool.fromEnvironment('dart.wasm.js_compatibility');

@pragma("wasm:prefer-inline")
_Type _getMasqueradedRuntimeTypeNullable(Object? object) =>
    object == null ? _literal<Null>() : _getMasqueradedRuntimeType(object);

external bool _isObjectClassId(WasmI32 classId);
external bool _isClosureClassId(WasmI32 classId);
external bool _isRecordClassId(WasmI32 classId);

// Used by the generated code to compare types captured by instantiation
// closures. Because we don't have a way of forcing adding a member the
// dispatch table (like the entry-point pragma) we can't generate a virtual
// call to `_Type.==` directly in the generated code.
@pragma("wasm:entry-point")
@pragma("wasm:prefer-inline")
bool _runtimeTypeEquals(_Type t1, _Type t2) => t1 == t2;

// Same as [_RuntimeTypeEquals], but for `Object.hashCode`.
@pragma("wasm:entry-point")
@pragma("wasm:prefer-inline")
int _runtimeTypeHashCode(_Type t) => t.hashCode;<|MERGE_RESOLUTION|>--- conflicted
+++ resolved
@@ -615,11 +615,7 @@
 
   @override
   int get hashCode {
-<<<<<<< HEAD
-    int hash = mix64(ClassID.cidRecordType);
-=======
     int hash = mix64(ClassID.cidRecordType.toIntSigned());
->>>>>>> 852c70fe
     for (int i = 0; i < names.length; i++) {
       hash = mix64(hash ^ names[i].hashCode);
     }
