--- conflicted
+++ resolved
@@ -2,30 +2,54 @@
 // for details. All rights reserved. Use of this source code is governed by a
 // BSD-style license that can be found in the LICENSE file.
 
+/**
+ * This part contains helpers for supporting runtime type information.
+ *
+ * The helper use a mixture of Dart and JavaScript objects. To indicate which is
+ * used where we adopt the scheme of using explicit type annotation for Dart
+ * objects and 'var' or omitted return type for JavaScript objects.
+ *
+ * Since bool, int, and String values are represented by the same JavaScript
+ * primitives, type annotations are used for these types in all cases.
+ *
+ * Several methods use a common JavaScript encoding of runtime type information.
+ * This encoding is referred to as the type representation which is one of
+ * these:
+ *  1) a JavaScript constructor for a class C: the represented type is the raw
+ *     type C.
+ *  2) a Dart object: this is the interceptor instance for a native type.
+ *  3) a JavaScript object: this represents a class for which there is no
+ *     JavaScript constructor, because it is only used in type arguments or it
+ *     is native. The represented type is the raw type of this class.
+ *  4) a JavaScript array: the first entry is of type 1, 2 or 3 and contains the
+ *     subtyping flags and the substitution of the type and the rest of the
+ *     array are the type arguments.
+ *  5) `null`: the dynamic type.
+ *
+ *
+ * To check subtype relations between generic classes we use a JavaScript
+ * expression that describes the necessary substitution for type arguments.
+ * Such a substitution expresssion can be:
+ *  1) `null`, if no substituted check is necessary, because the
+ *     type variables are the same or there are no type variables in the class
+ *     that is checked for.
+ *  2) A list expression describing the type arguments to be used in the
+ *     subtype check, if the type arguments to be used in the check do not
+ *     depend on the type arguments of the object.
+ *  3) A function mapping the type variables of the object to be checked to
+ *     a list expression.
+ */
+
 part of _js_helper;
 
-setRuntimeTypeInfo(target, typeInfo) {
-  assert(typeInfo == null || typeInfo is JSArray);
-  // We have to check for null because factories may return null.
-  if (target != null) JS('var', r'#.$builtinTypeInfo = #', target, typeInfo);
-}
-
-getRuntimeTypeInfo(target) {
-  if (target == null) return null;
-  return JS('var', r'#.$builtinTypeInfo', target);
-}
-
-getRuntimeTypeArgument(target, substitution, index) {
-  var arguments = substitute(substitution, getRuntimeTypeInfo(target));
-  return (arguments == null) ? null : getField(arguments, index);
-}
+Type createRuntimeType(String name) => new TypeImpl(name);
 
 class TypeImpl implements Type {
   final String _typeName;
 
   TypeImpl(this._typeName);
 
-  toString() => _typeName;
+  String toString() => _typeName;
 
   // TODO(ahe): This is a poor hashCode as it collides with its name.
   int get hashCode => _typeName.hashCode;
@@ -35,8 +59,6 @@
   }
 }
 
-<<<<<<< HEAD
-=======
 /**
  * Sets the runtime type information on [target]. [typeInfo] is a type
  * representation of type 4 or 5, that is, either a JavaScript array or
@@ -80,22 +102,34 @@
  * Retrieves the class name from type information stored on the constructor
  * of [object].
  */
->>>>>>> d4ab0bdb
 String getClassName(var object) {
   return JS('String', r'#.constructor.builtin$cls', getInterceptor(object));
 }
 
-String getRuntimeTypeAsString(List runtimeType) {
-  String className = getConstructorName(runtimeType[0]);
+/**
+ * Creates the string representation for the type representation [runtimeType]
+ * of type 4, the JavaScript array, where the first element represents the class
+ * and the remaining elements represent the type arguments.
+ */
+String getRuntimeTypeAsString(var runtimeType) {
+  assert(isJsArray(runtimeType));
+  String className = getConstructorName(getIndex(runtimeType, 0));
   return '$className${joinArguments(runtimeType, 1)}';
 }
 
-String getConstructorName(type) => JS('String', r'#.builtin$cls', type);
-
-String runtimeTypeToString(type) {
-  if (type == null) {
+/**
+ * Retrieves the class name from type information stored on the constructor
+ * [type].
+ */
+String getConstructorName(var type) => JS('String', r'#.builtin$cls', type);
+
+/**
+ * Returns a human-readable representation of the type representation [type].
+ */
+String runtimeTypeToString(var type) {
+  if (isNull(type)) {
     return 'dynamic';
-  } else if (type is JSArray) {
+  } else if (isJsArray(type)) {
     // A list representing a type with arguments.
     return getRuntimeTypeAsString(type);
   } else {
@@ -104,18 +138,24 @@
   }
 }
 
+/**
+ * Creates a comma-separated string of human-readable representations of the
+ * type representations in the JavaScript array [types] starting at index
+ * [startIndex].
+ */
 String joinArguments(var types, int startIndex) {
-  if (types == null) return '';
+  if (isNull(types)) return '';
+  assert(isJsArray(types));
   bool firstArgument = true;
   bool allDynamic = true;
   StringBuffer buffer = new StringBuffer();
-  for (int index = startIndex; index < types.length; index++) {
+  for (int index = startIndex; index < getLength(types); index++) {
     if (firstArgument) {
       firstArgument = false;
     } else {
       buffer.write(', ');
     }
-    var argument = types[index];
+    var argument = getIndex(types, index);
     if (argument != null) {
       allDynamic = false;
     }
@@ -124,8 +164,11 @@
   return allDynamic ? '' : '<$buffer>';
 }
 
+/**
+ * Returns a human-readable representation of the type of [object].
+ */
 String getRuntimeTypeString(var object) {
-  String className = object is JSArray ? 'List' : getClassName(object);
+  String className = isJsArray(object) ? 'List' : getClassName(object);
   var typeInfo = JS('var', r'#.$builtinTypeInfo', object);
   return "$className${joinArguments(typeInfo, 0)}";
 }
@@ -135,16 +178,18 @@
   return new TypeImpl(type);
 }
 
-bool isJsFunction(var o) => JS('bool', r'typeof # == "function"', o);
-
-Object invoke(function, arguments) {
-  return JS('var', r'#.apply(null, #)', function, arguments);
-}
-
-Object call(target, name) => JS('var', r'#[#]()', target, name);
-
+/**
+ * Applies the [substitution] on the [arguments].
+ *
+ * See the comment in the beginning of this file for a description of the
+ * possible values for [substitution].
+ */
 substitute(var substitution, var arguments) {
-  if (substitution is JSArray) {
+  assert(isNull(substitution) ||
+         isJsArray(substitution) ||
+         isJsFunction(substitution));
+  assert(isNull(arguments) || isJsArray(arguments));
+  if (isJsArray(substitution)) {
     arguments = substitution;
   } else if (isJsFunction(substitution)) {
     substitution = invoke(substitution, arguments);
@@ -178,9 +223,9 @@
   // `null` or a primitive.
   // TODO(9586): Move type info for static functions onto an interceptor.
   var interceptor = getInterceptor(object);
-  bool isSubclass = getField(interceptor, isField);
+  var isSubclass = getField(interceptor, isField);
   // When we read the field and it is not there, [isSubclass] will be [:null:].
-  if (isSubclass == null || !isSubclass) return false;
+  if (isNull(isSubclass)) return false;
   // Should the asField function be passed the receiver?
   var substitution = getField(interceptor, asField);
   return checkArguments(substitution, arguments, checks);
@@ -219,39 +264,41 @@
  * list [checks] (at the respective positions), possibly applying [substitution]
  * to the arguments before the check.
  *
- * See [:RuntimeTypes.getSubtypeSubstitution:] for a description of the possible
- * values for [substitution].
+ * See the comment in the beginning of this file for a description of the
+ * possible values for [substitution].
  */
 bool checkArguments(var substitution, var arguments, var checks) {
   return areSubtypes(substitute(substitution, arguments), checks);
 }
 
-bool areSubtypes(List s, List t) {
+/**
+ * Checks whether the types of [s] are all subtypes of the types of [t].
+ *
+ * [s] and [t] are either [:null:] or JavaScript arrays of type representations,
+ * A [:null:] argument is interpreted as the arguments of a raw type, that is a
+ * list of [:dynamic:]. If [s] and [t] are JavaScript arrays they must be of the
+ * same length.
+ *
+ * See the comment in the beginning of this file for a description of type
+ * representations.
+ */
+bool areSubtypes(var s, var t) {
   // [:null:] means a raw type.
-  if (s == null || t == null) return true;
-
-  assert(s is JSArray);
-  assert(t is JSArray);
-  assert(s.length == t.length);
-
-  int len = s.length;
+  if (isNull(s) || isNull(t)) return true;
+
+  assert(isJsArray(s));
+  assert(isJsArray(t));
+  assert(getLength(s) == getLength(t));
+
+  int len = getLength(s);
   for (int i = 0; i < len; i++) {
-    if (!isSubtype(s[i], t[i])) {
+    if (!isSubtype(getIndex(s, i), getIndex(t, i))) {
       return false;
     }
   }
   return true;
 }
 
-<<<<<<< HEAD
-getArguments(var type) {
-  return type is JSArray ? JS('var', r'#.slice(1)', type) : null;
-}
-
-getField(var object, var name) => JS('var', r'#[#]', object, name);
-
-bool isSubtypeOfNull(type) {
-=======
 Object functionSubtypeCast(Object object, String signatureName,
                            String contextName, var context,
                            var typeArguments) {
@@ -333,19 +380,20 @@
  * [:Null:].
  */
 bool isSupertypeOfNull(var type) {
->>>>>>> d4ab0bdb
   // `null` means `dynamic`.
-  return type == null || getConstructorName(type) == JS_OBJECT_CLASS_NAME();
+  return isNull(type) || getConstructorName(type) == JS_OBJECT_CLASS_NAME();
 }
 
 /**
  * Tests whether the Dart object [o] is a subtype of the runtime type
- * representation [t], which is a type representation as described in the
- * comment on [isSubtype].
+ * representation [t].
+ *
+ * See the comment in the beginning of this file for a description of type
+ * representations.
  */
 bool checkSubtypeOfRuntimeType(Object o, var t) {
-  if (JS('bool', '# == null', o)) return isSubtypeOfNull(t);
-  if (JS('bool', '# == null', t)) return true;
+  if (isNull(o)) return isSupertypeOfNull(t);
+  if (isNull(t)) return true;
   // Get the runtime type information from the object here, because we may
   // overwrite o with the interceptor below.
   var rti = getRuntimeTypeInfo(o);
@@ -354,7 +402,7 @@
   // the subtype flags and the substitution on the prototype, so they are
   // properties of the object in JS.
   var type;
-  if (JS('bool', '# != null', rti)) {
+  if (isNotNull(rti)) {
     // If the type has type variables (that is, [:rti != null:]), make a copy of
     // the type arguments and insert [o] in the first position to create a
     // compound type representation.
@@ -383,39 +431,21 @@
 }
 
 /**
- * Check whether the type represented by [s] is a subtype of the type
- * represented by [t].
- *
- * Type representations can be:
- *  1) a JavaScript constructor for a class C: the represented type is the raw
- *     type C.
- *  2) a Dart object: this is the interceptor instance for a native type.
- *  3) a JavaScript object: this represents a class for which there is no
- *     JavaScript constructor, because it is only used in type arguments or it
- *     is native. The represented type is the raw type of this class.
- *  4) a JavaScript array: the first entry is of type 1, 2 or 3 and contains the
- *     subtyping flags and the substitution of the type and the rest of the
- *     array are the type arguments.
- *  5) [:null:]: the dynamic type.
+ * Extracts the type arguments from a type representation. The result is a
+ * JavaScript array or [:null:].
+ */
+getArguments(var type) {
+  return isJsArray(type) ? JS('var', r'#.slice(1)', type) : null;
+}
+
+/**
+ * Checks whether the type represented by the type representation [s] is a
+ * subtype of the type represented by the type representation [t].
+ *
+ * See the comment in the beginning of this file for a description of type
+ * representations.
  */
 bool isSubtype(var s, var t) {
-<<<<<<< HEAD
-  // If either type is dynamic, [s] is a subtype of [t].
-  if (JS('bool', '# == null', s) || JS('bool', '# == null', t)) return true;
-  // Subtyping is reflexive.
-  if (JS('bool', '# === #', s, t)) return true;
-  // Get the object describing the class and check for the subtyping flag
-  // constructed from the type of [t].
-  var typeOfS = s is JSArray ? s[0] : s;
-  var typeOfT = t is JSArray ? t[0] : t;
-  // TODO(johnniwinther): replace this with the real function subtype test.
-  if (JS('bool', '#.func', s) == true || JS('bool', '#.func', t) == true ) {
-    return true;
-  }
-  // Check for a subtyping flag.
-  var test = '${JS_OPERATOR_IS_PREFIX()}${runtimeTypeToString(typeOfT)}';
-  if (getField(typeOfS, test) == null) return false;
-=======
   // Subtyping is reflexive.
   if (isIdentical(s, t)) return true;
   // If either type is dynamic, [s] is a subtype of [t].
@@ -444,10 +474,9 @@
   var name = runtimeTypeToString(typeOfT);
   var test = '${JS_OPERATOR_IS_PREFIX()}${name}';
   if (hasNoField(typeOfS, test)) return false;
->>>>>>> d4ab0bdb
   // Get the necessary substitution of the type arguments, if there is one.
   var substitution;
-  if (JS('bool', '# !== #', typeOfT, typeOfS)) {
+  if (isNotIdentical(typeOfT, typeOfS)) {
     var field = '${JS_OPERATOR_AS_PREFIX()}${runtimeTypeToString(typeOfT)}';
     substitution = getField(typeOfS, field);
   }
@@ -455,17 +484,13 @@
   // arguments and no substitution, it is used as raw type.  If [t] has no
   // type arguments, it used as a raw type.  In both cases, [s] is a subtype
   // of [t].
-  if ((s is! JSArray && JS('bool', '# == null', substitution)) ||
-      t is! JSArray) {
+  if ((!isJsArray(s) && isNull(substitution)) || !isJsArray(t)) {
     return true;
   }
   // Recursively check the type arguments.
   return checkArguments(substitution, getArguments(s), getArguments(t));
 }
 
-<<<<<<< HEAD
-createRuntimeType(String name) => new TypeImpl(name);
-=======
 bool isAssignable(var s, var t) {
   return isSubtype(s, t) || isSubtype(t, s);
 }
@@ -686,5 +711,4 @@
  * use this helper to avoid generating code under the invalid assumption that
  * [s] and [t] are Dart values.
  */
-bool isNotIdentical(var s, var t) => JS('bool', '# !== #', s, t);
->>>>>>> d4ab0bdb
+bool isNotIdentical(var s, var t) => JS('bool', '# !== #', s, t);