--- conflicted
+++ resolved
@@ -56,14 +56,10 @@
   /// Clear the cache if it depends on any package in [changedPackages].
   void clearIfOutdated(Set<String> changedPackages) {
     var snapshotDependencies = unionAll(_oldTransformers.map((id) {
-<<<<<<< HEAD
-      if (!_graph.packages.containsKey(id.package)) return new Set();
-=======
       // If the transformer cache contains transformers we don't know about,
       // that's fine; we just won't load them.
       if (!_graph.packages.containsKey(id.package)) return new Set();
 
->>>>>>> 0251a5c2
       return _graph.transitiveDependencies(
           id.package).map((package) => package.name).toSet();
     }));
