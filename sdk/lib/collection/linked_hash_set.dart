--- conflicted
+++ resolved
@@ -134,14 +134,8 @@
   /// Creates an insertion-ordered identity-based set.
   ///
   /// Effectively a shorthand for:
-<<<<<<< HEAD
-  /// ```
-  /// LinkedHashSet<E>(equals: identical,
-  ///                      hashCode: identityHashCode)
-=======
   /// ```dart
   /// LinkedHashSet<E>(equals: identical, hashCode: identityHashCode)
->>>>>>> 9703f4ae
   /// ```
   external factory LinkedHashSet.identity();
 
